// Copyright (C) The Arvados Authors. All rights reserved.
//
// SPDX-License-Identifier: AGPL-3.0

import { Resource, ResourceKind, ResourceWithProperties } from './resource';
import { MountType } from 'models/mount-types';
import { RuntimeConstraints } from './runtime-constraints';
import { SchedulingParameters } from './scheduling-parameters';

export enum ContainerRequestState {
  UNCOMMITTED = 'Uncommitted',
  COMMITTED = 'Committed',
  FINAL = 'Final',
}

<<<<<<< HEAD
export interface ContainerRequestResource
  extends Resource,
    ResourceWithProperties {
  command: string[];
  containerCountMax: number;
  containerCount: number;
  containerImage: string;
  containerUuid: string | null;
  cumulativeCost: number;
  cwd: string;
  description: string;
  environment: any;
  expiresAt: string;
  filters: string;
  kind: ResourceKind.CONTAINER_REQUEST;
  logUuid: string | null;
  mounts: { [path: string]: MountType };
  name: string;
  outputName: string;
  outputPath: string;
  outputTtl: number;
  outputUuid: string | null;
  priority: number | null;
  requestingContainerUuid: string | null;
  runtimeConstraints: RuntimeConstraints;
  schedulingParameters: SchedulingParameters;
  state: ContainerRequestState;
  useExisting: boolean;
}
=======
export interface ContainerRequestResource extends Resource, ResourceWithProperties {
    kind: ResourceKind.CONTAINER_REQUEST;
    name: string;
    description: string;
    state: ContainerRequestState;
    requestingContainerUuid: string | null;
    cumulativeCost: number;
    containerUuid: string | null;
    containerCountMax: number;
    mounts: {[path: string]: MountType};
    runtimeConstraints: RuntimeConstraints;
    schedulingParameters: SchedulingParameters;
    containerImage: string;
    environment: any;
    cwd: string;
    command: string[];
    outputPath: string;
    outputName: string;
    outputTtl: number;
    priority: number | null;
    expiresAt: string;
    useExisting: boolean;
    logUuid: string | null;
    outputUuid: string | null;
    filters: string;
    containerCount: number;
}

// Until the api supports unselecting fields, we need a list of all other fields to omit mounts
export const containerRequestFieldsNoMounts = [
    "command",
    "container_count_max",
    "container_count",
    "container_image",
    "container_uuid",
    "created_at",
    "cwd",
    "description",
    "environment",
    "etag",
    "expires_at",
    "filters",
    "href",
    "kind",
    "log_uuid",
    "modified_at",
    "modified_by_client_uuid",
    "modified_by_user_uuid",
    "name",
    "output_name",
    "output_path",
    "output_properties",
    "output_storage_classes",
    "output_ttl",
    "output_uuid",
    "owner_uuid",
    "priority",
    "properties",
    "requesting_container_uuid",
    "runtime_constraints",
    "scheduling_parameters",
    "state",
    "use_existing",
    "uuid",
];
>>>>>>> d8c25895
<|MERGE_RESOLUTION|>--- conflicted
+++ resolved
@@ -13,7 +13,6 @@
   FINAL = 'Final',
 }
 
-<<<<<<< HEAD
 export interface ContainerRequestResource
   extends Resource,
     ResourceWithProperties {
@@ -42,34 +41,6 @@
   schedulingParameters: SchedulingParameters;
   state: ContainerRequestState;
   useExisting: boolean;
-}
-=======
-export interface ContainerRequestResource extends Resource, ResourceWithProperties {
-    kind: ResourceKind.CONTAINER_REQUEST;
-    name: string;
-    description: string;
-    state: ContainerRequestState;
-    requestingContainerUuid: string | null;
-    cumulativeCost: number;
-    containerUuid: string | null;
-    containerCountMax: number;
-    mounts: {[path: string]: MountType};
-    runtimeConstraints: RuntimeConstraints;
-    schedulingParameters: SchedulingParameters;
-    containerImage: string;
-    environment: any;
-    cwd: string;
-    command: string[];
-    outputPath: string;
-    outputName: string;
-    outputTtl: number;
-    priority: number | null;
-    expiresAt: string;
-    useExisting: boolean;
-    logUuid: string | null;
-    outputUuid: string | null;
-    filters: string;
-    containerCount: number;
 }
 
 // Until the api supports unselecting fields, we need a list of all other fields to omit mounts
@@ -108,5 +79,4 @@
     "state",
     "use_existing",
     "uuid",
-];
->>>>>>> d8c25895
+];