--- conflicted
+++ resolved
@@ -5,14 +5,9 @@
 import { GroupResource, GroupClass } from "./group";
 
 export interface ProjectResource extends GroupResource {
-<<<<<<< HEAD
-    groupClass: GroupClass.Project;
+    groupClass: GroupClass.PROJECT;
 }
 
 export const getProjectUrl = (uuid: string) => {
     return `/projects/${uuid}`;
-};
-=======
-    groupClass: GroupClass.PROJECT;
-}
->>>>>>> 750ece46
+};