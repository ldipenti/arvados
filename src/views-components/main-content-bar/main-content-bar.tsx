--- conflicted
+++ resolved
@@ -20,13 +20,8 @@
     const pathname = router.location ? router.location.pathname : '';
     return !Routes.matchWorkflowRoute(pathname) && !Routes.matchVirtualMachineRoute(pathname) &&
         !Routes.matchRepositoriesRoute(pathname) && !Routes.matchSshKeysRoute(pathname) &&
-<<<<<<< HEAD
-        !Routes.matchKeepServicesRoute(pathname) && !Routes.matchComputeNodesRoute(pathname) && 
-        !Routes.matchUsersRoute(pathname);
-=======
         !Routes.matchKeepServicesRoute(pathname) && !Routes.matchComputeNodesRoute(pathname) &&
-        !Routes.matchApiClientAuthorizationsRoute(pathname);
->>>>>>> 282b04b7
+        !Routes.matchApiClientAuthorizationsRoute(pathname) && !Routes.matchUsersRoute(pathname);
 };
 
 export const MainContentBar = connect((state: RootState) => ({
