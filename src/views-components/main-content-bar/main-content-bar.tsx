// Copyright (C) The Arvados Authors. All rights reserved.
//
// SPDX-License-Identifier: AGPL-3.0

import * as React from "react";
import { Toolbar, IconButton, Tooltip, Grid } from "@material-ui/core";
import { DetailsIcon } from "~/components/icon/icon";
import { Breadcrumbs } from "~/views-components/breadcrumbs/breadcrumbs";
import { connect } from 'react-redux';
import { RootState } from '~/store/store';
import * as Routes from '~/routes/routes';
import { toggleDetailsPanel } from '~/store/details-panel/details-panel-action';

interface MainContentBarProps {
    onDetailsPanelToggle: () => void;
    buttonVisible: boolean;
}

const isButtonVisible = ({ router }: RootState) => {
    const pathname = router.location ? router.location.pathname : '';
    return !Routes.matchWorkflowRoute(pathname) && !Routes.matchUserVirtualMachineRoute(pathname) &&
        !Routes.matchAdminVirtualMachineRoute(pathname) && !Routes.matchRepositoriesRoute(pathname) &&
        !Routes.matchSshKeysAdminRoute(pathname) && !Routes.matchSshKeysUserRoute(pathname) &&
        !Routes.matchKeepServicesRoute(pathname) && !Routes.matchComputeNodesRoute(pathname) &&
<<<<<<< HEAD
        !Routes.matchApiClientAuthorizationsRoute(pathname) && !Routes.matchUsersRoute(pathname) && 
        !Routes.matchLinksRoute(pathname);
=======
        !Routes.matchApiClientAuthorizationsRoute(pathname) && !Routes.matchUsersRoute(pathname) &&
        !Routes.matchMyAccountRoute(pathname);
>>>>>>> edb6e7b5
};

export const MainContentBar = connect((state: RootState) => ({
    buttonVisible: isButtonVisible(state)
}), {
        onDetailsPanelToggle: toggleDetailsPanel
    })((props: MainContentBarProps) =>
        <Toolbar>
            <Grid container>
                <Grid container item xs alignItems="center">
                    <Breadcrumbs />
                </Grid>
                <Grid item>
                    {props.buttonVisible && <Tooltip title="Additional Info">
                        <IconButton color="inherit" onClick={props.onDetailsPanelToggle}>
                            <DetailsIcon />
                        </IconButton>
                    </Tooltip>}
                </Grid>
            </Grid>
        </Toolbar>);<|MERGE_RESOLUTION|>--- conflicted
+++ resolved
@@ -22,13 +22,8 @@
         !Routes.matchAdminVirtualMachineRoute(pathname) && !Routes.matchRepositoriesRoute(pathname) &&
         !Routes.matchSshKeysAdminRoute(pathname) && !Routes.matchSshKeysUserRoute(pathname) &&
         !Routes.matchKeepServicesRoute(pathname) && !Routes.matchComputeNodesRoute(pathname) &&
-<<<<<<< HEAD
-        !Routes.matchApiClientAuthorizationsRoute(pathname) && !Routes.matchUsersRoute(pathname) && 
-        !Routes.matchLinksRoute(pathname);
-=======
         !Routes.matchApiClientAuthorizationsRoute(pathname) && !Routes.matchUsersRoute(pathname) &&
-        !Routes.matchMyAccountRoute(pathname);
->>>>>>> edb6e7b5
+        !Routes.matchMyAccountRoute(pathname) && !Routes.matchLinksRoute(pathname);
 };
 
 export const MainContentBar = connect((state: RootState) => ({
