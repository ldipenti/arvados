--- conflicted
+++ resolved
@@ -8,11 +8,7 @@
 import { Breadcrumbs } from "~/views-components/breadcrumbs/breadcrumbs";
 import { connect } from 'react-redux';
 import { RootState } from '~/store/store';
-<<<<<<< HEAD
-import { matchWorkflowRoute, matchRepositoriesRoute } from '~/routes/routes';
-=======
-import { matchWorkflowRoute, matchSshKeysRoute } from '~/routes/routes';
->>>>>>> d4068786
+import { matchWorkflowRoute, matchSshKeysRoute, matchRepositoriesRoute } from '~/routes/routes';
 import { toggleDetailsPanel } from '~/store/details-panel/details-panel-action';
 
 interface MainContentBarProps {
@@ -26,24 +22,20 @@
     return !!match;
 };
 
-<<<<<<< HEAD
 const isRepositoriesPath = ({ router }: RootState) => {
     const pathname = router.location ? router.location.pathname : '';
     const match = matchRepositoriesRoute(pathname);
-=======
+    return !!match;
+};
+
 const isSshKeysPath = ({ router }: RootState) => {
     const pathname = router.location ? router.location.pathname : '';
     const match = matchSshKeysRoute(pathname);
->>>>>>> d4068786
     return !!match;
 };
 
 export const MainContentBar = connect((state: RootState) => ({
-<<<<<<< HEAD
-    buttonVisible: !isWorkflowPath(state) && !isRepositoriesPath(state)
-=======
-    buttonVisible: !isWorkflowPath(state) && !isSshKeysPath(state)
->>>>>>> d4068786
+    buttonVisible: !isWorkflowPath(state) && !isSshKeysPath(state) && !isRepositoriesPath(state)
 }), {
         onDetailsPanelToggle: toggleDetailsPanel
     })((props: MainContentBarProps) =>
