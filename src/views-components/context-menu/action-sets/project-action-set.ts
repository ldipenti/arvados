// Copyright (C) The Arvados Authors. All rights reserved.
//
// SPDX-License-Identifier: AGPL-3.0

import { reset, initialize } from "redux-form";

import { ContextMenuActionSet } from "../context-menu-action-set";
import { projectActions, PROJECT_FORM_NAME } from "~/store/project/project-action";
import { NewProjectIcon, RenameIcon, CopyIcon, MoveToIcon } from "~/components/icon/icon";
import { ToggleFavoriteAction } from "../actions/favorite-action";
import { toggleFavorite } from "~/store/favorites/favorites-actions";
import { favoritePanelActions } from "~/store/favorite-panel/favorite-panel-action";
import { PROJECT_CREATE_DIALOG } from "../../dialog-create/dialog-project-create";
<<<<<<< HEAD
import { openMoveProjectDialog } from '~/store/move-project-dialog/move-project-dialog';
=======
import { openProjectCopyDialog } from "~/views-components/project-copy-dialog/project-copy-dialog";
>>>>>>> 56070336

export const projectActionSet: ContextMenuActionSet = [[
    {
        icon: NewProjectIcon,
        name: "New project",
        execute: (dispatch, resource) => {
            dispatch(reset(PROJECT_CREATE_DIALOG));
            dispatch(projectActions.OPEN_PROJECT_CREATOR({ ownerUuid: resource.uuid }));
        }
    },
    {
        icon: RenameIcon,
        name: "Edit project",
        execute: (dispatch, resource) => {
            dispatch(projectActions.OPEN_PROJECT_UPDATER({ uuid: resource.uuid }));
            dispatch(initialize(PROJECT_FORM_NAME, { name: resource.name, description: resource.description }));
        }
    },
    {
        component: ToggleFavoriteAction,
        execute: (dispatch, resource) => {
            dispatch<any>(toggleFavorite(resource)).then(() => {
                dispatch<any>(favoritePanelActions.REQUEST_ITEMS());
            });
        }
    },
    {
        icon: MoveToIcon,
        name: "Move to",
<<<<<<< HEAD
        execute: (dispatch, resource) => dispatch<any>(openMoveProjectDialog(resource))
=======
        execute: dispatch => dispatch<any>(openMoveToDialog())       
>>>>>>> 56070336
    },
    {
        icon: CopyIcon,
        name: "Copy to project",
        execute: (dispatch, resource) => {
            dispatch<any>(openProjectCopyDialog({name: resource.name, projectUuid: resource.uuid}));
        }
    }
]];<|MERGE_RESOLUTION|>--- conflicted
+++ resolved
@@ -11,11 +11,8 @@
 import { toggleFavorite } from "~/store/favorites/favorites-actions";
 import { favoritePanelActions } from "~/store/favorite-panel/favorite-panel-action";
 import { PROJECT_CREATE_DIALOG } from "../../dialog-create/dialog-project-create";
-<<<<<<< HEAD
 import { openMoveProjectDialog } from '~/store/move-project-dialog/move-project-dialog';
-=======
 import { openProjectCopyDialog } from "~/views-components/project-copy-dialog/project-copy-dialog";
->>>>>>> 56070336
 
 export const projectActionSet: ContextMenuActionSet = [[
     {
@@ -45,11 +42,7 @@
     {
         icon: MoveToIcon,
         name: "Move to",
-<<<<<<< HEAD
         execute: (dispatch, resource) => dispatch<any>(openMoveProjectDialog(resource))
-=======
-        execute: dispatch => dispatch<any>(openMoveToDialog())       
->>>>>>> 56070336
     },
     {
         icon: CopyIcon,
