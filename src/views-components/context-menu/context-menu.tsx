// Copyright (C) The Arvados Authors. All rights reserved.
//
// SPDX-License-Identifier: AGPL-3.0

import { connect } from "react-redux";
import { RootState } from "~/store/store";
import { contextMenuActions, ContextMenuResource } from "~/store/context-menu/context-menu-actions";
import { ContextMenu as ContextMenuComponent, ContextMenuProps, ContextMenuItem } from "~/components/context-menu/context-menu";
import { createAnchorAt } from "~/components/popover/helpers";
import { ContextMenuActionSet, ContextMenuAction } from "./context-menu-action-set";
import { Dispatch } from "redux";

type DataProps = Pick<ContextMenuProps, "anchorEl" | "items" | "open"> & { resource?: ContextMenuResource };
const mapStateToProps = (state: RootState): DataProps => {
    const { open, position, resource } = state.contextMenu;
    return {
        anchorEl: resource ? createAnchorAt(position) : undefined,
        items: getMenuActionSet(resource),
        open,
        resource
    };
};

type ActionProps = Pick<ContextMenuProps, "onClose"> & { onItemClick: (item: ContextMenuItem, resource?: ContextMenuResource) => void };
const mapDispatchToProps = (dispatch: Dispatch): ActionProps => ({
    onClose: () => {
        dispatch(contextMenuActions.CLOSE_CONTEXT_MENU());
    },
    onItemClick: (action: ContextMenuAction, resource?: ContextMenuResource) => {
        dispatch(contextMenuActions.CLOSE_CONTEXT_MENU());
        if (resource) {
            action.execute(dispatch, resource);
        }
    }
});

const mergeProps = ({ resource, ...dataProps }: DataProps, actionProps: ActionProps): ContextMenuProps => ({
    ...dataProps,
    ...actionProps,
    onItemClick: item => {
        actionProps.onItemClick(item, resource);
    }
});

export const ContextMenu = connect(mapStateToProps, mapDispatchToProps, mergeProps)(ContextMenuComponent);

const menuActionSets = new Map<string, ContextMenuActionSet>();

export const addMenuActionSet = (name: string, itemSet: ContextMenuActionSet) => {
    menuActionSets.set(name, itemSet);
};

const getMenuActionSet = (resource?: ContextMenuResource): ContextMenuActionSet => {
    return resource ? menuActionSets.get(resource.menuKind) || [] : [];
};

export enum ContextMenuKind {
    ROOT_PROJECT = "RootProject",
    PROJECT = "Project",
    RESOURCE = "Resource",
    FAVORITE = "Favorite",
    TRASH = "Trash",
    COLLECTION_FILES = "CollectionFiles",
    COLLECTION_FILES_ITEM = "CollectionFilesItem",
    COLLECTION_FILES_NOT_SELECTED = "CollectionFilesNotSelected",
    COLLECTION = 'Collection',
    COLLECTION_RESOURCE = 'CollectionResource',
    TRASHED_COLLECTION = 'TrashedCollection',
    PROCESS = "Process",
    PROCESS_RESOURCE = 'ProcessResource',
    PROCESS_LOGS = "ProcessLogs",
    REPOSITORY = "Repository",
    SSH_KEY = "SshKey",
<<<<<<< HEAD
    VIRTUAL_MACHINE = "VirtualMachine"
=======
    KEEP_SERVICE = "KeepService"
>>>>>>> 8695e9d6
}<|MERGE_RESOLUTION|>--- conflicted
+++ resolved
@@ -71,9 +71,6 @@
     PROCESS_LOGS = "ProcessLogs",
     REPOSITORY = "Repository",
     SSH_KEY = "SshKey",
-<<<<<<< HEAD
-    VIRTUAL_MACHINE = "VirtualMachine"
-=======
+    VIRTUAL_MACHINE = "VirtualMachine",
     KEEP_SERVICE = "KeepService"
->>>>>>> 8695e9d6
 }