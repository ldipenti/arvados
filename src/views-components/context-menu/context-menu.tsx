--- conflicted
+++ resolved
@@ -75,12 +75,8 @@
     VIRTUAL_MACHINE = "VirtualMachine",
     KEEP_SERVICE = "KeepService",
     USER = "User",
-<<<<<<< HEAD
     NODE = "Node",
     GROUPS = "Group",
-    GROUP_MEMBER = "GroupMember"
-=======
+    GROUP_MEMBER = "GroupMember",
     LINK = "Link",
-    NODE = "Node"
->>>>>>> 6e92c390
 }