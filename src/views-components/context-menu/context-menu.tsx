--- conflicted
+++ resolved
@@ -97,20 +97,11 @@
     COLLECTION_DIRECTORY_ITEM = "CollectionDirectoryItem",
     READONLY_COLLECTION_FILE_ITEM = "ReadOnlyCollectionFileItem",
     READONLY_COLLECTION_DIRECTORY_ITEM = "ReadOnlyCollectionDirectoryItem",
-<<<<<<< HEAD
-    COLLECTION_FILES_NOT_SELECTED = "CollectionFilesNotSelected",
     COLLECTION = "Collection",
     COLLECTION_ADMIN = "CollectionAdmin",
     READONLY_COLLECTION = "ReadOnlyCollection",
     OLD_VERSION_COLLECTION = "OldVersionCollection",
     TRASHED_COLLECTION = "TrashedCollection",
-=======
-    COLLECTION = 'Collection',
-    COLLECTION_ADMIN = 'CollectionAdmin',
-    READONLY_COLLECTION = 'ReadOnlyCollection',
-    OLD_VERSION_COLLECTION = 'OldVersionCollection',
-    TRASHED_COLLECTION = 'TrashedCollection',
->>>>>>> c30fc0c7
     PROCESS = "Process",
     PROCESS_ADMIN = "ProcessAdmin",
     PROCESS_RESOURCE = "ProcessResource",
@@ -126,10 +117,6 @@
     PERMISSION_EDIT = "PermissionEdit",
     LINK = "Link",
     WORKFLOW = "Workflow",
-<<<<<<< HEAD
+    READONLY_WORKFLOW = "ReadOnlyWorkflow",
     SEARCH_RESULTS = "SearchResults",
-=======
-    READONLY_WORKFLOW = "ReadOnlyWorkflow",
-    SEARCH_RESULTS = "SearchResults"
->>>>>>> c30fc0c7
 }