// Copyright (C) The Arvados Authors. All rights reserved.
//
// SPDX-License-Identifier: AGPL-3.0

import { connect } from "react-redux";
import { RootState } from "~/store/store";
import { contextMenuActions, ContextMenuResource } from "~/store/context-menu/context-menu-actions";
import { ContextMenu as ContextMenuComponent, ContextMenuProps, ContextMenuItem } from "~/components/context-menu/context-menu";
import { createAnchorAt } from "~/components/popover/helpers";
import { ContextMenuActionSet, ContextMenuAction } from "./context-menu-action-set";
import { Dispatch } from "redux";

type DataProps = Pick<ContextMenuProps, "anchorEl" | "items" | "open"> & { resource?: ContextMenuResource };
const mapStateToProps = (state: RootState): DataProps => {
    const { open, position, resource } = state.contextMenu;
    return {
        anchorEl: resource ? createAnchorAt(position) : undefined,
        items: getMenuActionSet(resource),
        open,
        resource
    };
};

type ActionProps = Pick<ContextMenuProps, "onClose"> & { onItemClick: (item: ContextMenuItem, resource?: ContextMenuResource) => void };
const mapDispatchToProps = (dispatch: Dispatch): ActionProps => ({
    onClose: () => {
        dispatch(contextMenuActions.CLOSE_CONTEXT_MENU());
    },
    onItemClick: (action: ContextMenuAction, resource?: ContextMenuResource) => {
        dispatch(contextMenuActions.CLOSE_CONTEXT_MENU());
        if (resource) {
            action.execute(dispatch, resource);
        }
    }
});

const mergeProps = ({ resource, ...dataProps }: DataProps, actionProps: ActionProps): ContextMenuProps => ({
    ...dataProps,
    ...actionProps,
    onItemClick: item => {
        actionProps.onItemClick(item, resource);
    }
});

export const ContextMenu = connect(mapStateToProps, mapDispatchToProps, mergeProps)(ContextMenuComponent);

const menuActionSets = new Map<string, ContextMenuActionSet>();

export const addMenuActionSet = (name: string, itemSet: ContextMenuActionSet) => {
    menuActionSets.set(name, itemSet);
};

const getMenuActionSet = (resource?: ContextMenuResource): ContextMenuActionSet => {
    return resource ? menuActionSets.get(resource.menuKind) || [] : [];
};

export enum ContextMenuKind {
    ROOT_PROJECT = "RootProject",
    PROJECT = "Project",
    RESOURCE = "Resource",
    FAVORITE = "Favorite",
    TRASH = "Trash",
    COLLECTION_FILES = "CollectionFiles",
    COLLECTION_FILES_ITEM = "CollectionFilesItem",
    COLLECTION_FILES_NOT_SELECTED = "CollectionFilesNotSelected",
    COLLECTION = 'Collection',
    COLLECTION_RESOURCE = 'CollectionResource',
    TRASHED_COLLECTION = 'TrashedCollection',
    PROCESS = "Process",
    PROCESS_RESOURCE = 'ProcessResource',
    PROCESS_LOGS = "ProcessLogs",
    REPOSITORY = "Repository",
    SSH_KEY = "SshKey",
    VIRTUAL_MACHINE = "VirtualMachine",
    KEEP_SERVICE = "KeepService",
<<<<<<< HEAD
    USER = "User"
=======
    NODE = "Node"
>>>>>>> 663ddeef
}<|MERGE_RESOLUTION|>--- conflicted
+++ resolved
@@ -73,9 +73,6 @@
     SSH_KEY = "SshKey",
     VIRTUAL_MACHINE = "VirtualMachine",
     KEEP_SERVICE = "KeepService",
-<<<<<<< HEAD
-    USER = "User"
-=======
+    USER = "User",
     NODE = "Node"
->>>>>>> 663ddeef
 }