--- conflicted
+++ resolved
@@ -9,11 +9,8 @@
 import { Vocabulary, getTags, getTagKeyID, PropFieldSuggestion } from '~/models/vocabulary';
 import { connectVocabulary, VocabularyProp, buildProps } from '~/views-components/resource-properties-form/property-field-common';
 import { TAG_KEY_VALIDATION } from '~/validators/validators';
-<<<<<<< HEAD
 import { COLLECTION_TAG_FORM_NAME } from '~/store/collection-panel/collection-panel-action';
-=======
 import { escapeRegExp } from '~/common/regexp.ts';
->>>>>>> 8dd64fbb
 
 export const PROPERTY_KEY_FIELD_NAME = 'key';
 export const PROPERTY_KEY_FIELD_ID = 'keyID';
@@ -54,15 +51,10 @@
             ? undefined
             : 'Incorrect key';
 
-<<<<<<< HEAD
-const getSuggestions = (value: string, vocabulary: Vocabulary) =>
-    getTags(vocabulary).filter(tag => tag.label.toLowerCase().includes(value.toLowerCase()));
-=======
 const getSuggestions = (value: string, vocabulary: Vocabulary) => {
     const re = new RegExp(escapeRegExp(value), "i");
-    return getTagsList(vocabulary).filter(tag => re.test(tag) && tag !== value);
+    return getTags(vocabulary).filter(tag => re.test(tag.label) && tag.label !== value);
 };
->>>>>>> 8dd64fbb
 
 // Attempts to match a manually typed key label with a key ID, when the user
 // doesn't select the key from the suggestions list.
