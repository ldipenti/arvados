--- conflicted
+++ resolved
@@ -49,12 +49,7 @@
             </List>
             <div className={classes.searchQueryList}>Recent search queries</div>
             <List component="nav" className={classes.list}>
-<<<<<<< HEAD
-                {recentQueries().map((query, index) => <RenderRecentQueries key={query + index} text={query} />)}
-=======
-                <RecentQueriesItem text="cos" />
-                <RecentQueriesItem text="testtest" />
->>>>>>> 84e4588a
+                {recentQueries().map((query, index) => <RecentQueriesItem key={query + index} text={query} />)}
             </List>
             <div className={classes.advanced} onClick={() => setView(SearchView.ADVANCED)}>Advanced search</div>
         </Paper>
