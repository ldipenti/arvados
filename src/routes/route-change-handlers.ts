--- conflicted
+++ resolved
@@ -4,13 +4,8 @@
 
 import { History, Location } from 'history';
 import { RootStore } from '~/store/store';
-<<<<<<< HEAD
-import { matchProcessRoute, matchProcessLogRoute, matchProjectRoute, matchCollectionRoute, matchFavoritesRoute, matchTrashRoute, matchRootRoute, matchSharedWithMeRoute, matchRunProcessRoute, matchWorkflowRoute, matchSearchResultsRoute, matchSshKeysRoute, matchRepositoriesRoute, matchMyAccountRoute, matchVirtualMachineRoute } from './routes';
-import { loadProject, loadCollection, loadFavorites, loadTrash, loadProcess, loadProcessLog, loadSshKeys, loadRepositories, loadMyAccount, loadVirtualMachines } from '~/store/workbench/workbench-actions';
-=======
 import * as Routes from '~/routes/routes';
 import * as WorkbenchActions from '~/store/workbench/workbench-actions';
->>>>>>> ceda5734
 import { navigateToRootProject } from '~/store/navigation/navigation-action';
 
 export const addRouteChangeHandlers = (history: History, store: RootStore) => {
@@ -20,23 +15,6 @@
 };
 
 const handleLocationChange = (store: RootStore) => ({ pathname }: Location) => {
-<<<<<<< HEAD
-    const rootMatch = matchRootRoute(pathname);
-    const projectMatch = matchProjectRoute(pathname);
-    const collectionMatch = matchCollectionRoute(pathname);
-    const favoriteMatch = matchFavoritesRoute(pathname);
-    const trashMatch = matchTrashRoute(pathname);
-    const processMatch = matchProcessRoute(pathname);
-    const processLogMatch = matchProcessLogRoute(pathname);
-    const repositoryMatch = matchRepositoriesRoute(pathname); 
-    const searchResultsMatch = matchSearchResultsRoute(pathname);
-    const sharedWithMeMatch = matchSharedWithMeRoute(pathname);
-    const runProcessMatch = matchRunProcessRoute(pathname);
-    const virtualMachineMatch = matchVirtualMachineRoute(pathname);
-    const workflowMatch = matchWorkflowRoute(pathname);
-    const sshKeysMatch = matchSshKeysRoute(pathname);
-    const myAccountMatch = matchMyAccountRoute(pathname);
-=======
     const rootMatch = Routes.matchRootRoute(pathname);
     const projectMatch = Routes.matchProjectRoute(pathname);
     const collectionMatch = Routes.matchCollectionRoute(pathname);
@@ -53,7 +31,7 @@
     const sshKeysMatch = Routes.matchSshKeysRoute(pathname);
     const keepServicesMatch = Routes.matchKeepServicesRoute(pathname);
     const computeNodesMatch = Routes.matchComputeNodesRoute(pathname);
->>>>>>> ceda5734
+    const myAccountMatch = Routes.matchMyAccountRoute(pathname);
 
     if (projectMatch) {
         store.dispatch(WorkbenchActions.loadProject(projectMatch.params.id));
@@ -82,16 +60,12 @@
     } else if(repositoryMatch) {
         store.dispatch(WorkbenchActions.loadRepositories);
     } else if (sshKeysMatch) {
-<<<<<<< HEAD
-        store.dispatch(loadSshKeys);
-    } else if (myAccountMatch) {
-        store.dispatch(loadMyAccount);
-=======
         store.dispatch(WorkbenchActions.loadSshKeys);
     } else if (keepServicesMatch) {
         store.dispatch(WorkbenchActions.loadKeepServices);
     } else if (computeNodesMatch) {
         store.dispatch(WorkbenchActions.loadComputeNodes);
->>>>>>> ceda5734
+    } else if (myAccountMatch) {
+        store.dispatch(WorkbenchActions.loadMyAccount);
     }
 };