--- conflicted
+++ resolved
@@ -37,14 +37,11 @@
     const apiClientAuthorizationsMatch = Routes.matchApiClientAuthorizationsRoute(pathname);
     const myAccountMatch = Routes.matchMyAccountRoute(pathname);
     const userMatch = Routes.matchUsersRoute(pathname);
-<<<<<<< HEAD
     const groupsMatch = Routes.matchGroupsRoute(pathname);
     const groupDetailsMatch = Routes.matchGroupDetailsRoute(pathname);
-=======
     const linksMatch = Routes.matchLinksRoute(pathname);
 
     store.dispatch(dialogActions.CLOSE_ALL_DIALOGS());
->>>>>>> 6e92c390
 
     if (projectMatch) {
         store.dispatch(WorkbenchActions.loadProject(projectMatch.params.id));
@@ -88,14 +85,11 @@
         store.dispatch(WorkbenchActions.loadMyAccount);
     } else if (userMatch) {
         store.dispatch(WorkbenchActions.loadUsers);
-<<<<<<< HEAD
     } else if (groupsMatch) {
         store.dispatch(WorkbenchActions.loadGroupsPanel);
     } else if (groupDetailsMatch) {
         store.dispatch(WorkbenchActions.loadGroupDetailsPanel(groupDetailsMatch.params.id));
-=======
     } else if (linksMatch) {
         store.dispatch(WorkbenchActions.loadLinks);
->>>>>>> 6e92c390
     }
 };