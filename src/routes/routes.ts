// Copyright (C) The Arvados Authors. All rights reserved.
//
// SPDX-License-Identifier: AGPL-3.0

import { History, Location } from 'history';
import { RootStore } from '~/store/store';
import { matchPath } from 'react-router';
import { ResourceKind, RESOURCE_UUID_PATTERN, extractUuidKind } from '~/models/resource';
import { getProjectUrl } from '~/models/project';
import { getCollectionUrl } from '~/models/collection';
<<<<<<< HEAD
import { loadProject, loadFavorites, loadCollection, loadProcessLog } from '~/store/workbench/workbench-actions';
=======
import { loadProject, loadFavorites, loadCollection, loadTrash } from '~/store/workbench/workbench-actions';
>>>>>>> e53e6f1e
import { loadProcess } from '~/store/processes/processes-actions';

export const Routes = {
    ROOT: '/',
    TOKEN: '/token',
    PROJECTS: `/projects/:id(${RESOURCE_UUID_PATTERN})`,
    COLLECTIONS: `/collections/:id(${RESOURCE_UUID_PATTERN})`,
    PROCESSES: `/processes/:id(${RESOURCE_UUID_PATTERN})`,
    FAVORITES: '/favorites',
<<<<<<< HEAD
    PROCESS_LOGS: `/process-logs/:id(${RESOURCE_UUID_PATTERN})`
=======
    TRASH: '/trash'
>>>>>>> e53e6f1e
};

export const getResourceUrl = (uuid: string) => {
    const kind = extractUuidKind(uuid);
    switch (kind) {
        case ResourceKind.PROJECT:
            return getProjectUrl(uuid);
        case ResourceKind.COLLECTION:
            return getCollectionUrl(uuid);
        default:
            return undefined;
    }
};

export const getProcessUrl = (uuid: string) => `/processes/${uuid}`;

export const getProcessLogUrl = (uuid: string) => `/process-logs/${uuid}`;

export const addRouteChangeHandlers = (history: History, store: RootStore) => {
    const handler = handleLocationChange(store);
    handler(history.location);
    history.listen(handler);
};

export interface ResourceRouteParams {
    id: string;
}

export const matchRootRoute = (route: string) =>
    matchPath(route, { path: Routes.ROOT, exact: true });

export const matchFavoritesRoute = (route: string) =>
    matchPath(route, { path: Routes.FAVORITES });

export const matchTrashRoute = (route: string) =>
    matchPath(route, { path: Routes.TRASH });

export const matchProjectRoute = (route: string) =>
    matchPath<ResourceRouteParams>(route, { path: Routes.PROJECTS });

export const matchCollectionRoute = (route: string) =>
    matchPath<ResourceRouteParams>(route, { path: Routes.COLLECTIONS });

export const matchProcessRoute = (route: string) =>
    matchPath<ResourceRouteParams>(route, { path: Routes.PROCESSES });

export const matchProcessLogRoute = (route: string) =>
    matchPath<ResourceRouteParams>(route, { path: Routes.PROCESS_LOGS });

const handleLocationChange = (store: RootStore) => ({ pathname }: Location) => {
    const projectMatch = matchProjectRoute(pathname);
    const collectionMatch = matchCollectionRoute(pathname);
    const favoriteMatch = matchFavoritesRoute(pathname);
    const trashMatch = matchTrashRoute(pathname);
    const processMatch = matchProcessRoute(pathname);
    const processLogMatch = matchProcessLogRoute(pathname);
    
    if (projectMatch) {
        store.dispatch(loadProject(projectMatch.params.id));
    } else if (collectionMatch) {
        store.dispatch(loadCollection(collectionMatch.params.id));
    } else if (favoriteMatch) {
        store.dispatch(loadFavorites());
    } else if (trashMatch) {
        store.dispatch(loadTrash());
    } else if (processMatch) {
        store.dispatch(loadProcess(processMatch.params.id));
    } else if (processLogMatch) {
        store.dispatch(loadProcessLog(processLogMatch.params.id));
    }
};<|MERGE_RESOLUTION|>--- conflicted
+++ resolved
@@ -8,11 +8,7 @@
 import { ResourceKind, RESOURCE_UUID_PATTERN, extractUuidKind } from '~/models/resource';
 import { getProjectUrl } from '~/models/project';
 import { getCollectionUrl } from '~/models/collection';
-<<<<<<< HEAD
-import { loadProject, loadFavorites, loadCollection, loadProcessLog } from '~/store/workbench/workbench-actions';
-=======
-import { loadProject, loadFavorites, loadCollection, loadTrash } from '~/store/workbench/workbench-actions';
->>>>>>> e53e6f1e
+import { loadProject, loadFavorites, loadCollection, loadTrash, loadProcessLog } from '~/store/workbench/workbench-actions';
 import { loadProcess } from '~/store/processes/processes-actions';
 
 export const Routes = {
@@ -22,11 +18,8 @@
     COLLECTIONS: `/collections/:id(${RESOURCE_UUID_PATTERN})`,
     PROCESSES: `/processes/:id(${RESOURCE_UUID_PATTERN})`,
     FAVORITES: '/favorites',
-<<<<<<< HEAD
+    TRASH: '/trash',
     PROCESS_LOGS: `/process-logs/:id(${RESOURCE_UUID_PATTERN})`
-=======
-    TRASH: '/trash'
->>>>>>> e53e6f1e
 };
 
 export const getResourceUrl = (uuid: string) => {
