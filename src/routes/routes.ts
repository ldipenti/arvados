// Copyright (C) The Arvados Authors. All rights reserved.
//
// SPDX-License-Identifier: AGPL-3.0

import { matchPath } from 'react-router';
import { ResourceKind, RESOURCE_UUID_PATTERN, extractUuidKind } from '~/models/resource';
import { getProjectUrl } from '~/models/project';
import { getCollectionUrl } from '~/models/collection';
<<<<<<< HEAD
import { loadProject, loadFavorites, loadCollection, loadTrash, loadProcessLog } from '~/store/workbench/workbench-actions';
import { loadProcessPanel } from '~/store/process-panel/process-panel-actions';
=======
>>>>>>> ab54fbc8

export const Routes = {
    ROOT: '/',
    TOKEN: '/token',
    PROJECTS: `/projects/:id(${RESOURCE_UUID_PATTERN})`,
    COLLECTIONS: `/collections/:id(${RESOURCE_UUID_PATTERN})`,
    PROCESSES: `/processes/:id(${RESOURCE_UUID_PATTERN})`,
    FAVORITES: '/favorites',
    TRASH: '/trash',
    PROCESS_LOGS: `/process-logs/:id(${RESOURCE_UUID_PATTERN})`
};

export const getResourceUrl = (uuid: string) => {
    const kind = extractUuidKind(uuid);
    switch (kind) {
        case ResourceKind.PROJECT:
            return getProjectUrl(uuid);
        case ResourceKind.COLLECTION:
            return getCollectionUrl(uuid);
        default:
            return undefined;
    }
};

export const getProcessUrl = (uuid: string) => `/processes/${uuid}`;

export const getProcessLogUrl = (uuid: string) => `/process-logs/${uuid}`;

export interface ResourceRouteParams {
    id: string;
}

export const matchRootRoute = (route: string) =>
    matchPath(route, { path: Routes.ROOT, exact: true });

export const matchFavoritesRoute = (route: string) =>
    matchPath(route, { path: Routes.FAVORITES });

export const matchTrashRoute = (route: string) =>
    matchPath(route, { path: Routes.TRASH });

export const matchProjectRoute = (route: string) =>
    matchPath<ResourceRouteParams>(route, { path: Routes.PROJECTS });

export const matchCollectionRoute = (route: string) =>
    matchPath<ResourceRouteParams>(route, { path: Routes.COLLECTIONS });

export const matchProcessRoute = (route: string) =>
    matchPath<ResourceRouteParams>(route, { path: Routes.PROCESSES });

export const matchProcessLogRoute = (route: string) =>
<<<<<<< HEAD
    matchPath<ResourceRouteParams>(route, { path: Routes.PROCESS_LOGS });

const handleLocationChange = (store: RootStore) => ({ pathname }: Location) => {
    const projectMatch = matchProjectRoute(pathname);
    const collectionMatch = matchCollectionRoute(pathname);
    const favoriteMatch = matchFavoritesRoute(pathname);
    const trashMatch = matchTrashRoute(pathname);
    const processMatch = matchProcessRoute(pathname);
    const processLogMatch = matchProcessLogRoute(pathname);
    
    if (projectMatch) {
        store.dispatch(loadProject(projectMatch.params.id));
    } else if (collectionMatch) {
        store.dispatch(loadCollection(collectionMatch.params.id));
    } else if (favoriteMatch) {
        store.dispatch(loadFavorites());
    } else if (trashMatch) {
        store.dispatch(loadTrash());
    } else if (processMatch) {
        store.dispatch(loadProcessPanel(processMatch.params.id));
    } else if (processLogMatch) {
        store.dispatch(loadProcessLog(processLogMatch.params.id));
    }
};
=======
    matchPath<ResourceRouteParams>(route, { path: Routes.PROCESS_LOGS });
>>>>>>> ab54fbc8
<|MERGE_RESOLUTION|>--- conflicted
+++ resolved
@@ -6,11 +6,6 @@
 import { ResourceKind, RESOURCE_UUID_PATTERN, extractUuidKind } from '~/models/resource';
 import { getProjectUrl } from '~/models/project';
 import { getCollectionUrl } from '~/models/collection';
-<<<<<<< HEAD
-import { loadProject, loadFavorites, loadCollection, loadTrash, loadProcessLog } from '~/store/workbench/workbench-actions';
-import { loadProcessPanel } from '~/store/process-panel/process-panel-actions';
-=======
->>>>>>> ab54fbc8
 
 export const Routes = {
     ROOT: '/',
@@ -62,31 +57,4 @@
     matchPath<ResourceRouteParams>(route, { path: Routes.PROCESSES });
 
 export const matchProcessLogRoute = (route: string) =>
-<<<<<<< HEAD
-    matchPath<ResourceRouteParams>(route, { path: Routes.PROCESS_LOGS });
-
-const handleLocationChange = (store: RootStore) => ({ pathname }: Location) => {
-    const projectMatch = matchProjectRoute(pathname);
-    const collectionMatch = matchCollectionRoute(pathname);
-    const favoriteMatch = matchFavoritesRoute(pathname);
-    const trashMatch = matchTrashRoute(pathname);
-    const processMatch = matchProcessRoute(pathname);
-    const processLogMatch = matchProcessLogRoute(pathname);
-    
-    if (projectMatch) {
-        store.dispatch(loadProject(projectMatch.params.id));
-    } else if (collectionMatch) {
-        store.dispatch(loadCollection(collectionMatch.params.id));
-    } else if (favoriteMatch) {
-        store.dispatch(loadFavorites());
-    } else if (trashMatch) {
-        store.dispatch(loadTrash());
-    } else if (processMatch) {
-        store.dispatch(loadProcessPanel(processMatch.params.id));
-    } else if (processLogMatch) {
-        store.dispatch(loadProcessLog(processLogMatch.params.id));
-    }
-};
-=======
-    matchPath<ResourceRouteParams>(route, { path: Routes.PROCESS_LOGS });
->>>>>>> ab54fbc8
+    matchPath<ResourceRouteParams>(route, { path: Routes.PROCESS_LOGS });