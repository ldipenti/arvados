// Copyright (C) The Arvados Authors. All rights reserved.
//
// SPDX-License-Identifier: AGPL-3.0

<<<<<<< HEAD
import { matchPath } from 'react-router';
import { ResourceKind, RESOURCE_UUID_PATTERN, extractUuidKind, COLLECTION_PDH_REGEX } from '~/models/resource';
=======
import { matchPath, Router } from 'react-router';
import { ResourceKind, RESOURCE_UUID_PATTERN, extractUuidKind } from '~/models/resource';
>>>>>>> 547ea9ae
import { getProjectUrl } from '~/models/project';
import { getCollectionUrl } from '~/models/collection';
import { Config } from '~/common/config';
import { Session } from "~/models/session";

export interface FederationConfig {
    localCluster: string;
    remoteHostsConfig: { [key: string]: Config };
    sessions: Session[];
}

export const Routes = {
    ROOT: '/',
    TOKEN: '/token',
    FED_LOGIN: '/fedtoken',
    PROJECTS: `/projects/:id(${RESOURCE_UUID_PATTERN})`,
    COLLECTIONS: `/collections/:id(${RESOURCE_UUID_PATTERN})`,
    PROCESSES: `/processes/:id(${RESOURCE_UUID_PATTERN})`,
    FAVORITES: '/favorites',
    TRASH: '/trash',
    PROCESS_LOGS: `/process-logs/:id(${RESOURCE_UUID_PATTERN})`,
    REPOSITORIES: '/repositories',
    SHARED_WITH_ME: '/shared-with-me',
    RUN_PROCESS: '/run-process',
    VIRTUAL_MACHINES_ADMIN: '/virtual-machines-admin',
    VIRTUAL_MACHINES_USER: '/virtual-machines-user',
    WORKFLOWS: '/workflows',
    SEARCH_RESULTS: '/search-results',
    SSH_KEYS_ADMIN: `/ssh-keys-admin`,
    SSH_KEYS_USER: `/ssh-keys-user`,
    SITE_MANAGER: `/site-manager`,
    MY_ACCOUNT: '/my-account',
    LINK_ACCOUNT: '/link_account',
    KEEP_SERVICES: `/keep-services`,
    COMPUTE_NODES: `/nodes`,
    USERS: '/users',
    API_CLIENT_AUTHORIZATIONS: `/api_client_authorizations`,
    GROUPS: '/groups',
    GROUP_DETAILS: `/group/:id(${RESOURCE_UUID_PATTERN})`,
    LINKS: '/links',
    PUBLIC_FAVORITES: '/public-favorites',
    COLLECTIONS_CONTENT_ADDRESS: '/collections/:id',
};

export const getResourceUrl = (uuid: string) => {
    const kind = extractUuidKind(uuid);
    switch (kind) {
        case ResourceKind.PROJECT:
            return getProjectUrl(uuid);
        case ResourceKind.USER:
            return getProjectUrl(uuid);
        case ResourceKind.COLLECTION:
            return getCollectionUrl(uuid);
        case ResourceKind.PROCESS:
            return getProcessUrl(uuid);
        default:
            return undefined;
    }
};

export const getNavUrl = (uuid: string, config: FederationConfig) => {
    const path = getResourceUrl(uuid) || "";
    const cls = uuid.substr(0, 5);
    if (cls === config.localCluster || extractUuidKind(uuid) === ResourceKind.USER || COLLECTION_PDH_REGEX.exec(uuid)) {
        return path;
    } else if (config.remoteHostsConfig[cls]) {
        let u: URL;
        if (config.remoteHostsConfig[cls].workbench2Url) {
            u = new URL(config.remoteHostsConfig[cls].workbench2Url || "");
        } else {
            u = new URL(config.remoteHostsConfig[cls].workbenchUrl);
            u.search = "api_token=" + config.sessions.filter((s) => s.clusterId === cls)[0].token;
        }
        u.pathname = path;
        return u.toString();
    } else {
        return "";
    }
};


export const getProcessUrl = (uuid: string) => `/processes/${uuid}`;

export const getProcessLogUrl = (uuid: string) => `/process-logs/${uuid}`;

export const getGroupUrl = (uuid: string) => `/group/${uuid}`;

export interface ResourceRouteParams {
    id: string;
}

export const matchRootRoute = (route: string) =>
    matchPath(route, { path: Routes.ROOT, exact: true });

export const matchFavoritesRoute = (route: string) =>
    matchPath(route, { path: Routes.FAVORITES });

export const matchTrashRoute = (route: string) =>
    matchPath(route, { path: Routes.TRASH });

export const matchProjectRoute = (route: string) =>
    matchPath<ResourceRouteParams>(route, { path: Routes.PROJECTS });

export const matchCollectionRoute = (route: string) =>
    matchPath<ResourceRouteParams>(route, { path: Routes.COLLECTIONS });

export const matchProcessRoute = (route: string) =>
    matchPath<ResourceRouteParams>(route, { path: Routes.PROCESSES });

export const matchProcessLogRoute = (route: string) =>
    matchPath<ResourceRouteParams>(route, { path: Routes.PROCESS_LOGS });

export const matchSharedWithMeRoute = (route: string) =>
    matchPath(route, { path: Routes.SHARED_WITH_ME });

export const matchRunProcessRoute = (route: string) =>
    matchPath(route, { path: Routes.RUN_PROCESS });

export const matchWorkflowRoute = (route: string) =>
    matchPath<ResourceRouteParams>(route, { path: Routes.WORKFLOWS });

export const matchSearchResultsRoute = (route: string) =>
    matchPath<ResourceRouteParams>(route, { path: Routes.SEARCH_RESULTS });

export const matchUserVirtualMachineRoute = (route: string) =>
    matchPath<ResourceRouteParams>(route, { path: Routes.VIRTUAL_MACHINES_USER });

export const matchAdminVirtualMachineRoute = (route: string) =>
    matchPath<ResourceRouteParams>(route, { path: Routes.VIRTUAL_MACHINES_ADMIN });

export const matchRepositoriesRoute = (route: string) =>
    matchPath<ResourceRouteParams>(route, { path: Routes.REPOSITORIES });

export const matchSshKeysUserRoute = (route: string) =>
    matchPath(route, { path: Routes.SSH_KEYS_USER });

export const matchSshKeysAdminRoute = (route: string) =>
    matchPath(route, { path: Routes.SSH_KEYS_ADMIN });

export const matchSiteManagerRoute = (route: string) =>
    matchPath(route, { path: Routes.SITE_MANAGER });

export const matchMyAccountRoute = (route: string) =>
    matchPath(route, { path: Routes.MY_ACCOUNT });

export const matchLinkAccountRoute = (route: string) =>
    matchPath(route, { path: Routes.LINK_ACCOUNT });

export const matchKeepServicesRoute = (route: string) =>
    matchPath(route, { path: Routes.KEEP_SERVICES });

export const matchTokenRoute = (route: string) =>
    matchPath(route, { path: Routes.TOKEN });

export const matchFedTokenRoute = (route: string) =>
    matchPath(route, {path: Routes.FED_LOGIN});

export const matchUsersRoute = (route: string) =>
    matchPath(route, { path: Routes.USERS });

export const matchComputeNodesRoute = (route: string) =>
    matchPath(route, { path: Routes.COMPUTE_NODES });

export const matchApiClientAuthorizationsRoute = (route: string) =>
    matchPath(route, { path: Routes.API_CLIENT_AUTHORIZATIONS });

export const matchGroupsRoute = (route: string) =>
    matchPath(route, { path: Routes.GROUPS });

export const matchGroupDetailsRoute = (route: string) =>
    matchPath<ResourceRouteParams>(route, { path: Routes.GROUP_DETAILS });

export const matchLinksRoute = (route: string) =>
    matchPath(route, { path: Routes.LINKS });

export const matchPublicFavoritesRoute = (route: string) =>
    matchPath(route, { path: Routes.PUBLIC_FAVORITES });

export const matchCollectionsContentAddressRoute = (route: string) =>
    matchPath(route, { path: Routes.COLLECTIONS_CONTENT_ADDRESS });<|MERGE_RESOLUTION|>--- conflicted
+++ resolved
@@ -2,13 +2,8 @@
 //
 // SPDX-License-Identifier: AGPL-3.0
 
-<<<<<<< HEAD
 import { matchPath } from 'react-router';
 import { ResourceKind, RESOURCE_UUID_PATTERN, extractUuidKind, COLLECTION_PDH_REGEX } from '~/models/resource';
-=======
-import { matchPath, Router } from 'react-router';
-import { ResourceKind, RESOURCE_UUID_PATTERN, extractUuidKind } from '~/models/resource';
->>>>>>> 547ea9ae
 import { getProjectUrl } from '~/models/project';
 import { getCollectionUrl } from '~/models/collection';
 import { Config } from '~/common/config';
