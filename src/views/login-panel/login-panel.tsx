// Copyright (C) The Arvados Authors. All rights reserved.
//
// SPDX-License-Identifier: AGPL-3.0

import * as React from 'react';
import { connect, DispatchProp } from 'react-redux';
import { Grid, Typography, Button, Select } from '@material-ui/core';
import { StyleRulesCallback, WithStyles, withStyles } from '@material-ui/core/styles';
import { login, authActions } from '~/store/auth/auth-action';
import { ArvadosTheme } from '~/common/custom-theme';
import { RootState } from '~/store/store';
import { LoginForm } from '~/views-components/login-form/login-form';
import Axios from 'axios';
import { Config } from '~/common/config';

type CssRules = 'root' | 'container' | 'title' | 'content' | 'content__bolder' | 'button';

const styles: StyleRulesCallback<CssRules> = (theme: ArvadosTheme) => ({
    root: {
        position: 'relative',
        backgroundColor: theme.palette.grey["200"],
        '&::after': {
            content: `''`,
            position: 'absolute',
            top: 0,
            left: 0,
            bottom: 0,
            right: 0,
            opacity: 0.2,
        }
    },
    container: {
        width: '560px',
        zIndex: 10
    },
    title: {
        marginBottom: theme.spacing.unit * 6,
        color: theme.palette.grey["800"]
    },
    content: {
        marginBottom: theme.spacing.unit * 3,
        lineHeight: '1.2rem',
        color: theme.palette.grey["800"]
    },
    'content__bolder': {
        fontWeight: 'bolder'
    },
    button: {
        boxShadow: 'none'
    }
});

const doPasswordLogin = (url: string) => (username: string, password: string) => {
    const formData = [];
    formData.push('username='+encodeURIComponent(username));
    formData.push('password='+encodeURIComponent(password));
    return Axios.post(`${url}/arvados/v1/users/authenticate`, formData.join('&'), {
        headers: {
            'Content-Type': 'application/x-www-form-urlencoded'
        },
    });
};

type LoginPanelProps = DispatchProp<any> & WithStyles<CssRules> & {
    remoteHosts: { [key: string]: string },
    homeCluster: string,
    localCluster: string,
    loginCluster: string,
    welcomePage: string,
    passwordLogin: boolean,
};

<<<<<<< HEAD
const loginOptions = ['LDAP', 'PAM'];

export const requirePasswordLogin = (config: Config): boolean => {
    if (config && config.clusterConfig && config.clusterConfig.Login) {
        return loginOptions
            .filter(loginOption => !!config.clusterConfig.Login[loginOption])
            .map(loginOption => config.clusterConfig.Login[loginOption].Enable)
            .find(enabled => enabled === true) || false;
=======
const requirePasswordLogin = (config: Config): boolean => {
    if (config && config.clusterConfig) {
        return config.clusterConfig.Login.LDAP.Enable || config.clusterConfig.Login.PAM.Enable || config.clusterConfig.Login.Test.Enable || false;
>>>>>>> bac28b95
    }
    return false;
};

export const LoginPanel = withStyles(styles)(
    connect((state: RootState) => ({
        remoteHosts: state.auth.remoteHosts,
        homeCluster: state.auth.homeCluster,
        localCluster: state.auth.localCluster,
        loginCluster: state.auth.loginCluster,
        welcomePage: state.auth.config.clusterConfig.Workbench.WelcomePageHTML,
        passwordLogin: requirePasswordLogin(state.auth.remoteHostsConfig[state.auth.loginCluster || state.auth.homeCluster]),
        }))(({ classes, dispatch, remoteHosts, homeCluster, localCluster, loginCluster, welcomePage, passwordLogin }: LoginPanelProps) => {
        const loginBtnLabel = `Log in${(localCluster !== homeCluster && loginCluster !== homeCluster) ? " to "+localCluster+" with user from "+homeCluster : ''}`;

        return (<Grid container justify="center" alignItems="center"
            className={classes.root}
            style={{ marginTop: 56, overflowY: "auto", height: "100%" }}>
            <Grid item className={classes.container}>
                <Typography component="div">
                    <div dangerouslySetInnerHTML={{ __html: welcomePage }} style={{ margin: "1em" }} />
                </Typography>
                {Object.keys(remoteHosts).length > 1 && loginCluster === "" &&

                    <Typography component="div" align="right">
                        <label>Please select the cluster that hosts your user account:</label>
                        <Select native value={homeCluster} style={{ margin: "1em" }}
                            onChange={(event) => dispatch(authActions.SET_HOME_CLUSTER(event.target.value))}>
                            {Object.keys(remoteHosts).map((k) => <option key={k} value={k}>{k}</option>)}
                        </Select>
                    </Typography>}

                {passwordLogin
                ? <Typography component="div">
                    <LoginForm dispatch={dispatch}
                        loginLabel={loginBtnLabel}
                        handleSubmit={doPasswordLogin(`https://${remoteHosts[loginCluster || homeCluster]}`)}/>
                </Typography>
                : <Typography component="div" align="right">
                    <Button variant="contained" color="primary" style={{ margin: "1em" }}
                        className={classes.button}
                        onClick={() => dispatch(login(localCluster, homeCluster, loginCluster, remoteHosts))}>
                        {loginBtnLabel}
                    </Button>
                </Typography>}
            </Grid>
        </Grid >);}
    ));<|MERGE_RESOLUTION|>--- conflicted
+++ resolved
@@ -70,8 +70,7 @@
     passwordLogin: boolean,
 };
 
-<<<<<<< HEAD
-const loginOptions = ['LDAP', 'PAM'];
+const loginOptions = ['LDAP', 'PAM', 'Test'];
 
 export const requirePasswordLogin = (config: Config): boolean => {
     if (config && config.clusterConfig && config.clusterConfig.Login) {
@@ -79,11 +78,6 @@
             .filter(loginOption => !!config.clusterConfig.Login[loginOption])
             .map(loginOption => config.clusterConfig.Login[loginOption].Enable)
             .find(enabled => enabled === true) || false;
-=======
-const requirePasswordLogin = (config: Config): boolean => {
-    if (config && config.clusterConfig) {
-        return config.clusterConfig.Login.LDAP.Enable || config.clusterConfig.Login.PAM.Enable || config.clusterConfig.Login.Test.Enable || false;
->>>>>>> bac28b95
     }
     return false;
 };
