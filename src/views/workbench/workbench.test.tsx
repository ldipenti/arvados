--- conflicted
+++ resolved
@@ -10,34 +10,21 @@
 import createBrowserHistory from "history/createBrowserHistory";
 import { ConnectedRouter } from "react-router-redux";
 import { MuiThemeProvider } from '@material-ui/core/styles';
-<<<<<<< HEAD
 import { CustomTheme } from '~/common/custom-theme';
 import { createServices } from "~/services/services";
-=======
-import { CustomTheme } from '../../common/custom-theme';
-import { createServices } from "../../services/services";
-import { AuthService } from "../../services/auth-service/auth-service";
-import Axios from "axios";
->>>>>>> df041a7f
 
 const history = createBrowserHistory();
-const authService = new AuthService(Axios.create(), '/arvados/v1');
-
-authService.getUuid = jest.fn().mockReturnValueOnce('test');
 
 it('renders without crashing', () => {
     const div = document.createElement('div');
     const services = createServices("/arvados/v1");
+	services.authService.getUuid = jest.fn().mockReturnValueOnce('test');
     const store = configureStore(createBrowserHistory(), services);
     ReactDOM.render(
         <MuiThemeProvider theme={CustomTheme}>
             <Provider store={store}>
                 <ConnectedRouter history={history}>
-<<<<<<< HEAD
                     <Workbench authService={services.authService}/>
-=======
-                    <Workbench authService={authService} />
->>>>>>> df041a7f
                 </ConnectedRouter>
             </Provider>
         </MuiThemeProvider>,
