--- conflicted
+++ resolved
@@ -38,11 +38,7 @@
 import { SharedWithMePanel } from '../shared-with-me-panel/shared-with-me-panel';
 import SplitterLayout from 'react-splitter-layout';
 import { ProcessCommandDialog } from '~/views-components/process-command-dialog/process-command-dialog';
-<<<<<<< HEAD
-import { isSystemWorking } from "~/store/progress-indicator/progress-indicator-reducer";
 import { WorkflowPanel } from '~/views/workflow-panel/workflow-panel';
-=======
->>>>>>> e4234de5
 
 type CssRules = 'root' | 'container' | 'splitter' | 'asidePanel' | 'contentWrapper' | 'content';
 
@@ -76,67 +72,6 @@
 
 type WorkbenchPanelProps = WithStyles<CssRules>;
 
-<<<<<<< HEAD
-interface WorkbenchState {
-    searchText: string;
-}
-
-export const Workbench = withStyles(styles)(
-    connect<WorkbenchDataProps>(
-        (state: RootState) => ({
-            user: state.auth.user,
-            currentToken: state.auth.apiToken,
-            working: isSystemWorking(state.progressIndicator)
-        })
-    )(
-        class extends React.Component<WorkbenchProps, WorkbenchState> {
-            state = {
-                searchText: "",
-            };
-            render() {
-                const { classes } = this.props;
-                return <>
-                    <MainAppBar
-                        searchText={this.state.searchText}
-                        user={this.props.user}
-                        onSearch={this.onSearch}
-                        buildInfo={this.props.buildInfo}>
-                        {this.props.working ? <LinearProgress color="secondary" /> : null}
-                    </MainAppBar>
-                    <Grid container direction="column" className={classes.root}>
-                        {this.props.user &&
-                            <Grid container item xs alignItems="stretch" wrap="nowrap">
-                                <Grid container item className={classes.container}>
-                                    <SplitterLayout customClassName={classes.splitter} percentage={true}
-                                        primaryIndex={0} primaryMinSize={20} secondaryInitialSize={80} secondaryMinSize={40}>
-                                        <Grid container item xs component='aside' direction='column' className={classes.asidePanel}>
-                                            <SidePanel />
-                                        </Grid>
-                                        <Grid container item xs component="main" direction="column" className={classes.contentWrapper}>
-                                            <Grid item>
-                                                <MainContentBar />
-                                            </Grid>
-                                            <Grid item xs className={classes.content}>
-                                                <Switch>
-                                                    <Route path={Routes.PROJECTS} component={ProjectPanel} />
-                                                    <Route path={Routes.COLLECTIONS} component={CollectionPanel} />
-                                                    <Route path={Routes.FAVORITES} component={FavoritePanel} />
-                                                    <Route path={Routes.PROCESSES} component={ProcessPanel} />
-                                                    <Route path={Routes.TRASH} component={TrashPanel} />
-                                                    <Route path={Routes.PROCESS_LOGS} component={ProcessLogPanel} />
-                                                    <Route path={Routes.SHARED_WITH_ME} component={SharedWithMePanel} />
-                                                    <Route path={Routes.WORKFLOWS} component={WorkflowPanel} />
-                                                </Switch>
-                                            </Grid>
-                                        </Grid>
-                                    </SplitterLayout>
-                                </Grid>
-                                <Grid item>
-                                    <DetailsPanel />
-                                </Grid>
-                            </Grid>
-                        }
-=======
 export const WorkbenchPanel = 
     withStyles(styles)(({ classes }: WorkbenchPanelProps) => 
         <Grid container item xs className={classes.root}>
@@ -145,7 +80,6 @@
                     primaryIndex={0} primaryMinSize={20} secondaryInitialSize={80} secondaryMinSize={40}>
                     <Grid container item xs component='aside' direction='column' className={classes.asidePanel}>
                         <SidePanel />
->>>>>>> e4234de5
                     </Grid>
                     <Grid container item xs component="main" direction="column" className={classes.contentWrapper}>
                         <Grid item>
@@ -160,6 +94,7 @@
                                 <Route path={Routes.TRASH} component={TrashPanel} />
                                 <Route path={Routes.PROCESS_LOGS} component={ProcessLogPanel} />
                                 <Route path={Routes.SHARED_WITH_ME} component={SharedWithMePanel} />
+                                <Route path={Routes.WORKFLOWS} component={WorkflowPanel} />
                             </Switch>
                         </Grid>
                     </Grid>
