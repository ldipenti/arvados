// Copyright (C) The Arvados Authors. All rights reserved.
//
// SPDX-License-Identifier: AGPL-3.0

import * as React from 'react';
import { StyleRulesCallback, WithStyles, withStyles } from '@material-ui/core/styles';
import { Route, Switch } from "react-router";
import { ProjectPanel } from "~/views/project-panel/project-panel";
import { DetailsPanel } from '~/views-components/details-panel/details-panel';
import { ArvadosTheme } from '~/common/custom-theme';
import { ContextMenu } from "~/views-components/context-menu/context-menu";
import { FavoritePanel } from "../favorite-panel/favorite-panel";
import { CurrentTokenDialog } from '~/views-components/current-token-dialog/current-token-dialog';
import { RichTextEditorDialog } from '~/views-components/rich-text-editor-dialog/rich-text-editor-dialog';
import { Snackbar } from '~/views-components/snackbar/snackbar';
import { CollectionPanel } from '../collection-panel/collection-panel';
import { RenameFileDialog } from '~/views-components/rename-file-dialog/rename-file-dialog';
import { FileRemoveDialog } from '~/views-components/file-remove-dialog/file-remove-dialog';
import { MultipleFilesRemoveDialog } from '~/views-components/file-remove-dialog/multiple-files-remove-dialog';
import { Routes } from '~/routes/routes';
import { SidePanel } from '~/views-components/side-panel/side-panel';
import { ProcessPanel } from '~/views/process-panel/process-panel';
import { ProcessLogPanel } from '~/views/process-log-panel/process-log-panel';
import { ChangeWorkflowDialog } from '~/views-components/run-process-dialog/change-workflow-dialog';
import { CreateProjectDialog } from '~/views-components/dialog-forms/create-project-dialog';
import { CreateCollectionDialog } from '~/views-components/dialog-forms/create-collection-dialog';
import { CopyCollectionDialog } from '~/views-components/dialog-forms/copy-collection-dialog';
import { CopyProcessDialog } from '~/views-components/dialog-forms/copy-process-dialog';
import { UpdateCollectionDialog } from '~/views-components/dialog-forms/update-collection-dialog';
import { UpdateProcessDialog } from '~/views-components/dialog-forms/update-process-dialog';
import { UpdateProjectDialog } from '~/views-components/dialog-forms/update-project-dialog';
import { MoveProcessDialog } from '~/views-components/dialog-forms/move-process-dialog';
import { MoveProjectDialog } from '~/views-components/dialog-forms/move-project-dialog';
import { MoveCollectionDialog } from '~/views-components/dialog-forms/move-collection-dialog';
import { FilesUploadCollectionDialog } from '~/views-components/dialog-forms/files-upload-collection-dialog';
import { PartialCopyCollectionDialog } from '~/views-components/dialog-forms/partial-copy-collection-dialog';
import { ProcessCommandDialog } from '~/views-components/process-command-dialog/process-command-dialog';
import { RemoveProcessDialog } from '~/views-components/process-remove-dialog/process-remove-dialog';
import { MainContentBar } from '~/views-components/main-content-bar/main-content-bar';
import { Grid } from '@material-ui/core';
import { TrashPanel } from "~/views/trash-panel/trash-panel";
import { SharedWithMePanel } from '~/views/shared-with-me-panel/shared-with-me-panel';
import { RunProcessPanel } from '~/views/run-process-panel/run-process-panel';
import SplitterLayout from 'react-splitter-layout';
import { WorkflowPanel } from '~/views/workflow-panel/workflow-panel';
import { SearchResultsPanel } from '~/views/search-results-panel/search-results-panel';
import { SharingDialog } from '~/views-components/sharing-dialog/sharing-dialog';
import { AdvancedTabDialog } from '~/views-components/advanced-tab-dialog/advanced-tab-dialog';
import { ProcessInputDialog } from '~/views-components/process-input-dialog/process-input-dialog';
import { ProjectPropertiesDialog } from '~/views-components/project-properties-dialog/project-properties-dialog';

type CssRules = 'root' | 'container' | 'splitter' | 'asidePanel' | 'contentWrapper' | 'content';

const styles: StyleRulesCallback<CssRules> = (theme: ArvadosTheme) => ({
    root: {
        paddingTop: theme.spacing.unit * 7,
        background: theme.palette.background.default
    },
    container: {
        position: 'relative'
    },
    splitter: {
        '& > .layout-splitter': {
            width: '2px'
        }
    },
    asidePanel: {
        paddingTop: theme.spacing.unit,
        height: '100%'
    },
    contentWrapper: {
        paddingTop: theme.spacing.unit,
        minWidth: 0
    },
    content: {
        minWidth: 0,
        paddingLeft: theme.spacing.unit * 3,
        paddingRight: theme.spacing.unit * 3,
    }
});

type WorkbenchPanelProps = WithStyles<CssRules>;

const defaultSplitterSize = 90;

const getSplitterInitialSize = () => {
    const splitterSize = localStorage.getItem('splitterSize');
    return splitterSize ? Number(splitterSize) : defaultSplitterSize;
};

const saveSplitterSize = (size: number) => localStorage.setItem('splitterSize', size.toString());

export const WorkbenchPanel =
    withStyles(styles)(({ classes }: WorkbenchPanelProps) =>
        <Grid container item xs className={classes.root}>
            <Grid container item xs className={classes.container}>
                <SplitterLayout customClassName={classes.splitter} percentage={true}
                                primaryIndex={0} primaryMinSize={10}
                                secondaryInitialSize={getSplitterInitialSize()} secondaryMinSize={40}
                                onSecondaryPaneSizeChange={saveSplitterSize}>
                    <Grid container item xs component='aside' direction='column' className={classes.asidePanel}>
                        <SidePanel />
                    </Grid>
                    <Grid container item xs component="main" direction="column" className={classes.contentWrapper}>
                        <Grid item>
                            <MainContentBar />
                        </Grid>
                        <Grid item xs className={classes.content}>
                            <Switch>
                                <Route path={Routes.PROJECTS} component={ProjectPanel} />
                                <Route path={Routes.COLLECTIONS} component={CollectionPanel} />
                                <Route path={Routes.FAVORITES} component={FavoritePanel} />
                                <Route path={Routes.PROCESSES} component={ProcessPanel} />
                                <Route path={Routes.TRASH} component={TrashPanel} />
                                <Route path={Routes.PROCESS_LOGS} component={ProcessLogPanel} />
                                <Route path={Routes.SHARED_WITH_ME} component={SharedWithMePanel} />
                                <Route path={Routes.RUN_PROCESS} component={RunProcessPanel} />
                                <Route path={Routes.WORKFLOWS} component={WorkflowPanel} />
                                <Route path={Routes.SEARCH_RESULTS} component={SearchResultsPanel} />
                            </Switch>
                        </Grid>
                    </Grid>
                </SplitterLayout>
            </Grid>
            <Grid item>
                <DetailsPanel />
            </Grid>
            <AdvancedTabDialog />
            <ChangeWorkflowDialog />
            <ContextMenu />
            <CopyCollectionDialog />
            <CopyProcessDialog />
            <CreateCollectionDialog />
            <CreateProjectDialog />
            <CurrentTokenDialog />
            <FileRemoveDialog />
            <FilesUploadCollectionDialog />
            <MoveCollectionDialog />
            <MoveProcessDialog />
            <MoveProjectDialog />
            <MultipleFilesRemoveDialog />
            <PartialCopyCollectionDialog />
            <ProcessCommandDialog />
            <ProcessInputDialog />
<<<<<<< HEAD
            <ProjectPropertiesDialog />
=======
            <RemoveProcessDialog />
>>>>>>> abf8502a
            <RenameFileDialog />
            <RichTextEditorDialog />
            <SharingDialog />
            <Snackbar />
            <UpdateCollectionDialog />
            <UpdateProcessDialog />
            <UpdateProjectDialog />
        </Grid>
    );<|MERGE_RESOLUTION|>--- conflicted
+++ resolved
@@ -142,11 +142,8 @@
             <PartialCopyCollectionDialog />
             <ProcessCommandDialog />
             <ProcessInputDialog />
-<<<<<<< HEAD
             <ProjectPropertiesDialog />
-=======
             <RemoveProcessDialog />
->>>>>>> abf8502a
             <RenameFileDialog />
             <RichTextEditorDialog />
             <SharingDialog />
