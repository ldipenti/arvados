--- conflicted
+++ resolved
@@ -24,13 +24,6 @@
 import { RenameFileDialog } from '~/views-components/rename-file-dialog/rename-file-dialog';
 import { FileRemoveDialog } from '~/views-components/file-remove-dialog/file-remove-dialog';
 import { MultipleFilesRemoveDialog } from '~/views-components/file-remove-dialog/multiple-files-remove-dialog';
-<<<<<<< HEAD
-import { DialogCollectionCreateWithSelectedFile } from '~/views-components/create-collection-dialog-with-selected/create-collection-dialog-with-selected';
-import { COLLECTION_CREATE_DIALOG } from '~/views-components/dialog-create/dialog-collection-create';
-import { PROJECT_CREATE_DIALOG } from '~/views-components/dialog-create/dialog-project-create';
-import { TrashPanel } from "~/views/trash-panel/trash-panel";
-import { trashPanelActions } from "~/store/trash-panel/trash-panel-action";
-=======
 import { Routes } from '~/routes/routes';
 import { SidePanel } from '~/views-components/side-panel/side-panel';
 import { ProcessPanel } from '~/views/process-panel/process-panel';
@@ -45,7 +38,9 @@
 
 import { FilesUploadCollectionDialog } from '~/views-components/dialog-forms/files-upload-collection-dialog';
 import { PartialCopyCollectionDialog } from '~/views-components/dialog-forms/partial-copy-collection-dialog';
->>>>>>> cba0f400
+
+import { TrashPanel } from "~/views/trash-panel/trash-panel";
+import { trashPanelActions } from "~/store/trash-panel/trash-panel-action";
 
 const APP_BAR_HEIGHT = 100;
 
@@ -167,48 +162,6 @@
                                 buildInfo={this.props.buildInfo}
                                 {...this.mainAppBarActions} />
                         </div>
-<<<<<<< HEAD
-                        {user &&
-                            <Drawer
-                                variant="permanent"
-                                classes={{
-                                    paper: classes.drawerPaper,
-                                }}>
-                                <div className={classes.toolbar} />
-                                <SidePanel
-                                    toggleOpen={this.toggleSidePanelOpen}
-                                    toggleActive={this.toggleSidePanelActive}
-                                    sidePanelItems={this.props.sidePanelItems}
-                                    onContextMenu={(event) => this.openContextMenu(event, {
-                                        uuid: this.props.authService.getUuid() || "",
-                                        name: "",
-                                        kind: ContextMenuKind.ROOT_PROJECT
-                                    })}>
-                                    <ProjectTree
-                                        projects={this.props.projects}
-                                        toggleOpen={itemId => this.props.dispatch(setProjectItem(itemId, ItemMode.OPEN))}
-                                        onContextMenu={(event, item) => this.openContextMenu(event, {
-                                            uuid: item.data.uuid,
-                                            ownerUuid: item.data.ownerUuid || this.props.authService.getUuid(),
-                                            isTrashed: item.data.isTrashed,
-                                            name: item.data.name,
-                                            kind: ContextMenuKind.PROJECT
-                                        })}
-                                        toggleActive={itemId => {
-                                            this.props.dispatch(setProjectItem(itemId, ItemMode.ACTIVE));
-                                            this.props.dispatch(loadDetails(itemId, ResourceKind.PROJECT));
-                                        }} />
-                                </SidePanel>
-                            </Drawer>}
-                        <main className={classes.contentWrapper}>
-                            <div className={classes.content}>
-                                <Switch>
-                                    <Route path='/' exact render={() => <Redirect to={`/projects/${this.props.authService.getUuid()}`}  />} />
-                                    <Route path="/projects/:id" render={this.renderProjectPanel} />
-                                    <Route path="/favorites" render={this.renderFavoritePanel} />
-                                    <Route path="/trash" render={this.renderTrashPanel} />
-                                    <Route path="/collections/:id" render={this.renderCollectionPanel} />
-=======
                         {user && <SidePanel />}
                         <main className={classes.contentWrapper}>
                             <div className={classes.content}>
@@ -217,7 +170,7 @@
                                     <Route path={Routes.COLLECTIONS} component={CollectionPanel} />
                                     <Route path={Routes.FAVORITES} component={FavoritePanel} />
                                     <Route path={Routes.PROCESSES} component={ProcessPanel} />
->>>>>>> cba0f400
+                                    <Route path="/trash" render={this.renderTrashPanel} />
                                 </Switch>
                             </div>
                             {user && <DetailsPanel />}
@@ -245,122 +198,6 @@
                 );
             }
 
-<<<<<<< HEAD
-            renderCollectionPanel = (props: RouteComponentProps<{ id: string }>) => <CollectionPanel
-                onItemRouteChange={(collectionId) => {
-                    this.props.dispatch<any>(loadCollection(collectionId));
-                    this.props.dispatch<any>(loadCollectionTags(collectionId));
-                }}
-                onContextMenu={(event, item) => {
-                    this.openContextMenu(event, {
-                        uuid: item.uuid,
-                        name: item.name,
-                        description: item.description,
-                        isTrashed: item.isTrashed,
-                        kind: ContextMenuKind.COLLECTION
-                    });
-                }}
-                {...props} />
-
-            renderProjectPanel = (props: RouteComponentProps<{ id: string }>) => <ProjectPanel
-                onItemRouteChange={itemId => this.props.dispatch(setProjectItem(itemId, ItemMode.ACTIVE))}
-                onContextMenu={(event, item) => {
-                    let kind: ContextMenuKind;
-
-                    if (item.kind === ResourceKind.PROJECT) {
-                        kind = ContextMenuKind.PROJECT;
-                    } else if (item.kind === ResourceKind.COLLECTION) {
-                        kind = ContextMenuKind.COLLECTION_RESOURCE;
-                    } else {
-                        kind = ContextMenuKind.RESOURCE;
-                    }
-
-                    this.openContextMenu(event, {
-                        uuid: item.uuid,
-                        name: item.name,
-                        description: item.description,
-                        isTrashed: item.isTrashed,
-                        ownerUuid: item.owner || this.props.authService.getUuid(),
-                        kind
-                    });
-                }}
-                onProjectCreationDialogOpen={this.handleProjectCreationDialogOpen}
-                onCollectionCreationDialogOpen={this.handleCollectionCreationDialogOpen}
-                onItemClick={item => {
-                    this.props.dispatch(loadDetails(item.uuid, item.kind as ResourceKind));
-                }}
-                onItemDoubleClick={item => {
-                    switch (item.kind) {
-                        case ResourceKind.COLLECTION:
-                            this.props.dispatch(loadCollection(item.uuid));
-                            this.props.dispatch(push(getCollectionUrl(item.uuid)));
-                        default:
-                            this.props.dispatch(setProjectItem(item.uuid, ItemMode.ACTIVE));
-                            this.props.dispatch(loadDetails(item.uuid, item.kind as ResourceKind));
-                    }
-
-                }}
-                {...props} />
-
-            renderFavoritePanel = (props: RouteComponentProps<{ id: string }>) => <FavoritePanel
-                onItemRouteChange={() => this.props.dispatch(favoritePanelActions.REQUEST_ITEMS())}
-                onContextMenu={(event, item) => {
-                    const kind = item.kind === ResourceKind.PROJECT ? ContextMenuKind.PROJECT : ContextMenuKind.RESOURCE;
-                    this.openContextMenu(event, {
-                        uuid: item.uuid,
-                        name: item.name,
-                        isTrashed: item.isTrashed,
-                        kind,
-                    });
-                }}
-                onDialogOpen={this.handleProjectCreationDialogOpen}
-                onItemClick={item => {
-                    this.props.dispatch(loadDetails(item.uuid, item.kind as ResourceKind));
-                }}
-                onItemDoubleClick={item => {
-                    switch (item.kind) {
-                        case ResourceKind.COLLECTION:
-                            this.props.dispatch(loadCollection(item.uuid));
-                            this.props.dispatch(push(getCollectionUrl(item.uuid)));
-                        default:
-                            this.props.dispatch(loadDetails(item.uuid, ResourceKind.PROJECT));
-                            this.props.dispatch(setProjectItem(item.uuid, ItemMode.ACTIVE));
-                    }
-
-                }}
-                {...props} />
-
-            renderTrashPanel = (props: RouteComponentProps<{ id: string }>) => <TrashPanel
-                onItemRouteChange={() => this.props.dispatch(trashPanelActions.REQUEST_ITEMS())}
-                onContextMenu={(event, item) => {
-                    const kind = item.kind === ResourceKind.PROJECT ? ContextMenuKind.PROJECT : ContextMenuKind.COLLECTION;
-                    this.openContextMenu(event, {
-                        uuid: item.uuid,
-                        name: item.name,
-                        isTrashed: item.isTrashed,
-                        ownerUuid: item.owner,
-                        kind,
-                    });
-                }}
-                onDialogOpen={this.handleProjectCreationDialogOpen}
-                onItemClick={item => {
-                    // this.props.dispatch(loadDetails(item.uuid, item.kind as ResourceKind));
-                }}
-                onItemDoubleClick={item => {
-                    // switch (item.kind) {
-                    //     case ResourceKind.COLLECTION:
-                    //         this.props.dispatch(loadCollection(item.uuid));
-                    //         this.props.dispatch(push(getCollectionUrl(item.uuid)));
-                    //     default:
-                    //         this.props.dispatch(loadDetails(item.uuid, ResourceKind.PROJECT));
-                    //         this.props.dispatch(setProjectItem(item.uuid, ItemMode.ACTIVE));
-                    // }
-
-                }}
-                {...props} />
-
-=======
->>>>>>> cba0f400
             mainAppBarActions: MainAppBarActionProps = {
                 onSearch: searchText => {
                     this.setState({ searchText });
@@ -372,42 +209,6 @@
                 },
             };
 
-<<<<<<< HEAD
-            toggleSidePanelOpen = (itemId: string) => {
-                this.props.dispatch(sidePanelActions.TOGGLE_SIDE_PANEL_ITEM_OPEN(itemId));
-            }
-
-            toggleSidePanelActive = (itemId: string) => {
-                this.props.dispatch(projectActions.RESET_PROJECT_TREE_ACTIVITY(itemId));
-
-                const panelItem = this.props.sidePanelItems.find(it => it.id === itemId);
-                if (panelItem && panelItem.activeAction) {
-                    panelItem.activeAction(this.props.dispatch, this.props.authService.getUuid());
-                }
-            }
-
-            handleProjectCreationDialogOpen = (itemUuid: string) => {
-                this.props.dispatch(reset(PROJECT_CREATE_DIALOG));
-                this.props.dispatch(projectActions.OPEN_PROJECT_CREATOR({ ownerUuid: itemUuid }));
-            }
-
-            handleCollectionCreationDialogOpen = (itemUuid: string) => {
-                this.props.dispatch(reset(COLLECTION_CREATE_DIALOG));
-                this.props.dispatch(collectionCreateActions.OPEN_COLLECTION_CREATOR({ ownerUuid: itemUuid }));
-            }
-
-            openContextMenu = (event: React.MouseEvent<HTMLElement>, resource: { name: string; uuid: string; description?: string; isTrashed?: boolean, ownerUuid?: string, kind: ContextMenuKind; }) => {
-                event.preventDefault();
-                this.props.dispatch(
-                    contextMenuActions.OPEN_CONTEXT_MENU({
-                        position: { x: event.clientX, y: event.clientY },
-                        resource
-                    })
-                );
-            }
-
-=======
->>>>>>> cba0f400
             toggleCurrentTokenModal = () => {
                 this.setState({ isCurrentTokenDialogOpen: !this.state.isCurrentTokenDialogOpen });
             }
