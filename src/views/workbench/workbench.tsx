--- conflicted
+++ resolved
@@ -6,27 +6,10 @@
 import { StyleRulesCallback, Theme, WithStyles, withStyles } from '@material-ui/core/styles';
 import Drawer from '@material-ui/core/Drawer';
 import { connect, DispatchProp } from "react-redux";
-<<<<<<< HEAD
-
-import ProjectList from "../../components/project-list/project-list";
-=======
->>>>>>> 5e884767
 import { Route, Switch } from "react-router";
 import authActions from "../../store/auth/auth-action";
 import { User } from "../../models/user";
 import { RootState } from "../../store/store";
-<<<<<<< HEAD
-import MainAppBar, { MainAppBarActionProps, MainAppBarMenuItem } from '../../components/main-app-bar/main-app-bar';
-import { Breadcrumb } from '../../components/breadcrumbs/breadcrumbs';
-import { push } from 'react-router-redux';
-import projectActions from "../../store/project/project-action";
-import sidePanelActions from '../../store/side-panel/side-panel-action';
-import ProjectTree from '../../components/project-tree/project-tree';
-import { TreeItem, TreeItemStatus } from "../../components/tree/tree";
-import { Project } from "../../models/project";
-import { projectService } from '../../services/services';
-import SidePanel, { SidePanelItem } from '../../components/side-panel/side-panel';
-=======
 import MainAppBar, { MainAppBarActionProps, MainAppBarMenuItem } from '../../views-components/main-app-bar/main-app-bar';
 import { Breadcrumb } from '../../components/breadcrumbs/breadcrumbs';
 import { push } from 'react-router-redux';
@@ -36,7 +19,9 @@
 import { Project } from "../../models/project";
 import { getTreePath } from '../../store/project/project-reducer';
 import ProjectPanel from '../project-panel/project-panel';
->>>>>>> 5e884767
+import sidePanelActions from '../../store/side-panel/side-panel-action';
+import { projectService } from '../../services/services';
+import SidePanel, { SidePanelItem } from '../../components/side-panel/side-panel';
 
 const drawerWidth = 240;
 const appBarHeight = 102;
@@ -145,7 +130,7 @@
 
     mainAppBarActions: MainAppBarActionProps = {
         onBreadcrumbClick: ({ itemId, status }: NavBreadcrumb) => {
-            this.toggleProjectTreeItem(itemId, status);
+            this.toggleProjectTreeItemOpen(itemId, status);
         },
         onSearch: searchText => {
             this.setState({ searchText });
@@ -156,20 +141,32 @@
 
     toggleProjectTreeItemOpen = (itemId: string, status: TreeItemStatus) => {
         if (status === TreeItemStatus.Loaded) {
-<<<<<<< HEAD
+            this.openProjectItem(itemId);
             this.props.dispatch(projectActions.TOGGLE_PROJECT_TREE_ITEM_OPEN(itemId));
             this.props.dispatch(projectActions.TOGGLE_PROJECT_TREE_ITEM_ACTIVE(itemId));
         } else {
-            this.props.dispatch<any>(projectService.getProjectList(itemId)).then(() => {
-                this.props.dispatch(projectActions.TOGGLE_PROJECT_TREE_ITEM_OPEN(itemId));
-                this.props.dispatch(projectActions.TOGGLE_PROJECT_TREE_ITEM_ACTIVE(itemId));
-            });
+            this.props.dispatch<any>(getProjectList(itemId))
+                .then(() => {
+                    this.openProjectItem(itemId);
+                    this.props.dispatch(projectActions.TOGGLE_PROJECT_TREE_ITEM_OPEN(itemId));
+                    this.props.dispatch(projectActions.TOGGLE_PROJECT_TREE_ITEM_ACTIVE(itemId));
+                });
         }
     }
 
-    toggleProjectTreeItemActive = (itemId: string) => {
-        this.props.dispatch(projectActions.TOGGLE_PROJECT_TREE_ITEM_ACTIVE(itemId));
-        this.props.dispatch(sidePanelActions.RESET_SIDE_PANEL_ACTIVITY(itemId));
+    toggleProjectTreeItemActive = (itemId: string, status: TreeItemStatus) => {
+        if (status === TreeItemStatus.Loaded) {
+            this.openProjectItem(itemId);
+            this.props.dispatch(projectActions.TOGGLE_PROJECT_TREE_ITEM_ACTIVE(itemId));
+            this.props.dispatch(sidePanelActions.RESET_SIDE_PANEL_ACTIVITY(itemId));
+        } else {
+            this.props.dispatch<any>(getProjectList(itemId))
+                .then(() => {
+                    this.openProjectItem(itemId);
+                    this.props.dispatch(projectActions.TOGGLE_PROJECT_TREE_ITEM_ACTIVE(itemId));
+                    this.props.dispatch(sidePanelActions.RESET_SIDE_PANEL_ACTIVITY(itemId));
+                });
+        }
     }
 
     toggleSidePanelOpen = (itemId: string) => {
@@ -179,12 +176,6 @@
     toggleSidePanelActive = (itemId: string) => {
         this.props.dispatch(sidePanelActions.TOGGLE_SIDE_PANEL_ITEM_ACTIVE(itemId));
         this.props.dispatch(projectActions.RESET_PROJECT_TREE_ACTIVITY(itemId));
-=======
-            this.openProjectItem(itemId);
-        } else {
-            this.props.dispatch<any>(getProjectList(itemId))
-                .then(() => this.openProjectItem(itemId));
-        }
     }
 
     openProjectItem = (itemId: string) => {
@@ -196,9 +187,8 @@
                 status: item.status
             }))
         });
-        this.props.dispatch(projectActions.TOGGLE_PROJECT_TREE_ITEM(itemId));
+        this.props.dispatch(projectActions.TOGGLE_PROJECT_TREE_ITEM_ACTIVE(itemId));
         this.props.dispatch(push(`/project/${itemId}`));
->>>>>>> 5e884767
     }
 
     render() {
@@ -221,15 +211,15 @@
                             paper: classes.drawerPaper,
                         }}>
                         <div className={classes.toolbar} />
-                            <SidePanel
-                                toggleOpen={this.toggleSidePanelOpen}
-                                toggleActive={this.toggleSidePanelActive}
-                                sidePanelItems={sidePanelItems}>
-                                <ProjectTree
-                                    projects={projects}
-                                    toggleOpen={this.toggleProjectTreeItemOpen}
-                                    toggleActive={this.toggleProjectTreeItemActive} />
-                            </SidePanel>
+                        <SidePanel
+                            toggleOpen={this.toggleSidePanelOpen}
+                            toggleActive={this.toggleSidePanelActive}
+                            sidePanelItems={sidePanelItems}>
+                            <ProjectTree
+                                projects={projects}
+                                toggleOpen={this.toggleProjectTreeItemOpen}
+                                toggleActive={this.toggleProjectTreeItemActive} />
+                        </SidePanel>
                     </Drawer>}
                 <main className={classes.contentWrapper}>
                     <div className={classes.content}>
