--- conflicted
+++ resolved
@@ -92,11 +92,8 @@
 import { AddGroupMembersDialog } from '~/views-components/dialog-forms/add-group-member-dialog';
 import { PartialCopyToCollectionDialog } from '~/views-components/dialog-forms/partial-copy-to-collection-dialog';
 import { PublicFavoritePanel } from '~/views/public-favorites-panel/public-favorites-panel';
-<<<<<<< HEAD
 import { FedLogin } from './fed-login';
-=======
 import { CollectionsContentAddressPanel } from '~/views/collection-content-address-panel/collection-content-address-panel';
->>>>>>> 4b961d16
 
 type CssRules = 'root' | 'container' | 'splitter' | 'asidePanel' | 'contentWrapper' | 'content';
 
@@ -181,7 +178,7 @@
                                 <Route path={Routes.GROUP_DETAILS} component={GroupDetailsPanel} />
                                 <Route path={Routes.LINKS} component={LinkPanel} />
                                 <Route path={Routes.PUBLIC_FAVORITES} component={PublicFavoritePanel} />
-                                <Route path={Routes.COLLECTIONS_CONTENT_ADDRESS} component={CollectionsContentAddressPanel}/>
+                                <Route path={Routes.COLLECTIONS_CONTENT_ADDRESS} component={CollectionsContentAddressPanel} />
                             </Switch>
                         </Grid>
                     </Grid>
