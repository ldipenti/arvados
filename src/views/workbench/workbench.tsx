--- conflicted
+++ resolved
@@ -232,7 +232,7 @@
             }
 
             renderCollectionPanel = (props: RouteComponentProps<{ id: string }>) => <CollectionPanel 
-                onItemRouteChange={(collectionId) => this.props.dispatch<any>(loadCollection(collectionId, ResourceKind.Collection))}
+                onItemRouteChange={(collectionId) => this.props.dispatch<any>(loadCollection(collectionId, ResourceKind.COLLECTION))}
                 onContextMenu={(event, item) => {
                     this.openContextMenu(event, {
                         uuid: item.uuid,
@@ -245,11 +245,8 @@
             renderProjectPanel = (props: RouteComponentProps<{ id: string }>) => <ProjectPanel
                 onItemRouteChange={itemId => this.props.dispatch<any>(setProjectItem(itemId, ItemMode.ACTIVE))}
                 onContextMenu={(event, item) => {
-<<<<<<< HEAD
-                    const kind = item.kind === ResourceKind.Project ? ContextMenuKind.PROJECT : ContextMenuKind.RESOURCE;
-=======
+
                     const kind = item.kind === ResourceKind.PROJECT ? ContextMenuKind.PROJECT : ContextMenuKind.RESOURCE;
->>>>>>> 750ece46
                     this.openContextMenu(event, {
                         uuid: item.uuid,
                         name: item.name,
@@ -261,30 +258,22 @@
                     this.props.dispatch<any>(loadDetails(item.uuid, item.kind as ResourceKind));
                 }}
                 onItemDoubleClick={item => {
-<<<<<<< HEAD
                     switch (item.kind) {
-                        case ResourceKind.Collection:
+                        case ResourceKind.COLLECTION:
                             this.props.dispatch<any>(loadCollection(item.uuid, item.kind as ResourceKind));
                             this.props.dispatch(push(getCollectionUrl(item.uuid)));
                         default: 
                             this.props.dispatch<any>(setProjectItem(item.uuid, ItemMode.ACTIVE));
                             this.props.dispatch<any>(loadDetails(item.uuid, item.kind as ResourceKind));
                     }
-=======
-                    this.props.dispatch<any>(setProjectItem(item.uuid, ItemMode.ACTIVE));
-                    this.props.dispatch<any>(loadDetails(item.uuid, ResourceKind.PROJECT));
->>>>>>> 750ece46
+
                 }}
                 {...props} />
 
             renderFavoritePanel = (props: RouteComponentProps<{ id: string }>) => <FavoritePanel
                 onItemRouteChange={() => this.props.dispatch<any>(dataExplorerActions.REQUEST_ITEMS({ id: FAVORITE_PANEL_ID }))}
                 onContextMenu={(event, item) => {
-<<<<<<< HEAD
-                    const kind = item.kind === ResourceKind.Project ? ContextMenuKind.PROJECT : ContextMenuKind.RESOURCE;
-=======
                     const kind = item.kind === ResourceKind.PROJECT ? ContextMenuKind.PROJECT : ContextMenuKind.RESOURCE;
->>>>>>> 750ece46
                     this.openContextMenu(event, {
                         uuid: item.uuid,
                         name: item.name,
@@ -296,21 +285,16 @@
                     this.props.dispatch<any>(loadDetails(item.uuid, item.kind as ResourceKind));
                 }}
                 onItemDoubleClick={item => {
-<<<<<<< HEAD
                     switch (item.kind) {
-                        case ResourceKind.Collection:
+                        case ResourceKind.COLLECTION:
                             this.props.dispatch<any>(loadCollection(item.uuid, item.kind as ResourceKind));
                             this.props.dispatch(push(getCollectionUrl(item.uuid)));
                         default:
-                            this.props.dispatch<any>(loadDetails(item.uuid, ResourceKind.Project));
+                            this.props.dispatch<any>(loadDetails(item.uuid, ResourceKind.PROJECT));
                             this.props.dispatch<any>(setProjectItem(item.uuid, ItemMode.ACTIVE));
-                            this.props.dispatch<any>(sidePanelActions.TOGGLE_SIDE_PANEL_ITEM_ACTIVE(SidePanelIdentifiers.Projects));
+                            this.props.dispatch<any>(sidePanelActions.TOGGLE_SIDE_PANEL_ITEM_ACTIVE(SidePanelIdentifiers.PROJECTS));
                     }
-=======
-                    this.props.dispatch<any>(loadDetails(item.uuid, ResourceKind.PROJECT));
-                    this.props.dispatch<any>(setProjectItem(item.uuid, ItemMode.ACTIVE));
-                    this.props.dispatch<any>(sidePanelActions.TOGGLE_SIDE_PANEL_ITEM_ACTIVE(SidePanelIdentifiers.PROJECTS));
->>>>>>> 750ece46
+
                 }}
                 {...props} />
 
