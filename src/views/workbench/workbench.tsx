--- conflicted
+++ resolved
@@ -9,14 +9,9 @@
 import AppBar from '@material-ui/core/AppBar';
 import Toolbar from '@material-ui/core/Toolbar';
 import Typography from '@material-ui/core/Typography';
-<<<<<<< HEAD
 import { connect, DispatchProp } from "react-redux";
 import Tree from "../../components/tree/tree";
 import { Project } from "../../models/project";
-=======
-import { connect } from "react-redux";
-import { RootState } from "../../store/root-reducer";
->>>>>>> 22cfdad7
 import ProjectList from "../../components/project-list/project-list";
 import { Route, Switch } from "react-router";
 import { Link } from "react-router-dom";
@@ -65,7 +60,6 @@
     toolbar: theme.mixins.toolbar
 });
 
-<<<<<<< HEAD
 interface WorkbenchDataProps {
     projects: Project[];
     user?: User;
@@ -111,22 +105,12 @@
 
     render() {
         const {classes, user} = this.props;
-=======
-class Workbench extends React.Component<WorkbenchProps & WithStyles<CssRules>> {
-    render() {
-        const { classes } = this.props;
->>>>>>> 22cfdad7
         return (
             <div className={classes.root}>
                 <AppBar position="absolute" className={classes.appBar}>
                     <Toolbar>
-<<<<<<< HEAD
                         <Typography variant="title" color="inherit" noWrap style={{flexGrow: 1}}>
                             <span>Arvados</span><br/><span style={{fontSize: 12}}>Workbench 2</span>
-=======
-                        <Typography variant="title" color="inherit" noWrap>
-                            Arvados<br />Workbench 2
->>>>>>> 22cfdad7
                         </Typography>
                         {user ?
                             <Grid container style={{width: 'auto'}}>
@@ -172,30 +156,15 @@
                     classes={{
                         paper: classes.drawerPaper,
                     }}>
-<<<<<<< HEAD
                     <div className={classes.toolbar}/>
-                    <Tree items={this.props.projects} render={(p: Project) =>
-                        <Link to={`/project/${p.name}`}>{p.name}</Link>
-                    }/>
+		            <ProjectTree
+                        projects={this.props.projects}
+                        toggleProjectTreeItem={this.props.toggleProjectTreeItem}/>
                 </Drawer>}
-=======
-                    <div className={classes.toolbar} />
-                    <ProjectTree
-                        projects={this.props.projects}
-                        toggleProjectTreeItem={this.props.toggleProjectTreeItem} />
-                </Drawer>
->>>>>>> 22cfdad7
                 <main className={classes.content}>
-                    <div className={classes.toolbar} />
+                    <div className={classes.toolbar}/>
                     <Switch>
-<<<<<<< HEAD
                         <Route path="/project/:name" component={ProjectList}/>
-=======
-                        <Route exact path="/">
-                            <Typography noWrap>Hello new workbench!</Typography>
-                        </Route>
-                        <Route path="/project/:name" component={ProjectList} />
->>>>>>> 22cfdad7
                     </Switch>
                 </main>
             </div>
@@ -203,20 +172,13 @@
     }
 }
 
-<<<<<<< HEAD
 export default connect<WorkbenchDataProps>(
     (state: RootState) => ({
         projects: state.projects,
         user: state.auth.user
-    })
-=======
-export default connect(
-    (state: RootState) => ({
-        projects: state.projects
-    }), {
+    }){
         toggleProjectTreeItem: (id: string) => projectActions.toggleProjectTreeItem(id)
     }
->>>>>>> 22cfdad7
 )(
     withStyles(styles)(Workbench)
 );