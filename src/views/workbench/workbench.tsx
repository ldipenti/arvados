// Copyright (C) The Arvados Authors. All rights reserved.
//
// SPDX-License-Identifier: AGPL-3.0

import * as React from 'react';
import { StyleRulesCallback, Theme, WithStyles, withStyles } from '@material-ui/core/styles';
import Drawer from '@material-ui/core/Drawer';
import { connect, DispatchProp } from "react-redux";
import { Route, Switch } from "react-router";
import authActions from "../../store/auth/auth-action";
import dataExplorerActions from "../../store/data-explorer/data-explorer-action";
import { User } from "../../models/user";
import { RootState } from "../../store/store";
import MainAppBar, {
    MainAppBarActionProps,
    MainAppBarMenuItem
} from '../../views-components/main-app-bar/main-app-bar';
import { Breadcrumb } from '../../components/breadcrumbs/breadcrumbs';
import { push } from 'react-router-redux';
import ProjectTree from '../../views-components/project-tree/project-tree';
import { TreeItem } from "../../components/tree/tree";
import { Project } from "../../models/project";
import { getTreePath, findTreeItem } from '../../store/project/project-reducer';
import ProjectExplorer, { PROJECT_EXPLORER_ID } from '../../views-components/project-explorer/project-explorer';
import { ProjectExplorerItem, mapProjectTreeItem } from '../../views-components/project-explorer/project-explorer-item';
import sidePanelActions from '../../store/side-panel/side-panel-action';
import SidePanel, { SidePanelItem } from '../../components/side-panel/side-panel';
import { ResourceKind } from "../../models/resource";
import { ItemMode, setProjectItem } from "../../store/navigation/navigation-action";
import projectActions from "../../store/project/project-action";

const drawerWidth = 240;
const appBarHeight = 102;

type CssRules = 'root' | 'appBar' | 'drawerPaper' | 'content' | 'contentWrapper' | 'toolbar';

const styles: StyleRulesCallback<CssRules> = (theme: Theme) => ({
    root: {
        flexGrow: 1,
        zIndex: 1,
        overflow: 'hidden',
        position: 'relative',
        display: 'flex',
        width: '100vw',
        height: '100vh'
    },
    appBar: {
        zIndex: theme.zIndex.drawer + 1,
        backgroundColor: '#692498',
        position: "absolute",
        width: "100%"
    },
    drawerPaper: {
        position: 'relative',
        width: drawerWidth,
        display: 'flex',
        flexDirection: 'column',
    },
    contentWrapper: {
        backgroundColor: theme.palette.background.default,
        display: "flex",
        flexGrow: 1,
        minWidth: 0,
        paddingTop: appBarHeight
    },
    content: {
        padding: theme.spacing.unit * 3,
        overflowY: "auto",
        flexGrow: 1
    },
    toolbar: theme.mixins.toolbar
});

interface WorkbenchDataProps {
    projects: Array<TreeItem<Project>>;
    currentProjectId: string;
    user?: User;
    sidePanelItems: SidePanelItem[];
}

interface WorkbenchActionProps {
}

type WorkbenchProps = WorkbenchDataProps & WorkbenchActionProps & DispatchProp & WithStyles<CssRules>;

interface NavBreadcrumb extends Breadcrumb {
    itemId: string;
}

interface NavMenuItem extends MainAppBarMenuItem {
    action: () => void;
}

interface WorkbenchState {
    anchorEl: any;
    searchText: string;
    menuItems: {
        accountMenu: NavMenuItem[],
        helpMenu: NavMenuItem[],
        anonymousMenu: NavMenuItem[]
    };
}

class Workbench extends React.Component<WorkbenchProps, WorkbenchState> {
    state = {
        anchorEl: null,
        searchText: "",
        breadcrumbs: [],
        menuItems: {
            accountMenu: [
                {
                    label: "Logout",
                    action: () => this.props.dispatch(authActions.LOGOUT())
                },
                {
                    label: "My account",
                    action: () => this.props.dispatch(push("/my-account"))
                }
            ],
            helpMenu: [
                {
                    label: "Help",
                    action: () => this.props.dispatch(push("/help"))
                }
            ],
            anonymousMenu: [
                {
                    label: "Sign in",
                    action: () => this.props.dispatch(authActions.LOGIN())
                }
            ]
        }
    };

    mainAppBarActions: MainAppBarActionProps = {
        onBreadcrumbClick: ({ itemId }: NavBreadcrumb) => {
            this.props.dispatch<any>(
                setProjectItem(this.props.projects, itemId, ResourceKind.PROJECT, ItemMode.BOTH)
            );
        },
        onSearch: searchText => {
            this.setState({ searchText });
            this.props.dispatch(push(`/search?q=${searchText}`));
        },
        onMenuItemClick: (menuItem: NavMenuItem) => menuItem.action()
    };

    toggleSidePanelOpen = (itemId: string) => {
        this.props.dispatch(sidePanelActions.TOGGLE_SIDE_PANEL_ITEM_OPEN(itemId));
    }

    toggleSidePanelActive = (itemId: string) => {
        this.props.dispatch(sidePanelActions.TOGGLE_SIDE_PANEL_ITEM_ACTIVE(itemId));
        this.props.dispatch(projectActions.RESET_PROJECT_TREE_ACTIVITY(itemId));
    }

<<<<<<< HEAD
    openProjectItem = (itemId: string) => {
        const branch = getTreePath(this.props.projects, itemId);
        this.setState({
            breadcrumbs: branch.map(item => ({
                label: item.data.name,
                itemId: item.data.uuid,
                status: item.status
            }))
        });
        this.props.dispatch(projectActions.TOGGLE_PROJECT_TREE_ITEM_ACTIVE(itemId));
        this.props.dispatch(push(`/project/${itemId}`));

        const project = findTreeItem(this.props.projects, itemId);
        const items: ProjectExplorerItem[] = project && project.items
            ? project.items.map(mapProjectTreeItem)
            : [];
        this.props.dispatch(dataExplorerActions.SET_ITEMS({ id: PROJECT_EXPLORER_ID, items }));
    }

=======
>>>>>>> 57357cac
    render() {
        const branch = getTreePath(this.props.projects, this.props.currentProjectId);
        const breadcrumbs = branch.map(item => ({
            label: item.data.name,
            itemId: item.data.uuid,
            status: item.status
        }));

        const { classes, user } = this.props;
        return (
            <div className={classes.root}>
                <div className={classes.appBar}>
                    <MainAppBar
                        breadcrumbs={breadcrumbs}
                        searchText={this.state.searchText}
                        user={this.props.user}
                        menuItems={this.state.menuItems}
                        {...this.mainAppBarActions}
                    />
                </div>
                {user &&
                    <Drawer
                        variant="permanent"
                        classes={{
                            paper: classes.drawerPaper,
                        }}>
                        <div className={classes.toolbar} />
                        <SidePanel
                            toggleOpen={this.toggleSidePanelOpen}
                            toggleActive={this.toggleSidePanelActive}
                            sidePanelItems={this.props.sidePanelItems}>
                            <ProjectTree
                                projects={this.props.projects}
                                toggleOpen={itemId =>
                                    this.props.dispatch<any>(
                                        setProjectItem(this.props.projects, itemId, ResourceKind.PROJECT, ItemMode.OPEN)
                                    )}
                                toggleActive={itemId =>
                                    this.props.dispatch<any>(
                                        setProjectItem(this.props.projects, itemId, ResourceKind.PROJECT, ItemMode.ACTIVE)
                                    )}
                            />
                        </SidePanel>
                    </Drawer>}
                <main className={classes.contentWrapper}>
                    <div className={classes.content}>
                        <Switch>
<<<<<<< HEAD
                            <Route path="/project/:name" component={ProjectExplorer} />
=======
                            <Route path="/projects/:name" component={ProjectPanel} />
>>>>>>> 57357cac
                        </Switch>
                    </div>
                </main>
            </div>
        );
    }
}

export default connect<WorkbenchDataProps>(
    (state: RootState) => ({
        projects: state.projects.items,
        currentProjectId: state.projects.currentItemId,
        user: state.auth.user,
        sidePanelItems: state.sidePanel
    })
)(
    withStyles(styles)(Workbench)
);<|MERGE_RESOLUTION|>--- conflicted
+++ resolved
@@ -21,13 +21,12 @@
 import { TreeItem } from "../../components/tree/tree";
 import { Project } from "../../models/project";
 import { getTreePath, findTreeItem } from '../../store/project/project-reducer';
-import ProjectExplorer, { PROJECT_EXPLORER_ID } from '../../views-components/project-explorer/project-explorer';
-import { ProjectExplorerItem, mapProjectTreeItem } from '../../views-components/project-explorer/project-explorer-item';
 import sidePanelActions from '../../store/side-panel/side-panel-action';
 import SidePanel, { SidePanelItem } from '../../components/side-panel/side-panel';
 import { ResourceKind } from "../../models/resource";
 import { ItemMode, setProjectItem } from "../../store/navigation/navigation-action";
 import projectActions from "../../store/project/project-action";
+import ProjectPanel from "../project-panel/project-panel";
 
 const drawerWidth = 240;
 const appBarHeight = 102;
@@ -134,9 +133,7 @@
 
     mainAppBarActions: MainAppBarActionProps = {
         onBreadcrumbClick: ({ itemId }: NavBreadcrumb) => {
-            this.props.dispatch<any>(
-                setProjectItem(this.props.projects, itemId, ResourceKind.PROJECT, ItemMode.BOTH)
-            );
+            this.props.dispatch<any>(setProjectItem(itemId, ResourceKind.PROJECT, ItemMode.BOTH));
         },
         onSearch: searchText => {
             this.setState({ searchText });
@@ -154,28 +151,6 @@
         this.props.dispatch(projectActions.RESET_PROJECT_TREE_ACTIVITY(itemId));
     }
 
-<<<<<<< HEAD
-    openProjectItem = (itemId: string) => {
-        const branch = getTreePath(this.props.projects, itemId);
-        this.setState({
-            breadcrumbs: branch.map(item => ({
-                label: item.data.name,
-                itemId: item.data.uuid,
-                status: item.status
-            }))
-        });
-        this.props.dispatch(projectActions.TOGGLE_PROJECT_TREE_ITEM_ACTIVE(itemId));
-        this.props.dispatch(push(`/project/${itemId}`));
-
-        const project = findTreeItem(this.props.projects, itemId);
-        const items: ProjectExplorerItem[] = project && project.items
-            ? project.items.map(mapProjectTreeItem)
-            : [];
-        this.props.dispatch(dataExplorerActions.SET_ITEMS({ id: PROJECT_EXPLORER_ID, items }));
-    }
-
-=======
->>>>>>> 57357cac
     render() {
         const branch = getTreePath(this.props.projects, this.props.currentProjectId);
         const breadcrumbs = branch.map(item => ({
@@ -211,11 +186,11 @@
                                 projects={this.props.projects}
                                 toggleOpen={itemId =>
                                     this.props.dispatch<any>(
-                                        setProjectItem(this.props.projects, itemId, ResourceKind.PROJECT, ItemMode.OPEN)
+                                        setProjectItem(itemId, ResourceKind.PROJECT, ItemMode.OPEN)
                                     )}
                                 toggleActive={itemId =>
                                     this.props.dispatch<any>(
-                                        setProjectItem(this.props.projects, itemId, ResourceKind.PROJECT, ItemMode.ACTIVE)
+                                        setProjectItem(itemId, ResourceKind.PROJECT, ItemMode.ACTIVE)
                                     )}
                             />
                         </SidePanel>
@@ -223,11 +198,7 @@
                 <main className={classes.contentWrapper}>
                     <div className={classes.content}>
                         <Switch>
-<<<<<<< HEAD
-                            <Route path="/project/:name" component={ProjectExplorer} />
-=======
                             <Route path="/projects/:name" component={ProjectPanel} />
->>>>>>> 57357cac
                         </Switch>
                     </div>
                 </main>
