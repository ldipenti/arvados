// Copyright (C) The Arvados Authors. All rights reserved.
//
// SPDX-License-Identifier: AGPL-3.0

import * as React from 'react';
import { StyleRulesCallback, WithStyles, withStyles } from '@material-ui/core/styles';
import { connect, DispatchProp } from "react-redux";
import { Route, Switch } from "react-router";
import { login, logout } from "~/store/auth/auth-action";
import { User } from "~/models/user";
import { RootState } from "~/store/store";
import { MainAppBar, MainAppBarActionProps, MainAppBarMenuItem } from '~/views-components/main-app-bar/main-app-bar';
import { push } from 'react-router-redux';
import { ProjectPanel } from "~/views/project-panel/project-panel";
import { DetailsPanel } from '~/views-components/details-panel/details-panel';
import { ArvadosTheme } from '~/common/custom-theme';
import { detailsPanelActions } from "~/store/details-panel/details-panel-action";
import { ContextMenu } from "~/views-components/context-menu/context-menu";
import { FavoritePanel } from "../favorite-panel/favorite-panel";
import { CurrentTokenDialog } from '~/views-components/current-token-dialog/current-token-dialog';
import { Snackbar } from '~/views-components/snackbar/snackbar';
import { CollectionPanel } from '../collection-panel/collection-panel';
import { AuthService } from "~/services/auth-service/auth-service";
import { RenameFileDialog } from '~/views-components/rename-file-dialog/rename-file-dialog';
import { FileRemoveDialog } from '~/views-components/file-remove-dialog/file-remove-dialog';
import { MultipleFilesRemoveDialog } from '~/views-components/file-remove-dialog/multiple-files-remove-dialog';
import { Routes } from '~/routes/routes';
import { SidePanel } from '~/views-components/side-panel/side-panel';
import { ProcessPanel } from '~/views/process-panel/process-panel';
import { ProcessLogPanel } from '~/views/process-log-panel/process-log-panel';
import { Breadcrumbs } from '~/views-components/breadcrumbs/breadcrumbs';
import { CreateProjectDialog } from '~/views-components/dialog-forms/create-project-dialog';
import { CreateCollectionDialog } from '~/views-components/dialog-forms/create-collection-dialog';
import { CopyCollectionDialog } from '~/views-components/dialog-forms/copy-collection-dialog';
import { UpdateCollectionDialog } from '~/views-components/dialog-forms/update-collection-dialog';
import { UpdateProjectDialog } from '~/views-components/dialog-forms/update-project-dialog';
import { MoveProjectDialog } from '~/views-components/dialog-forms/move-project-dialog';
import { MoveCollectionDialog } from '~/views-components/dialog-forms/move-collection-dialog';
import { FilesUploadCollectionDialog } from '~/views-components/dialog-forms/files-upload-collection-dialog';
import { PartialCopyCollectionDialog } from '~/views-components/dialog-forms/partial-copy-collection-dialog';

import { TrashPanel } from "~/views/trash-panel/trash-panel";

const APP_BAR_HEIGHT = 100;

type CssRules = 'root' | 'appBar' | 'content' | 'contentWrapper';

const styles: StyleRulesCallback<CssRules> = (theme: ArvadosTheme) => ({
    root: {
        flexGrow: 1,
        zIndex: 1,
        overflow: 'hidden',
        position: 'relative',
        display: 'flex',
        width: '100vw',
        height: '100vh'
    },
    appBar: {
        zIndex: theme.zIndex.drawer + 1,
        position: "absolute",
        width: "100%"
    },
    contentWrapper: {
        backgroundColor: theme.palette.background.default,
        display: "flex",
        flexGrow: 1,
        minWidth: 0,
        paddingTop: APP_BAR_HEIGHT
    },
    content: {
        padding: `${theme.spacing.unit}px ${theme.spacing.unit * 3}px`,
        overflowY: "auto",
        flexGrow: 1,
        position: 'relative'
    },
});

interface WorkbenchDataProps {
    user?: User;
    currentToken?: string;
}

interface WorkbenchGeneralProps {
    authService: AuthService;
    buildInfo: string;
}

interface WorkbenchActionProps {
}

type WorkbenchProps = WorkbenchDataProps & WorkbenchGeneralProps & WorkbenchActionProps & DispatchProp<any> & WithStyles<CssRules>;

interface NavMenuItem extends MainAppBarMenuItem {
    action: () => void;
}

interface WorkbenchState {
    isCurrentTokenDialogOpen: boolean;
    anchorEl: any;
    searchText: string;
    menuItems: {
        accountMenu: NavMenuItem[],
        helpMenu: NavMenuItem[],
        anonymousMenu: NavMenuItem[]
    };
}

export const Workbench = withStyles(styles)(
    connect<WorkbenchDataProps>(
        (state: RootState) => ({
            user: state.auth.user,
            currentToken: state.auth.apiToken,
        })
    )(
        class extends React.Component<WorkbenchProps, WorkbenchState> {
            state = {
                isCurrentTokenDialogOpen: false,
                anchorEl: null,
                searchText: "",
                breadcrumbs: [],
                menuItems: {
                    accountMenu: [
                        {
                            label: 'Current token',
                            action: () => this.toggleCurrentTokenModal()
                        },
                        {
                            label: "Logout",
                            action: () => this.props.dispatch(logout())
                        },
                        {
                            label: "My account",
                            action: () => this.props.dispatch(push("/my-account"))
                        }
                    ],
                    helpMenu: [
                        {
                            label: "Help",
                            action: () => this.props.dispatch(push("/help"))
                        }
                    ],
                    anonymousMenu: [
                        {
                            label: "Sign in",
                            action: () => this.props.dispatch(login())
                        }
                    ]
                }
            };

            render() {
                const { classes, user } = this.props;
                return (
                    <div className={classes.root}>
                        <div className={classes.appBar}>
                            <MainAppBar
                                breadcrumbs={Breadcrumbs}
                                searchText={this.state.searchText}
                                user={this.props.user}
                                menuItems={this.state.menuItems}
                                buildInfo={this.props.buildInfo}
                                {...this.mainAppBarActions} />
                        </div>
                        {user && <SidePanel />}
                        <main className={classes.contentWrapper}>
                            <div className={classes.content}>
                                <Switch>
                                    <Route path={Routes.PROJECTS} component={ProjectPanel} />
                                    <Route path={Routes.COLLECTIONS} component={CollectionPanel} />
                                    <Route path={Routes.FAVORITES} component={FavoritePanel} />
                                    <Route path={Routes.PROCESSES} component={ProcessPanel} />
<<<<<<< HEAD
                                    <Route path={Routes.PROCESS_LOGS} component={ProcessLogPanel} />
=======
                                    <Route path={Routes.TRASH} component={TrashPanel} />
>>>>>>> e53e6f1e
                                </Switch>
                            </div>
                            {user && <DetailsPanel />}
                        </main>
                        <ContextMenu />
                        <Snackbar />
                        <CreateProjectDialog />
                        <CreateCollectionDialog />
                        <RenameFileDialog />
                        <PartialCopyCollectionDialog />
                        <FileRemoveDialog />
                        <CopyCollectionDialog />
                        <FileRemoveDialog />
                        <MultipleFilesRemoveDialog />
                        <UpdateCollectionDialog />
                        <FilesUploadCollectionDialog />
                        <UpdateProjectDialog />
                        <MoveCollectionDialog />
                        <MoveProjectDialog />
                        <CurrentTokenDialog
                            currentToken={this.props.currentToken}
                            open={this.state.isCurrentTokenDialogOpen}
                            handleClose={this.toggleCurrentTokenModal} />
                    </div>
                );
            }

            mainAppBarActions: MainAppBarActionProps = {
                onSearch: searchText => {
                    this.setState({ searchText });
                    this.props.dispatch(push(`/search?q=${searchText}`));
                },
                onMenuItemClick: (menuItem: NavMenuItem) => menuItem.action(),
                onDetailsPanelToggle: () => {
                    this.props.dispatch(detailsPanelActions.TOGGLE_DETAILS_PANEL());
                },
            };

            toggleCurrentTokenModal = () => {
                this.setState({ isCurrentTokenDialogOpen: !this.state.isCurrentTokenDialogOpen });
            }
        }
    )
);<|MERGE_RESOLUTION|>--- conflicted
+++ resolved
@@ -169,11 +169,8 @@
                                     <Route path={Routes.COLLECTIONS} component={CollectionPanel} />
                                     <Route path={Routes.FAVORITES} component={FavoritePanel} />
                                     <Route path={Routes.PROCESSES} component={ProcessPanel} />
-<<<<<<< HEAD
+                                    <Route path={Routes.TRASH} component={TrashPanel} />
                                     <Route path={Routes.PROCESS_LOGS} component={ProcessLogPanel} />
-=======
-                                    <Route path={Routes.TRASH} component={TrashPanel} />
->>>>>>> e53e6f1e
                                 </Switch>
                             </div>
                             {user && <DetailsPanel />}
