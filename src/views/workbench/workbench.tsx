// Copyright (C) The Arvados Authors. All rights reserved.
//
// SPDX-License-Identifier: AGPL-3.0

import * as React from 'react';
import { StyleRulesCallback, WithStyles, withStyles } from '@material-ui/core/styles';
import { connect, DispatchProp } from "react-redux";
import { Route, Switch } from "react-router";
import { User } from "~/models/user";
import { RootState } from "~/store/store";
import { MainAppBar } from '~/views-components/main-app-bar/main-app-bar';
import { push } from 'react-router-redux';
import { ProjectPanel } from "~/views/project-panel/project-panel";
import { DetailsPanel } from '~/views-components/details-panel/details-panel';
import { ArvadosTheme } from '~/common/custom-theme';
import { detailsPanelActions } from "~/store/details-panel/details-panel-action";
import { ContextMenu } from "~/views-components/context-menu/context-menu";
import { FavoritePanel } from "../favorite-panel/favorite-panel";
import { CurrentTokenDialog } from '~/views-components/current-token-dialog/current-token-dialog';
import { Snackbar } from '~/views-components/snackbar/snackbar';
import { CollectionPanel } from '../collection-panel/collection-panel';
import { AuthService } from "~/services/auth-service/auth-service";
import { RenameFileDialog } from '~/views-components/rename-file-dialog/rename-file-dialog';
import { FileRemoveDialog } from '~/views-components/file-remove-dialog/file-remove-dialog';
import { MultipleFilesRemoveDialog } from '~/views-components/file-remove-dialog/multiple-files-remove-dialog';
import { Routes } from '~/routes/routes';
import { SidePanel } from '~/views-components/side-panel/side-panel';
import { ProcessPanel } from '~/views/process-panel/process-panel';
import { ProcessLogPanel } from '~/views/process-log-panel/process-log-panel';
import { CreateProjectDialog } from '~/views-components/dialog-forms/create-project-dialog';
import { CreateCollectionDialog } from '~/views-components/dialog-forms/create-collection-dialog';
import { CopyCollectionDialog } from '~/views-components/dialog-forms/copy-collection-dialog';
import { CopyProcessDialog } from '~/views-components/dialog-forms/copy-process-dialog';
import { UpdateCollectionDialog } from '~/views-components/dialog-forms/update-collection-dialog';
import { UpdateProcessDialog } from '~/views-components/dialog-forms/update-process-dialog';
import { UpdateProjectDialog } from '~/views-components/dialog-forms/update-project-dialog';
import { MoveProcessDialog } from '~/views-components/dialog-forms/move-process-dialog';
import { MoveProjectDialog } from '~/views-components/dialog-forms/move-project-dialog';
import { MoveCollectionDialog } from '~/views-components/dialog-forms/move-collection-dialog';
import { FilesUploadCollectionDialog } from '~/views-components/dialog-forms/files-upload-collection-dialog';
import { PartialCopyCollectionDialog } from '~/views-components/dialog-forms/partial-copy-collection-dialog';
import { TrashPanel } from "~/views/trash-panel/trash-panel";
import { MainContentBar } from '~/views-components/main-content-bar/main-content-bar';
import { Grid } from '@material-ui/core';
import { SharedWithMePanel } from '../shared-with-me-panel/shared-with-me-panel';
import { ProcessCommandDialog } from '~/views-components/process-command-dialog/process-command-dialog';
import SplitterLayout from 'react-splitter-layout';

type CssRules = 'root' | 'container' | 'splitter' | 'asidePanel' | 'contentWrapper' | 'content' | 'appBar';

const styles: StyleRulesCallback<CssRules> = (theme: ArvadosTheme) => ({
    root: {
        overflow: 'hidden',
        width: '100vw',
        height: '100vh'
    },
    container: {
        position: 'relative'
    },
    splitter: {
        '& > .layout-splitter': {
            width: '2px'
        }
    },
    asidePanel: {
        height: '100%',
        background: theme.palette.background.default
    },
    contentWrapper: {
        background: theme.palette.background.default,
        minWidth: 0,
    },
    content: {
        minWidth: 0,
        paddingLeft: theme.spacing.unit * 3,
        paddingRight: theme.spacing.unit * 3,
    },
    appBar: {
        zIndex: 1,
    }
});

interface WorkbenchDataProps {
    user?: User;
    currentToken?: string;
}

interface WorkbenchGeneralProps {
    authService: AuthService;
    buildInfo: string;
}

type WorkbenchProps = WorkbenchDataProps & WorkbenchGeneralProps & DispatchProp<any> & WithStyles<CssRules>;

interface WorkbenchState {
    searchText: string;
}

export const Workbench = withStyles(styles)(
    connect<WorkbenchDataProps>(
        (state: RootState) => ({
            user: state.auth.user,
            currentToken: state.auth.apiToken,
        })
    )(
        class extends React.Component<WorkbenchProps, WorkbenchState> {
            state = {
                searchText: "",
            };
            render() {
                const { classes } = this.props;
                return <>
                    <Grid container direction="column" className={classes.root}>
                        <Grid className={classes.appBar}>
                            <MainAppBar
                                searchText={this.state.searchText}
                                user={this.props.user}
                                onSearch={this.onSearch}
                                buildInfo={this.props.buildInfo} />
                        </Grid>
                        {this.props.user &&
                            <Grid container item xs alignItems="stretch" wrap="nowrap">
<<<<<<< HEAD
                                <Grid container item xs component='aside' direction='column' className={classes.asidePanel}>
                                    <SidePanel />
                                </Grid>
                                <Grid container item xs component="main" direction="column" className={classes.contentWrapper}>
                                    <Grid item>
                                        <MainContentBar />
                                    </Grid>
                                    <Grid item xs className={classes.content}>
                                        <Switch>
                                            <Route path={Routes.PROJECTS} component={ProjectPanel} />
                                            <Route path={Routes.COLLECTIONS} component={CollectionPanel} />
                                            <Route path={Routes.FAVORITES} component={FavoritePanel} />
                                            <Route path={Routes.PROCESSES} component={ProcessPanel} />
                                            <Route path={Routes.TRASH} component={TrashPanel} />
                                            <Route path={Routes.PROCESS_LOGS} component={ProcessLogPanel} />
                                            <Route path={Routes.SHARED_WITH_ME} component={SharedWithMePanel} />
                                        </Switch>
                                    </Grid>
=======
                                <Grid container item className={classes.container}>
                                <SplitterLayout customClassName={classes.splitter} percentage={true}
                                    primaryIndex={0} primaryMinSize={20} secondaryInitialSize={80} secondaryMinSize={40}>
                                        <Grid container item xs component='aside' direction='column' className={classes.asidePanel}>
                                            <SidePanel />
                                        </Grid>
                                        <Grid container item xs component="main" direction="column" className={classes.contentWrapper}>
                                            <Grid item>
                                                <MainContentBar />
                                            </Grid>
                                            <Grid item xs className={classes.content}>
                                                <Switch>
                                                    <Route path={Routes.PROJECTS} component={ProjectPanel} />
                                                    <Route path={Routes.COLLECTIONS} component={CollectionPanel} />
                                                    <Route path={Routes.FAVORITES} component={FavoritePanel} />
                                                    <Route path={Routes.PROCESSES} component={ProcessPanel} />
                                                    <Route path={Routes.TRASH} component={TrashPanel} />
                                                    <Route path={Routes.PROCESS_LOGS} component={ProcessLogPanel} />
                                                </Switch>
                                            </Grid>
                                        </Grid>
                                    </SplitterLayout>
>>>>>>> 877ce2a1
                                </Grid>
                                <Grid item>
                                    <DetailsPanel />
                                </Grid>
                            </Grid>
                        }
                    </Grid>
                    <ContextMenu />
                    <CopyCollectionDialog />
                    <CopyProcessDialog />
                    <CreateCollectionDialog />
                    <CreateProjectDialog />
                    <CurrentTokenDialog />
                    <FileRemoveDialog />
                    <FileRemoveDialog />
                    <FilesUploadCollectionDialog />
                    <MoveCollectionDialog />
                    <MoveProcessDialog />
                    <MoveProjectDialog />
                    <MultipleFilesRemoveDialog />
                    <PartialCopyCollectionDialog />
                    <ProcessCommandDialog />
                    <RenameFileDialog />
                    <Snackbar />
                    <UpdateCollectionDialog />
                    <UpdateProcessDialog />
                    <UpdateProjectDialog />
                </>;
            }

            onSearch = (searchText: string) => {
                this.setState({ searchText });
                this.props.dispatch(push(`/search?q=${searchText}`));
            }

            toggleDetailsPanel = () => {
                this.props.dispatch(detailsPanelActions.TOGGLE_DETAILS_PANEL());
            }

        }
    )
);<|MERGE_RESOLUTION|>--- conflicted
+++ resolved
@@ -120,26 +120,6 @@
                         </Grid>
                         {this.props.user &&
                             <Grid container item xs alignItems="stretch" wrap="nowrap">
-<<<<<<< HEAD
-                                <Grid container item xs component='aside' direction='column' className={classes.asidePanel}>
-                                    <SidePanel />
-                                </Grid>
-                                <Grid container item xs component="main" direction="column" className={classes.contentWrapper}>
-                                    <Grid item>
-                                        <MainContentBar />
-                                    </Grid>
-                                    <Grid item xs className={classes.content}>
-                                        <Switch>
-                                            <Route path={Routes.PROJECTS} component={ProjectPanel} />
-                                            <Route path={Routes.COLLECTIONS} component={CollectionPanel} />
-                                            <Route path={Routes.FAVORITES} component={FavoritePanel} />
-                                            <Route path={Routes.PROCESSES} component={ProcessPanel} />
-                                            <Route path={Routes.TRASH} component={TrashPanel} />
-                                            <Route path={Routes.PROCESS_LOGS} component={ProcessLogPanel} />
-                                            <Route path={Routes.SHARED_WITH_ME} component={SharedWithMePanel} />
-                                        </Switch>
-                                    </Grid>
-=======
                                 <Grid container item className={classes.container}>
                                 <SplitterLayout customClassName={classes.splitter} percentage={true}
                                     primaryIndex={0} primaryMinSize={20} secondaryInitialSize={80} secondaryMinSize={40}>
@@ -158,11 +138,11 @@
                                                     <Route path={Routes.PROCESSES} component={ProcessPanel} />
                                                     <Route path={Routes.TRASH} component={TrashPanel} />
                                                     <Route path={Routes.PROCESS_LOGS} component={ProcessLogPanel} />
+                                                    <Route path={Routes.SHARED_WITH_ME} component={SharedWithMePanel} />
                                                 </Switch>
                                             </Grid>
                                         </Grid>
                                     </SplitterLayout>
->>>>>>> 877ce2a1
                                 </Grid>
                                 <Grid item>
                                     <DetailsPanel />
