// Copyright (C) The Arvados Authors. All rights reserved.
//
// SPDX-License-Identifier: AGPL-3.0

import * as React from 'react';
import { StyleRulesCallback, WithStyles, withStyles } from '@material-ui/core/styles';
import Drawer from '@material-ui/core/Drawer';
import { connect, DispatchProp } from "react-redux";
import { Route, Switch, RouteComponentProps } from "react-router";
import { authActions } from "../../store/auth/auth-action";
import { User } from "../../models/user";
import { RootState } from "../../store/store";
import { MainAppBar, MainAppBarActionProps, MainAppBarMenuItem } from '../../views-components/main-app-bar/main-app-bar';
import { Breadcrumb } from '../../components/breadcrumbs/breadcrumbs';
import { push } from 'react-router-redux';
import { ProjectTree } from '../../views-components/project-tree/project-tree';
import { TreeItem } from "../../components/tree/tree";
import { getTreePath } from '../../store/project/project-reducer';
import { sidePanelActions } from '../../store/side-panel/side-panel-action';
import { SidePanel, SidePanelItem } from '../../components/side-panel/side-panel';
import { ItemMode, setProjectItem } from "../../store/navigation/navigation-action";
import { projectActions } from "../../store/project/project-action";
import { collectionCreateActions } from '../../store/collections/creator/collection-creator-action';
import { ProjectPanel } from "../project-panel/project-panel";
import { DetailsPanel } from '../../views-components/details-panel/details-panel';
import { ArvadosTheme } from '../../common/custom-theme';
import { CreateProjectDialog } from "../../views-components/create-project-dialog/create-project-dialog";
import { authService } from '../../services/services';

import { detailsPanelActions, loadDetails } from "../../store/details-panel/details-panel-action";
import { contextMenuActions } from "../../store/context-menu/context-menu-actions";
import { SidePanelIdentifiers } from '../../store/side-panel/side-panel-reducer';
import { ProjectResource } from '../../models/project';
import { ResourceKind } from '../../models/resource';
import { ContextMenu, ContextMenuKind } from "../../views-components/context-menu/context-menu";
import { FavoritePanel, FAVORITE_PANEL_ID } from "../favorite-panel/favorite-panel";
import { CurrentTokenDialog } from '../../views-components/current-token-dialog/current-token-dialog';
import { dataExplorerActions } from '../../store/data-explorer/data-explorer-action';
import { Snackbar } from '../../views-components/snackbar/snackbar';
<<<<<<< HEAD
import { CollectionPanelFiles } from '../../views-components/collection-panel-files/collection-panel-files';
=======
import { CreateCollectionDialog } from '../../views-components/create-collection-dialog/create-collection-dialog';
import { CollectionPanel } from '../collection-panel/collection-panel';
import { loadCollection } from '../../store/collection-panel/collection-panel-action';
import { getCollectionUrl } from '../../models/collection';
>>>>>>> c3840378

const drawerWidth = 240;
const appBarHeight = 100;

type CssRules = 'root' | 'appBar' | 'drawerPaper' | 'content' | 'contentWrapper' | 'toolbar';

const styles: StyleRulesCallback<CssRules> = (theme: ArvadosTheme) => ({
    root: {
        flexGrow: 1,
        zIndex: 1,
        overflow: 'hidden',
        position: 'relative',
        display: 'flex',
        width: '100vw',
        height: '100vh'
    },
    appBar: {
        zIndex: theme.zIndex.drawer + 1,
        position: "absolute",
        width: "100%"
    },
    drawerPaper: {
        position: 'relative',
        width: drawerWidth,
        display: 'flex',
        flexDirection: 'column',
    },
    contentWrapper: {
        backgroundColor: theme.palette.background.default,
        display: "flex",
        flexGrow: 1,
        minWidth: 0,
        paddingTop: appBarHeight
    },
    content: {
        padding: `${theme.spacing.unit}px ${theme.spacing.unit * 3}px`,
        overflowY: "auto",
        flexGrow: 1
    },
    toolbar: theme.mixins.toolbar
});

interface WorkbenchDataProps {
    projects: Array<TreeItem<ProjectResource>>;
    currentProjectId: string;
    user?: User;
    currentToken?: string;
    sidePanelItems: SidePanelItem[];
}

interface WorkbenchActionProps {
}

type WorkbenchProps = WorkbenchDataProps & WorkbenchActionProps & DispatchProp & WithStyles<CssRules>;

interface NavBreadcrumb extends Breadcrumb {
    itemId: string;
}

interface NavMenuItem extends MainAppBarMenuItem {
    action: () => void;
}

interface WorkbenchState {
    isCurrentTokenDialogOpen: boolean;
    anchorEl: any;
    searchText: string;
    menuItems: {
        accountMenu: NavMenuItem[],
        helpMenu: NavMenuItem[],
        anonymousMenu: NavMenuItem[]
    };
}

export const Workbench = withStyles(styles)(
    connect<WorkbenchDataProps>(
        (state: RootState) => ({
            projects: state.projects.items,
            currentProjectId: state.projects.currentItemId,
            user: state.auth.user,
            currentToken: state.auth.apiToken,
            sidePanelItems: state.sidePanel
        })
    )(
        class extends React.Component<WorkbenchProps, WorkbenchState> {
            state = {
                isCreationDialogOpen: false,
                isCurrentTokenDialogOpen: false,
                anchorEl: null,
                searchText: "",
                breadcrumbs: [],
                menuItems: {
                    accountMenu: [
                        {
                            label: 'Current token',
                            action: () => this.toggleCurrentTokenModal()
                        },
                        {
                            label: "Logout",
                            action: () => this.props.dispatch(authActions.LOGOUT())
                        },
                        {
                            label: "My account",
                            action: () => this.props.dispatch(push("/my-account"))
                        }
                    ],
                    helpMenu: [
                        {
                            label: "Help",
                            action: () => this.props.dispatch(push("/help"))
                        }
                    ],
                    anonymousMenu: [
                        {
                            label: "Sign in",
                            action: () => this.props.dispatch(authActions.LOGIN())
                        }
                    ]
                }
            };

            render() {
                const path = getTreePath(this.props.projects, this.props.currentProjectId);
                const breadcrumbs = path.map(item => ({
                    label: item.data.name,
                    itemId: item.data.uuid,
                    status: item.status
                }));

                const { classes, user } = this.props;
                return (
                    <div className={classes.root}>
                        <div className={classes.appBar}>
                            <MainAppBar
                                breadcrumbs={breadcrumbs}
                                searchText={this.state.searchText}
                                user={this.props.user}
                                menuItems={this.state.menuItems}
                                {...this.mainAppBarActions} />
                        </div>
                        {user &&
                            <Drawer
                                variant="permanent"
                                classes={{
                                    paper: classes.drawerPaper,
                                }}>
                                <div className={classes.toolbar} />
                                <SidePanel
                                    toggleOpen={this.toggleSidePanelOpen}
                                    toggleActive={this.toggleSidePanelActive}
                                    sidePanelItems={this.props.sidePanelItems}
                                    onContextMenu={(event) => this.openContextMenu(event, {
                                        uuid: authService.getUuid() || "",
                                        name: "",
                                        kind: ContextMenuKind.ROOT_PROJECT
                                    })}>
                                    <ProjectTree
                                        projects={this.props.projects}
                                        toggleOpen={itemId => this.props.dispatch<any>(setProjectItem(itemId, ItemMode.OPEN))}
                                        onContextMenu={(event, item) => this.openContextMenu(event, {
                                            uuid: item.data.uuid,
                                            name: item.data.name,
                                            kind: ContextMenuKind.PROJECT
                                        })}
                                        toggleActive={itemId => {
                                            this.props.dispatch<any>(setProjectItem(itemId, ItemMode.ACTIVE));
                                            this.props.dispatch<any>(loadDetails(itemId, ResourceKind.PROJECT));
                                            this.props.dispatch<any>(sidePanelActions.TOGGLE_SIDE_PANEL_ITEM_ACTIVE(SidePanelIdentifiers.PROJECTS));
                                        }} />
                                </SidePanel>
                            </Drawer>}
                        <main className={classes.contentWrapper}>
                            <div className={classes.content}>
                                <Switch>
                                    <Route path="/projects/:id" render={this.renderProjectPanel} />
                                    <Route path="/favorites" render={this.renderFavoritePanel} />
<<<<<<< HEAD
                                    <Route path="/" render={() => <CollectionPanelFiles />} />
=======
                                    <Route path="/collections/:id" render={this.renderCollectionPanel} />
>>>>>>> c3840378
                                </Switch>
                            </div>
                            {user && <DetailsPanel />}
                        </main>
                        <ContextMenu />
                        <Snackbar />
                        <CreateProjectDialog />
                        <CreateCollectionDialog />
                        <CurrentTokenDialog
                            currentToken={this.props.currentToken}
                            open={this.state.isCurrentTokenDialogOpen}
                            handleClose={this.toggleCurrentTokenModal} />
                    </div>
                );
            }

            renderCollectionPanel = (props: RouteComponentProps<{ id: string }>) => <CollectionPanel 
                onItemRouteChange={(collectionId) => this.props.dispatch<any>(loadCollection(collectionId, ResourceKind.COLLECTION))}
                onContextMenu={(event, item) => {
                    this.openContextMenu(event, {
                        uuid: item.uuid,
                        name: item.name,
                        kind: ContextMenuKind.COLLECTION
                    });
                }}
                {...props} />

            renderProjectPanel = (props: RouteComponentProps<{ id: string }>) => <ProjectPanel
                onItemRouteChange={itemId => this.props.dispatch<any>(setProjectItem(itemId, ItemMode.ACTIVE))}
                onContextMenu={(event, item) => {

                    const kind = item.kind === ResourceKind.PROJECT ? ContextMenuKind.PROJECT : ContextMenuKind.RESOURCE;
                    this.openContextMenu(event, {
                        uuid: item.uuid,
                        name: item.name,
                        kind
                    });
                }}
                onProjectCreationDialogOpen={this.handleProjectCreationDialogOpen}
                onCollectionCreationDialogOpen={this.handleCollectionCreationDialogOpen}
                onItemClick={item => {
                    this.props.dispatch<any>(loadDetails(item.uuid, item.kind as ResourceKind));
                }}
                onItemDoubleClick={item => {
                    switch (item.kind) {
                        case ResourceKind.COLLECTION:
                            this.props.dispatch<any>(loadCollection(item.uuid, item.kind as ResourceKind));
                            this.props.dispatch(push(getCollectionUrl(item.uuid)));
                        default: 
                            this.props.dispatch<any>(setProjectItem(item.uuid, ItemMode.ACTIVE));
                            this.props.dispatch<any>(loadDetails(item.uuid, item.kind as ResourceKind));
                    }

                }}
                {...props} />

            renderFavoritePanel = (props: RouteComponentProps<{ id: string }>) => <FavoritePanel
                onItemRouteChange={() => this.props.dispatch<any>(dataExplorerActions.REQUEST_ITEMS({ id: FAVORITE_PANEL_ID }))}
                onContextMenu={(event, item) => {
                    const kind = item.kind === ResourceKind.PROJECT ? ContextMenuKind.PROJECT : ContextMenuKind.RESOURCE;
                    this.openContextMenu(event, {
                        uuid: item.uuid,
                        name: item.name,
                        kind,
                    });
                }}
                onDialogOpen={this.handleProjectCreationDialogOpen}
                onItemClick={item => {
                    this.props.dispatch<any>(loadDetails(item.uuid, item.kind as ResourceKind));
                }}
                onItemDoubleClick={item => {
                    switch (item.kind) {
                        case ResourceKind.COLLECTION:
                            this.props.dispatch<any>(loadCollection(item.uuid, item.kind as ResourceKind));
                            this.props.dispatch(push(getCollectionUrl(item.uuid)));
                        default:
                            this.props.dispatch<any>(loadDetails(item.uuid, ResourceKind.PROJECT));
                            this.props.dispatch<any>(setProjectItem(item.uuid, ItemMode.ACTIVE));
                            this.props.dispatch<any>(sidePanelActions.TOGGLE_SIDE_PANEL_ITEM_ACTIVE(SidePanelIdentifiers.PROJECTS));
                    }

                }}
                {...props} />

            mainAppBarActions: MainAppBarActionProps = {
                onBreadcrumbClick: ({ itemId }: NavBreadcrumb) => {
                    this.props.dispatch<any>(setProjectItem(itemId, ItemMode.BOTH));
                    this.props.dispatch<any>(loadDetails(itemId, ResourceKind.PROJECT));
                },
                onSearch: searchText => {
                    this.setState({ searchText });
                    this.props.dispatch(push(`/search?q=${searchText}`));
                },
                onMenuItemClick: (menuItem: NavMenuItem) => menuItem.action(),
                onDetailsPanelToggle: () => {
                    this.props.dispatch(detailsPanelActions.TOGGLE_DETAILS_PANEL());
                },
                onContextMenu: (event: React.MouseEvent<HTMLElement>, breadcrumb: NavBreadcrumb) => {
                    this.openContextMenu(event, {
                        uuid: breadcrumb.itemId,
                        name: breadcrumb.label,
                        kind: ContextMenuKind.PROJECT
                    });
                }
            };

            toggleSidePanelOpen = (itemId: string) => {
                this.props.dispatch(sidePanelActions.TOGGLE_SIDE_PANEL_ITEM_OPEN(itemId));
            }

            toggleSidePanelActive = (itemId: string) => {
                this.props.dispatch(sidePanelActions.TOGGLE_SIDE_PANEL_ITEM_ACTIVE(itemId));
                this.props.dispatch(projectActions.RESET_PROJECT_TREE_ACTIVITY(itemId));
                const panelItem = this.props.sidePanelItems.find(it => it.id === itemId);
                if (panelItem && panelItem.activeAction) {
                    panelItem.activeAction(this.props.dispatch);
                }
            }

            handleProjectCreationDialogOpen = (itemUuid: string) => {
                this.props.dispatch(projectActions.OPEN_PROJECT_CREATOR({ ownerUuid: itemUuid }));
            }

            handleCollectionCreationDialogOpen = (itemUuid: string) => {
                this.props.dispatch(collectionCreateActions.OPEN_COLLECTION_CREATOR({ ownerUuid: itemUuid }));
            }

            openContextMenu = (event: React.MouseEvent<HTMLElement>, resource: { name: string; uuid: string; kind: ContextMenuKind; }) => {
                event.preventDefault();
                this.props.dispatch(
                    contextMenuActions.OPEN_CONTEXT_MENU({
                        position: { x: event.clientX, y: event.clientY },
                        resource
                    })
                );
            }

            toggleCurrentTokenModal = () => {
                this.setState({ isCurrentTokenDialogOpen: !this.state.isCurrentTokenDialogOpen });
            }
        }
    )
);<|MERGE_RESOLUTION|>--- conflicted
+++ resolved
@@ -37,14 +37,11 @@
 import { CurrentTokenDialog } from '../../views-components/current-token-dialog/current-token-dialog';
 import { dataExplorerActions } from '../../store/data-explorer/data-explorer-action';
 import { Snackbar } from '../../views-components/snackbar/snackbar';
-<<<<<<< HEAD
 import { CollectionPanelFiles } from '../../views-components/collection-panel-files/collection-panel-files';
-=======
 import { CreateCollectionDialog } from '../../views-components/create-collection-dialog/create-collection-dialog';
 import { CollectionPanel } from '../collection-panel/collection-panel';
 import { loadCollection } from '../../store/collection-panel/collection-panel-action';
 import { getCollectionUrl } from '../../models/collection';
->>>>>>> c3840378
 
 const drawerWidth = 240;
 const appBarHeight = 100;
@@ -221,11 +218,8 @@
                                 <Switch>
                                     <Route path="/projects/:id" render={this.renderProjectPanel} />
                                     <Route path="/favorites" render={this.renderFavoritePanel} />
-<<<<<<< HEAD
+                                    <Route path="/collections/:id" render={this.renderCollectionPanel} />
                                     <Route path="/" render={() => <CollectionPanelFiles />} />
-=======
-                                    <Route path="/collections/:id" render={this.renderCollectionPanel} />
->>>>>>> c3840378
                                 </Switch>
                             </div>
                             {user && <DetailsPanel />}
