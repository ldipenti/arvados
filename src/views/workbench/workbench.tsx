--- conflicted
+++ resolved
@@ -48,9 +48,7 @@
 import { SharingDialog } from '~/views-components/sharing-dialog/sharing-dialog';
 import { AdvancedTabDialog } from '~/views-components/advanced-tab-dialog/advanced-tab-dialog';
 import { ProcessInputDialog } from '~/views-components/process-input-dialog/process-input-dialog';
-<<<<<<< HEAD
 import { VirtualMachinePanel } from '~/views/virtual-machine-panel/virtual-machine-panel';
-=======
 import { ProjectPropertiesDialog } from '~/views-components/project-properties-dialog/project-properties-dialog';
 import { RepositoriesPanel } from '~/views/repositories-panel/repositories-panel';
 import { RepositoriesSampleGitDialog } from '~/views-components/repositories-sample-git-dialog/repositories-sample-git-dialog';
@@ -58,7 +56,6 @@
 import { CreateRepositoryDialog } from '~/views-components/dialog-forms/create-repository-dialog';
 import { RemoveRepositoryDialog } from '~/views-components/repository-remove-dialog/repository-remove-dialog';
 import { CreateSshKeyDialog } from '~/views-components/dialog-forms/create-ssh-key-dialog';
->>>>>>> da61c0b6
 
 type CssRules = 'root' | 'container' | 'splitter' | 'asidePanel' | 'contentWrapper' | 'content';
 
@@ -128,12 +125,9 @@
                                 <Route path={Routes.RUN_PROCESS} component={RunProcessPanel} />
                                 <Route path={Routes.WORKFLOWS} component={WorkflowPanel} />
                                 <Route path={Routes.SEARCH_RESULTS} component={SearchResultsPanel} />
-<<<<<<< HEAD
                                 <Route path={Routes.VIRTUAL_MACHINES} component={VirtualMachinePanel} />
-=======
                                 <Route path={Routes.REPOSITORIES} component={RepositoriesPanel} />
                                 <Route path={Routes.SSH_KEYS} component={SshKeyPanel} />
->>>>>>> da61c0b6
                             </Switch>
                         </Grid>
                     </Grid>
