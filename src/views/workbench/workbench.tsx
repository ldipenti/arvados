// Copyright (C) The Arvados Authors. All rights reserved.
//
// SPDX-License-Identifier: AGPL-3.0

import * as React from 'react';
import { StyleRulesCallback, WithStyles, withStyles } from '@material-ui/core/styles';
import Drawer from '@material-ui/core/Drawer';
import { connect, DispatchProp } from "react-redux";
<<<<<<< HEAD
import { Route, RouteComponentProps, Switch } from "react-router";
import { login, logout } from "~/store/auth/auth-action";
import { User } from "~/models/user";
import { RootState } from "~/store/store";
import { MainAppBar, MainAppBarActionProps, MainAppBarMenuItem } from '~/views-components/main-app-bar/main-app-bar';
import { Breadcrumb } from '~/components/breadcrumbs/breadcrumbs';
=======
import { Route, Switch, RouteComponentProps, Redirect } from "react-router";
import { login, logout } from "../../store/auth/auth-action";
import { User } from "../../models/user";
import { RootState } from "../../store/store";
import { MainAppBar, MainAppBarActionProps, MainAppBarMenuItem } from '../../views-components/main-app-bar/main-app-bar';
import { Breadcrumb } from '../../components/breadcrumbs/breadcrumbs';
>>>>>>> df041a7f
import { push } from 'react-router-redux';
import { reset } from 'redux-form';
import { ProjectTree } from '~/views-components/project-tree/project-tree';
import { TreeItem } from "~/components/tree/tree";
import { getTreePath } from '~/store/project/project-reducer';
import { sidePanelActions } from '~/store/side-panel/side-panel-action';
import { SidePanel, SidePanelItem } from '~/components/side-panel/side-panel';
import { ItemMode, setProjectItem } from "~/store/navigation/navigation-action";
import { projectActions } from "~/store/project/project-action";
import { collectionCreateActions } from '~/store/collections/creator/collection-creator-action';
import { ProjectPanel } from "~/views/project-panel/project-panel";
import { DetailsPanel } from '~/views-components/details-panel/details-panel';
import { ArvadosTheme } from '~/common/custom-theme';
import { CreateProjectDialog } from "~/views-components/create-project-dialog/create-project-dialog";

import { detailsPanelActions, loadDetails } from "~/store/details-panel/details-panel-action";
import { contextMenuActions } from "~/store/context-menu/context-menu-actions";
import { SidePanelIdentifiers } from '~/store/side-panel/side-panel-reducer';
import { ProjectResource } from '~/models/project';
import { ResourceKind } from '~/models/resource';
import { ContextMenu, ContextMenuKind } from "~/views-components/context-menu/context-menu";
import { FavoritePanel } from "../favorite-panel/favorite-panel";
import { CurrentTokenDialog } from '~/views-components/current-token-dialog/current-token-dialog';
import { Snackbar } from '~/views-components/snackbar/snackbar';
import { favoritePanelActions } from '~/store/favorite-panel/favorite-panel-action';
import { CreateCollectionDialog } from '~/views-components/create-collection-dialog/create-collection-dialog';
import { CollectionPanel } from '../collection-panel/collection-panel';
import { loadCollection, loadCollectionTags } from '~/store/collection-panel/collection-panel-action';
import { getCollectionUrl } from '~/models/collection';
import { UpdateCollectionDialog } from '~/views-components/update-collection-dialog/update-collection-dialog.';
import { AuthService } from "~/services/auth-service/auth-service";
import { RenameFileDialog } from '~/views-components/rename-file-dialog/rename-file-dialog';
import { FileRemoveDialog } from '~/views-components/file-remove-dialog/file-remove-dialog';
import { MultipleFilesRemoveDialog } from '~/views-components/file-remove-dialog/multiple-files-remove-dialog';
import { DialogCollectionCreateWithSelectedFile } from '~/views-components/create-collection-dialog-with-selected/create-collection-dialog-with-selected';
import { COLLECTION_CREATE_DIALOG } from '~/views-components/dialog-create/dialog-collection-create';
import { PROJECT_CREATE_DIALOG } from '~/views-components/dialog-create/dialog-project-create';

const DRAWER_WITDH = 240;
const APP_BAR_HEIGHT = 100;

type CssRules = 'root' | 'appBar' | 'drawerPaper' | 'content' | 'contentWrapper' | 'toolbar';

const styles: StyleRulesCallback<CssRules> = (theme: ArvadosTheme) => ({
    root: {
        flexGrow: 1,
        zIndex: 1,
        overflow: 'hidden',
        position: 'relative',
        display: 'flex',
        width: '100vw',
        height: '100vh'
    },
    appBar: {
        zIndex: theme.zIndex.drawer + 1,
        position: "absolute",
        width: "100%"
    },
    drawerPaper: {
        position: 'relative',
        width: DRAWER_WITDH,
        display: 'flex',
        flexDirection: 'column',
    },
    contentWrapper: {
        backgroundColor: theme.palette.background.default,
        display: "flex",
        flexGrow: 1,
        minWidth: 0,
        paddingTop: APP_BAR_HEIGHT
    },
    content: {
        padding: `${theme.spacing.unit}px ${theme.spacing.unit * 3}px`,
        overflowY: "auto",
        flexGrow: 1,
        position: 'relative'
    },
    toolbar: theme.mixins.toolbar
});

interface WorkbenchDataProps {
    projects: Array<TreeItem<ProjectResource>>;
    currentProjectId: string;
    user?: User;
    currentToken?: string;
    sidePanelItems: SidePanelItem[];
}

interface WorkbenchServiceProps {
    authService: AuthService;
}

interface WorkbenchActionProps {
}

type WorkbenchProps = WorkbenchDataProps & WorkbenchServiceProps & WorkbenchActionProps & DispatchProp<any> & WithStyles<CssRules>;

interface NavBreadcrumb extends Breadcrumb {
    itemId: string;
}

interface NavMenuItem extends MainAppBarMenuItem {
    action: () => void;
}

interface WorkbenchState {
    isCurrentTokenDialogOpen: boolean;
    anchorEl: any;
    searchText: string;
    menuItems: {
        accountMenu: NavMenuItem[],
        helpMenu: NavMenuItem[],
        anonymousMenu: NavMenuItem[]
    };
}

export const Workbench = withStyles(styles)(
    connect<WorkbenchDataProps>(
        (state: RootState) => ({
            projects: state.projects.items,
            currentProjectId: state.projects.currentItemId,
            user: state.auth.user,
            currentToken: state.auth.apiToken,
            sidePanelItems: state.sidePanel
        })
    )(
        class extends React.Component<WorkbenchProps, WorkbenchState> {
            state = {
                isCreationDialogOpen: false,
                isCurrentTokenDialogOpen: false,
                anchorEl: null,
                searchText: "",
                breadcrumbs: [],
                menuItems: {
                    accountMenu: [
                        {
                            label: 'Current token',
                            action: () => this.toggleCurrentTokenModal()
                        },
                        {
                            label: "Logout",
                            action: () => this.props.dispatch(logout())
                        },
                        {
                            label: "My account",
                            action: () => this.props.dispatch(push("/my-account"))
                        }
                    ],
                    helpMenu: [
                        {
                            label: "Help",
                            action: () => this.props.dispatch(push("/help"))
                        }
                    ],
                    anonymousMenu: [
                        {
                            label: "Sign in",
                            action: () => this.props.dispatch(login())
                        }
                    ]
                }
            };

            render() {
                const path = getTreePath(this.props.projects, this.props.currentProjectId);
                const breadcrumbs = path.map(item => ({
                    label: item.data.name,
                    itemId: item.data.uuid,
                    status: item.status
                }));

                const { classes, user } = this.props;
                return (
                    <div className={classes.root}>
                        <div className={classes.appBar}>
                            <MainAppBar
                                breadcrumbs={breadcrumbs}
                                searchText={this.state.searchText}
                                user={this.props.user}
                                menuItems={this.state.menuItems}
                                {...this.mainAppBarActions} />
                        </div>
                        {user &&
                            <Drawer
                                variant="permanent"
                                classes={{
                                    paper: classes.drawerPaper,
                                }}>
                                <div className={classes.toolbar} />
                                <SidePanel
                                    toggleOpen={this.toggleSidePanelOpen}
                                    toggleActive={this.toggleSidePanelActive}
                                    sidePanelItems={this.props.sidePanelItems}
                                    onContextMenu={(event) => this.openContextMenu(event, {
                                        uuid: this.props.authService.getUuid() || "",
                                        name: "",
                                        kind: ContextMenuKind.ROOT_PROJECT
                                    })}>
                                    <ProjectTree
                                        projects={this.props.projects}
                                        toggleOpen={itemId => this.props.dispatch(setProjectItem(itemId, ItemMode.OPEN))}
                                        onContextMenu={(event, item) => this.openContextMenu(event, {
                                            uuid: item.data.uuid,
                                            name: item.data.name,
                                            kind: ContextMenuKind.PROJECT
                                        })}
                                        toggleActive={itemId => {
                                            this.props.dispatch(setProjectItem(itemId, ItemMode.ACTIVE));
                                            this.props.dispatch(loadDetails(itemId, ResourceKind.PROJECT));
                                            this.props.dispatch(sidePanelActions.TOGGLE_SIDE_PANEL_ITEM_ACTIVE(SidePanelIdentifiers.PROJECTS));
                                        }} />
                                </SidePanel>
                            </Drawer>}
                        <main className={classes.contentWrapper}>
                            <div className={classes.content}>
                                <Switch>
                                    <Route path='/' exact render={() => <Redirect to={`/projects/${this.props.authService.getUuid()}`}  />} />
                                    <Route path="/projects/:id" render={this.renderProjectPanel} />
                                    <Route path="/favorites" render={this.renderFavoritePanel} />
                                    <Route path="/collections/:id" render={this.renderCollectionPanel} />
                                </Switch>
                            </div>
                            {user && <DetailsPanel />}
                        </main>
                        <ContextMenu />
                        <Snackbar />
                        <CreateProjectDialog />
                        <CreateCollectionDialog />
                        <RenameFileDialog />
                        <DialogCollectionCreateWithSelectedFile />
                        <FileRemoveDialog />
                        <MultipleFilesRemoveDialog />
                        <UpdateCollectionDialog />
                        <CurrentTokenDialog
                            currentToken={this.props.currentToken}
                            open={this.state.isCurrentTokenDialogOpen}
                            handleClose={this.toggleCurrentTokenModal} />
                    </div>
                );
            }

            renderCollectionPanel = (props: RouteComponentProps<{ id: string }>) => <CollectionPanel
                onItemRouteChange={(collectionId) => {
                    this.props.dispatch<any>(loadCollection(collectionId, ResourceKind.COLLECTION));
                    this.props.dispatch<any>(loadCollectionTags(collectionId));
                }}
                onContextMenu={(event, item) => {
                    this.openContextMenu(event, {
                        uuid: item.uuid,
                        name: item.name,
                        description: item.description,
                        kind: ContextMenuKind.COLLECTION
                    });
                }}
                {...props} />

            renderProjectPanel = (props: RouteComponentProps<{ id: string }>) => <ProjectPanel
                onItemRouteChange={itemId => this.props.dispatch(setProjectItem(itemId, ItemMode.ACTIVE))}
                onContextMenu={(event, item) => {
                    let kind: ContextMenuKind;

                    if (item.kind === ResourceKind.PROJECT) {
                        kind = ContextMenuKind.PROJECT;
                    } else if (item.kind === ResourceKind.COLLECTION) {
                        kind = ContextMenuKind.COLLECTION_RESOURCE;
                    } else {
                        kind = ContextMenuKind.RESOURCE;
                    }

                    this.openContextMenu(event, {
                        uuid: item.uuid,
                        name: item.name,
                        description: item.description,
                        kind
                    });
                }}
                onProjectCreationDialogOpen={this.handleProjectCreationDialogOpen}
                onCollectionCreationDialogOpen={this.handleCollectionCreationDialogOpen}
                onItemClick={item => {
                    this.props.dispatch(loadDetails(item.uuid, item.kind as ResourceKind));
                }}
                onItemDoubleClick={item => {
                    switch (item.kind) {
                        case ResourceKind.COLLECTION:
                            this.props.dispatch(loadCollection(item.uuid, item.kind as ResourceKind));
                            this.props.dispatch(push(getCollectionUrl(item.uuid)));
                        default:
                            this.props.dispatch(setProjectItem(item.uuid, ItemMode.ACTIVE));
                            this.props.dispatch(loadDetails(item.uuid, item.kind as ResourceKind));
                    }

                }}
                {...props} />

            renderFavoritePanel = (props: RouteComponentProps<{ id: string }>) => <FavoritePanel
                onItemRouteChange={() => this.props.dispatch(favoritePanelActions.REQUEST_ITEMS())}
                onContextMenu={(event, item) => {
                    const kind = item.kind === ResourceKind.PROJECT ? ContextMenuKind.PROJECT : ContextMenuKind.RESOURCE;
                    this.openContextMenu(event, {
                        uuid: item.uuid,
                        name: item.name,
                        kind,
                    });
                }}
                onDialogOpen={this.handleProjectCreationDialogOpen}
                onItemClick={item => {
                    this.props.dispatch(loadDetails(item.uuid, item.kind as ResourceKind));
                }}
                onItemDoubleClick={item => {
                    switch (item.kind) {
                        case ResourceKind.COLLECTION:
                            this.props.dispatch(loadCollection(item.uuid, item.kind as ResourceKind));
                            this.props.dispatch(push(getCollectionUrl(item.uuid)));
                        default:
                            this.props.dispatch(loadDetails(item.uuid, ResourceKind.PROJECT));
                            this.props.dispatch(setProjectItem(item.uuid, ItemMode.ACTIVE));
                            this.props.dispatch(sidePanelActions.TOGGLE_SIDE_PANEL_ITEM_ACTIVE(SidePanelIdentifiers.PROJECTS));
                    }

                }}
                {...props} />

            mainAppBarActions: MainAppBarActionProps = {
                onBreadcrumbClick: ({ itemId }: NavBreadcrumb) => {
                    this.props.dispatch(setProjectItem(itemId, ItemMode.BOTH));
                    this.props.dispatch(loadDetails(itemId, ResourceKind.PROJECT));
                },
                onSearch: searchText => {
                    this.setState({ searchText });
                    this.props.dispatch(push(`/search?q=${searchText}`));
                },
                onMenuItemClick: (menuItem: NavMenuItem) => menuItem.action(),
                onDetailsPanelToggle: () => {
                    this.props.dispatch(detailsPanelActions.TOGGLE_DETAILS_PANEL());
                },
                onContextMenu: (event: React.MouseEvent<HTMLElement>, breadcrumb: NavBreadcrumb) => {
                    this.openContextMenu(event, {
                        uuid: breadcrumb.itemId,
                        name: breadcrumb.label,
                        kind: ContextMenuKind.PROJECT
                    });
                }
            };

            toggleSidePanelOpen = (itemId: string) => {
                this.props.dispatch(sidePanelActions.TOGGLE_SIDE_PANEL_ITEM_OPEN(itemId));
            }

            toggleSidePanelActive = (itemId: string) => {
                this.props.dispatch(sidePanelActions.TOGGLE_SIDE_PANEL_ITEM_ACTIVE(itemId));
                this.props.dispatch(projectActions.RESET_PROJECT_TREE_ACTIVITY(itemId));

                const panelItem = this.props.sidePanelItems.find(it => it.id === itemId);
                if (panelItem && panelItem.activeAction) {
                    panelItem.activeAction(this.props.dispatch, this.props.authService.getUuid());
                }
            }

            handleProjectCreationDialogOpen = (itemUuid: string) => {
                this.props.dispatch(reset(PROJECT_CREATE_DIALOG));
                this.props.dispatch(projectActions.OPEN_PROJECT_CREATOR({ ownerUuid: itemUuid }));
            }

            handleCollectionCreationDialogOpen = (itemUuid: string) => {
                this.props.dispatch(reset(COLLECTION_CREATE_DIALOG));
                this.props.dispatch(collectionCreateActions.OPEN_COLLECTION_CREATOR({ ownerUuid: itemUuid }));
            }

            openContextMenu = (event: React.MouseEvent<HTMLElement>, resource: { name: string; uuid: string; description?: string; kind: ContextMenuKind; }) => {
                event.preventDefault();
                this.props.dispatch(
                    contextMenuActions.OPEN_CONTEXT_MENU({
                        position: { x: event.clientX, y: event.clientY },
                        resource
                    })
                );
            }

            toggleCurrentTokenModal = () => {
                this.setState({ isCurrentTokenDialogOpen: !this.state.isCurrentTokenDialogOpen });
            }
        }
    )
);<|MERGE_RESOLUTION|>--- conflicted
+++ resolved
@@ -6,21 +6,12 @@
 import { StyleRulesCallback, WithStyles, withStyles } from '@material-ui/core/styles';
 import Drawer from '@material-ui/core/Drawer';
 import { connect, DispatchProp } from "react-redux";
-<<<<<<< HEAD
-import { Route, RouteComponentProps, Switch } from "react-router";
+import { Route, RouteComponentProps, Switch, Redirect } from "react-router";
 import { login, logout } from "~/store/auth/auth-action";
 import { User } from "~/models/user";
 import { RootState } from "~/store/store";
 import { MainAppBar, MainAppBarActionProps, MainAppBarMenuItem } from '~/views-components/main-app-bar/main-app-bar';
 import { Breadcrumb } from '~/components/breadcrumbs/breadcrumbs';
-=======
-import { Route, Switch, RouteComponentProps, Redirect } from "react-router";
-import { login, logout } from "../../store/auth/auth-action";
-import { User } from "../../models/user";
-import { RootState } from "../../store/store";
-import { MainAppBar, MainAppBarActionProps, MainAppBarMenuItem } from '../../views-components/main-app-bar/main-app-bar';
-import { Breadcrumb } from '../../components/breadcrumbs/breadcrumbs';
->>>>>>> df041a7f
 import { push } from 'react-router-redux';
 import { reset } from 'redux-form';
 import { ProjectTree } from '~/views-components/project-tree/project-tree';
