--- conflicted
+++ resolved
@@ -6,11 +6,7 @@
 import { connect } from 'react-redux';
 import { RootState } from '~/store/store';
 import { RunProcessPanelRootDataProps, RunProcessPanelRootActionProps, RunProcessPanelRoot } from '~/views/run-process-panel/run-process-panel-root';
-<<<<<<< HEAD
-import { goToStep, setWorkflow, runProcess } from '~/store/run-process-panel/run-process-panel-actions';
-=======
-import { goToStep, setWorkflow, searchWorkflows } from '~/store/run-process-panel/run-process-panel-actions';
->>>>>>> 73511c88
+import { goToStep, setWorkflow, runProcess, searchWorkflows } from '~/store/run-process-panel/run-process-panel-actions';
 import { WorkflowResource } from '~/models/workflow';
 
 const mapStateToProps = ({ runProcessPanel }: RootState): RunProcessPanelRootDataProps => {
@@ -28,16 +24,11 @@
     onSetWorkflow: (workflow: WorkflowResource) => {
         dispatch<any>(setWorkflow(workflow));
     },
-<<<<<<< HEAD
     runProcess: () => {
         dispatch<any>(runProcess);
-=======
-    onRunProcess: () => {
-        
     },
     onSearch: (term: string) => {
         dispatch<any>(searchWorkflows(term));
->>>>>>> 73511c88
     }
 });
 
