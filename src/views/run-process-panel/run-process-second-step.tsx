// Copyright (C) The Arvados Authors. All rights reserved.
//
// SPDX-License-Identifier: AGPL-3.0

import * as React from 'react';
import { Grid, Button } from '@material-ui/core';
import { RunProcessBasicForm, RUN_PROCESS_BASIC_FORM } from './run-process-basic-form';
import { RunProcessInputsForm } from '~/views/run-process-panel/run-process-inputs-form';
import { CommandInputParameter } from '~/models/workflow';
import { connect } from 'react-redux';
import { RootState } from '~/store/store';
import { isValid } from 'redux-form';
import { RUN_PROCESS_INPUTS_FORM } from './run-process-inputs-form';
import { RunProcessAdvancedForm } from './run-process-advanced-form';

export interface RunProcessSecondStepFormDataProps {
    inputs: CommandInputParameter[];
    valid: boolean;
}

export interface RunProcessSecondStepFormActionProps {
    goBack: () => void;
    runProcess: () => void;
}

<<<<<<< HEAD
type RunProcessSecondStepProps = RunProcessSecondStepDataProps
    & RunProcessSecondStepActionProps
    & WithStyles<CssRules>
    & InjectedFormProps<RunProcessSecondStepDataFormProps>;
=======
const mapStateToProps = (state: RootState): RunProcessSecondStepFormDataProps => ({
    inputs: state.runProcessPanel.inputs,
    valid: isValid(RUN_PROCESS_BASIC_FORM)(state) &&
        isValid(RUN_PROCESS_INPUTS_FORM)(state),
});
>>>>>>> e79b7364

export type RunProcessSecondStepFormProps = RunProcessSecondStepFormDataProps & RunProcessSecondStepFormActionProps;
export const RunProcessSecondStepForm = connect(mapStateToProps)(
    ({ inputs, valid, goBack, runProcess }: RunProcessSecondStepFormProps) =>
        <Grid container spacing={16}>
            <Grid item xs={12}>
                <RunProcessBasicForm />
                <RunProcessInputsForm inputs={inputs} />
                <RunProcessAdvancedForm />
            </Grid>
            <Grid item xs={12}>
                <Button color="primary" onClick={goBack}>
                    Back
                </Button>
                <Button disabled={!valid} variant="contained" color="primary" onClick={runProcess}>
                    Run Process
                </Button>
            </Grid>
        </Grid>);<|MERGE_RESOLUTION|>--- conflicted
+++ resolved
@@ -23,18 +23,11 @@
     runProcess: () => void;
 }
 
-<<<<<<< HEAD
-type RunProcessSecondStepProps = RunProcessSecondStepDataProps
-    & RunProcessSecondStepActionProps
-    & WithStyles<CssRules>
-    & InjectedFormProps<RunProcessSecondStepDataFormProps>;
-=======
 const mapStateToProps = (state: RootState): RunProcessSecondStepFormDataProps => ({
     inputs: state.runProcessPanel.inputs,
     valid: isValid(RUN_PROCESS_BASIC_FORM)(state) &&
         isValid(RUN_PROCESS_INPUTS_FORM)(state),
 });
->>>>>>> e79b7364
 
 export type RunProcessSecondStepFormProps = RunProcessSecondStepFormDataProps & RunProcessSecondStepFormActionProps;
 export const RunProcessSecondStepForm = connect(mapStateToProps)(
