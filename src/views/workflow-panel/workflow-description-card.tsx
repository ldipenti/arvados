// Copyright (C) The Arvados Authors. All rights reserved.
//
// SPDX-License-Identifier: AGPL-3.0

import * as React from 'react';
import { StyleRulesCallback, WithStyles, withStyles, CardContent, Tab, Tabs, Paper } from '@material-ui/core';
import { ArvadosTheme } from '~/common/custom-theme';
import { WorkflowIcon } from '~/components/icon/icon';
import { DataTableDefaultView } from '~/components/data-table-default-view/data-table-default-view';
import { WorkflowResource, parseWorkflowDefinition, getWorkflowInputs } from '~/models/workflow';
import { WorkflowInput } from '~/components/workflow-inputs-form/workflow-input';
import { RunProcessInputsForm } from '../run-process-panel/run-process-inputs-form';

export type CssRules = 'root' | 'tab';

const styles: StyleRulesCallback<CssRules> = (theme: ArvadosTheme) => ({
    root: {
        height: '100%',
    },
    tab: {
        minWidth: '50%'
    }
});

interface WorkflowDetailsCardDataProps {
    workflow?: WorkflowResource;
}

type WorkflowDetailsCardProps = WorkflowDetailsCardDataProps & WithStyles<CssRules>;

export const WorkflowDetailsCard = withStyles(styles)(
    class extends React.Component<WorkflowDetailsCardProps> {
        state = {
            value: 0,
        };

        handleChange = (event: React.MouseEvent<HTMLElement>, value: number) => {
            this.setState({ value });
        }

        render() {
            const { classes, workflow } = this.props;
            const { value } = this.state;
            return <div className={classes.root}>
                <Tabs value={value} onChange={this.handleChange} centered={true}>
                    <Tab className={classes.tab} label="Description" />
                    <Tab className={classes.tab} label="Inputs" />
                </Tabs>
                {value === 0 && <CardContent>
<<<<<<< HEAD
                    {workflow
                        ? workflow.description
                        : <DataTableDefaultView
                            icon={WorkflowIcon}
                            messages={['Please select a workflow to see its description.']} />}
                </CardContent>}
                {value === 1 && <CardContent>
                    {workflow && this.inputs
                        ? <RunProcessInputsForm inputs={this.inputs} />
                        : <DataTableDefaultView
                            icon={WorkflowIcon}
                            messages={['Please select a workflow to see its description.']} />}
=======
                    {workflow ? (
                        workflow.description
                    ) : (
                        <DataTableDefaultView
                            icon={WorkflowIcon}
                            messages={['Please select a workflow to see its description.']} />
                    )}
                </CardContent>}
                {value === 1 && <CardContent>
                    {workflow ? (
                        workflow.name
                    ) : (
                        <DataTableDefaultView
                            icon={WorkflowIcon}
                            messages={['Please select a workflow to see its inputs.']} />
                    )}
>>>>>>> a92ac33f
                </CardContent>}
            </div>;
        }

        get inputs() {
            if (this.props.workflow) {
                const definition = parseWorkflowDefinition(this.props.workflow);
                if (definition) {
                    return getWorkflowInputs(definition);
                }
            }
            return;
        }
    });<|MERGE_RESOLUTION|>--- conflicted
+++ resolved
@@ -3,13 +3,11 @@
 // SPDX-License-Identifier: AGPL-3.0
 
 import * as React from 'react';
-import { StyleRulesCallback, WithStyles, withStyles, CardContent, Tab, Tabs, Paper } from '@material-ui/core';
+import { StyleRulesCallback, WithStyles, withStyles, CardContent, Tab, Tabs } from '@material-ui/core';
 import { ArvadosTheme } from '~/common/custom-theme';
 import { WorkflowIcon } from '~/components/icon/icon';
 import { DataTableDefaultView } from '~/components/data-table-default-view/data-table-default-view';
 import { WorkflowResource, parseWorkflowDefinition, getWorkflowInputs } from '~/models/workflow';
-import { WorkflowInput } from '~/components/workflow-inputs-form/workflow-input';
-import { RunProcessInputsForm } from '../run-process-panel/run-process-inputs-form';
 
 export type CssRules = 'root' | 'tab';
 
@@ -47,20 +45,6 @@
                     <Tab className={classes.tab} label="Inputs" />
                 </Tabs>
                 {value === 0 && <CardContent>
-<<<<<<< HEAD
-                    {workflow
-                        ? workflow.description
-                        : <DataTableDefaultView
-                            icon={WorkflowIcon}
-                            messages={['Please select a workflow to see its description.']} />}
-                </CardContent>}
-                {value === 1 && <CardContent>
-                    {workflow && this.inputs
-                        ? <RunProcessInputsForm inputs={this.inputs} />
-                        : <DataTableDefaultView
-                            icon={WorkflowIcon}
-                            messages={['Please select a workflow to see its description.']} />}
-=======
                     {workflow ? (
                         workflow.description
                     ) : (
@@ -77,7 +61,6 @@
                             icon={WorkflowIcon}
                             messages={['Please select a workflow to see its inputs.']} />
                     )}
->>>>>>> a92ac33f
                 </CardContent>}
             </div>;
         }
