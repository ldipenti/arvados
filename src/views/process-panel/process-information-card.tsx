--- conflicted
+++ resolved
@@ -94,13 +94,8 @@
                     </div>
                 }
                 title={
-<<<<<<< HEAD
-                    <Tooltip title={process.containerRequest.name}>
-                        <Typography noWrap variant="title" color='inherit'>
-=======
-                    <Tooltip title={process.containerRequest.name} placement="bottom-start">
+                    <Tooltip title={process.containerRequest.name} placement="bottom-start" color='inherit'>
                         <Typography noWrap variant="title">
->>>>>>> 80c74e54
                            {process.containerRequest.name}
                         </Typography>
                     </Tooltip>
