// Copyright (C) The Arvados Authors. All rights reserved.
//
// SPDX-License-Identifier: AGPL-3.0

import * as React from 'react';
import { ProjectPanelItem } from './project-panel-item';
import { Grid, Typography, Button, StyleRulesCallback, WithStyles, withStyles } from '@material-ui/core';
import { formatDate, formatFileSize } from '../../common/formatters';
import DataExplorer from "../../views-components/data-explorer/data-explorer";
import { DispatchProp, connect } from 'react-redux';
import { DataColumns } from '../../components/data-table/data-table';
import { RouteComponentProps } from 'react-router';
import { RootState } from '../../store/store';
import { DataTableFilterItem } from '../../components/data-table-filters/data-table-filters';
import { ContainerRequestState } from '../../models/container-request';
import { SortDirection } from '../../components/data-table/data-column';
import { ResourceKind } from '../../models/resource';
import { resourceLabel } from '../../common/labels';

export const PROJECT_PANEL_ID = "projectPanel";

export interface ProjectPanelFilter extends DataTableFilterItem {
    type: ResourceKind | ContainerRequestState;
}

type ProjectPanelProps = {
    currentItemId: string,
    onItemClick: (item: ProjectPanelItem) => void,
    onContextMenu: (event: React.MouseEvent<HTMLElement>, item: ProjectPanelItem) => void;
    onDialogOpen: (ownerUuid: string) => void;
    onItemDoubleClick: (item: ProjectPanelItem) => void,
    onItemRouteChange: (itemId: string) => void
}
    & DispatchProp
    & WithStyles<CssRules>
    & RouteComponentProps<{ id: string }>;

class ProjectPanel extends React.Component<ProjectPanelProps> {
    render() {
        const { classes, currentItemId, onItemClick, onItemDoubleClick, onContextMenu, onDialogOpen } = this.props;
        return <div>
            <div className={classes.toolbar}>
                <Button color="primary" variant="raised" className={classes.button}>
                    Create a collection
                </Button>
                <Button color="primary" variant="raised" className={classes.button}>
                    Run a process
                </Button>
                <Button color="primary" onClick={() => onDialogOpen(currentItemId)} variant="raised" className={classes.button}>
                    New project
                </Button>
            </div>
            <DataExplorer
                id={PROJECT_PANEL_ID}
<<<<<<< HEAD
                onRowClick={onItemClick}
                onRowDoubleClick={onItemDoubleClick}
                onContextMenu={onContextMenu} />
=======
                onRowClick={this.props.onItemClick}
                onRowDoubleClick={this.props.onItemDoubleClick}
                onContextMenu={this.props.onContextMenu}
                extractKey={(item: ProjectPanelItem) => item.uuid} />
>>>>>>> 18a81174
        </div>;
    }

    componentWillReceiveProps({ match, currentItemId, onItemRouteChange }: ProjectPanelProps) {
        if (match.params.id !== currentItemId) {
            onItemRouteChange(match.params.id);
        }
    }
}

type CssRules = "toolbar" | "button";

const styles: StyleRulesCallback<CssRules> = theme => ({
    toolbar: {
        paddingBottom: theme.spacing.unit * 3,
        textAlign: "right"
    },
    button: {
        marginLeft: theme.spacing.unit
    },
});

const renderName = (item: ProjectPanelItem) =>
    <Grid
        container
        alignItems="center"
        wrap="nowrap"
        spacing={16}>
        <Grid item>
            {renderIcon(item)}
        </Grid>
        <Grid item>
            <Typography color="primary">
                {item.name}
            </Typography>
        </Grid>
    </Grid>;


const renderIcon = (item: ProjectPanelItem) => {
    switch (item.kind) {
        case ResourceKind.Project:
            return <i className="fas fa-folder fa-lg" />;
        case ResourceKind.Collection:
            return <i className="fas fa-archive fa-lg" />;
        case ResourceKind.Process:
            return <i className="fas fa-cogs fa-lg" />;
        default:
            return <i />;
    }
};

const renderDate = (date: string) =>
    <Typography noWrap>
        {formatDate(date)}
    </Typography>;

const renderFileSize = (fileSize?: number) =>
    <Typography noWrap>
        {formatFileSize(fileSize)}
    </Typography>;

const renderOwner = (owner: string) =>
    <Typography noWrap color="primary">
        {owner}
    </Typography>;

const renderType = (type: string) => {
    return <Typography noWrap>
        {resourceLabel(type)}
    </Typography>;
};

const renderStatus = (item: ProjectPanelItem) =>
    <Typography noWrap align="center">
        {item.status || "-"}
    </Typography>;

export enum ProjectPanelColumnNames {
    Name = "Name",
    Status = "Status",
    Type = "Type",
    Owner = "Owner",
    FileSize = "File size",
    LastModified = "Last modified"

}

export const columns: DataColumns<ProjectPanelItem, ProjectPanelFilter> = [{
    name: ProjectPanelColumnNames.Name,
    selected: true,
    sortDirection: SortDirection.Asc,
    render: renderName,
    width: "450px"
}, {
    name: "Status",
    selected: true,
    filters: [{
        name: ContainerRequestState.Committed,
        selected: true,
        type: ContainerRequestState.Committed
    }, {
        name: ContainerRequestState.Final,
        selected: true,
        type: ContainerRequestState.Final
    }, {
        name: ContainerRequestState.Uncommitted,
        selected: true,
        type: ContainerRequestState.Uncommitted
    }],
    render: renderStatus,
    width: "75px"
}, {
    name: ProjectPanelColumnNames.Type,
    selected: true,
    filters: [{
        name: resourceLabel(ResourceKind.Collection),
        selected: true,
        type: ResourceKind.Collection
    }, {
        name: resourceLabel(ResourceKind.Process),
        selected: true,
        type: ResourceKind.Process
    }, {
        name: resourceLabel(ResourceKind.Project),
        selected: true,
        type: ResourceKind.Project
    }],
    render: item => renderType(item.kind),
    width: "125px"
}, {
    name: ProjectPanelColumnNames.Owner,
    selected: true,
    render: item => renderOwner(item.owner),
    width: "200px"
}, {
    name: ProjectPanelColumnNames.FileSize,
    selected: true,
    render: item => renderFileSize(item.fileSize),
    width: "50px"
}, {
    name: ProjectPanelColumnNames.LastModified,
    selected: true,
    sortDirection: SortDirection.None,
    render: item => renderDate(item.lastModified),
    width: "150px"
}];


export default withStyles(styles)(
    connect((state: RootState) => ({ currentItemId: state.projects.currentItemId }))(
        ProjectPanel));<|MERGE_RESOLUTION|>--- conflicted
+++ resolved
@@ -52,16 +52,10 @@
             </div>
             <DataExplorer
                 id={PROJECT_PANEL_ID}
-<<<<<<< HEAD
-                onRowClick={onItemClick}
-                onRowDoubleClick={onItemDoubleClick}
-                onContextMenu={onContextMenu} />
-=======
                 onRowClick={this.props.onItemClick}
                 onRowDoubleClick={this.props.onItemDoubleClick}
                 onContextMenu={this.props.onContextMenu}
                 extractKey={(item: ProjectPanelItem) => item.uuid} />
->>>>>>> 18a81174
         </div>;
     }
 
