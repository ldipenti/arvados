--- conflicted
+++ resolved
@@ -25,14 +25,10 @@
 type ProjectPanelProps = {
     currentItemId: string,
     onItemClick: (item: ProjectPanelItem) => void,
-<<<<<<< HEAD
-    onItemRouteChange: (itemId: string) => void,
     onContextMenu: (event: React.MouseEvent<HTMLElement>, item: ProjectPanelItem) => void;
     onDialogOpen: (ownerUuid: string) => void;
-=======
     onItemDoubleClick: (item: ProjectPanelItem) => void,
     onItemRouteChange: (itemId: string) => void
->>>>>>> 808b1f59
 }
     & DispatchProp
     & WithStyles<CssRules>
@@ -55,12 +51,8 @@
             <DataExplorer
                 id={PROJECT_PANEL_ID}
                 onRowClick={this.props.onItemClick}
-<<<<<<< HEAD
-                onContextMenu={this.props.onContextMenu} />;
-=======
                 onRowDoubleClick={this.props.onItemDoubleClick}
-                onContextAction={this.executeAction} />;
->>>>>>> 808b1f59
+                onContextMenu={this.props.onContextMenu} />
         </div>;
     }
 
