// Copyright (C) The Arvados Authors. All rights reserved.
//
// SPDX-License-Identifier: AGPL-3.0

import * as React from 'react';
import { ProjectPanelItem } from './project-panel-item';
import { Grid, Typography, Button, Toolbar, StyleRulesCallback, WithStyles, withStyles } from '@material-ui/core';
import { formatDate, formatFileSize } from '../../common/formatters';
import DataExplorer from "../../views-components/data-explorer/data-explorer";
import { ContextMenuAction } from '../../components/context-menu/context-menu';
import { DispatchProp, connect } from 'react-redux';
import { DataColumns } from '../../components/data-table/data-table';
import { RouteComponentProps } from 'react-router';
import { RootState } from '../../store/store';
<<<<<<< HEAD
import DialogProjectCreate from '../../components/dialog-create/dialog-project-create';
=======
import { ResourceKind } from '../../models/kinds';
import { DataTableFilterItem } from '../../components/data-table-filters/data-table-filters';
import { ContainerRequestState } from '../../models/container-request';
import { SortDirection } from '../../components/data-table/data-column';
>>>>>>> 4a8d85d1

export const PROJECT_PANEL_ID = "projectPanel";

export interface ProjectPanelFilter extends DataTableFilterItem {
    type: ResourceKind | ContainerRequestState;
}

type ProjectPanelProps = {
    currentItemId: string,
    onItemClick: (item: ProjectPanelItem) => void,
    onItemRouteChange: (itemId: string) => void,
    handleCreationDialogOpen: () => void;
    handleCreationDialogClose: () => void;
    isCreationDialogOpen: boolean;
}
    & DispatchProp
    & WithStyles<CssRules>
    & RouteComponentProps<{ id: string }>;
class ProjectPanel extends React.Component<ProjectPanelProps> {
    state = {
        open: false,
    };

    render() {
        return <div>
            <div className={this.props.classes.toolbar}>
                <Button color="primary" variant="raised" className={this.props.classes.button}>
                    Create a collection
                </Button>
                <Button color="primary" variant="raised" className={this.props.classes.button}>
                    Run a process
                </Button>
                <Button color="primary" onClick={this.props.handleCreationDialogOpen} variant="raised" className={this.props.classes.button}>
                    Create a project
                </Button>
                <DialogProjectCreate open={this.props.isCreationDialogOpen} handleClose={this.props.handleCreationDialogClose}/>
            </div>
            <DataExplorer
                id={PROJECT_PANEL_ID}
                contextActions={contextMenuActions}
                onRowClick={this.props.onItemClick}
                onContextAction={this.executeAction} />;
        </div>;
    }

    componentWillReceiveProps({ match, currentItemId }: ProjectPanelProps) {
        if (match.params.id !== currentItemId) {
            this.props.onItemRouteChange(match.params.id);
        }
    }

    executeAction = (action: ContextMenuAction, item: ProjectPanelItem) => {
        alert(`Executing ${action.name} on ${item.name}`);
    }

}

type CssRules = "toolbar" | "button";

const styles: StyleRulesCallback<CssRules> = theme => ({
    toolbar: {
        paddingBottom: theme.spacing.unit * 3,
        textAlign: "right"
    },
    button: {
        marginLeft: theme.spacing.unit
    },
});

const renderName = (item: ProjectPanelItem) =>
    <Grid
        container
        alignItems="center"
        wrap="nowrap"
        spacing={16}>
        <Grid item>
            {renderIcon(item)}
        </Grid>
        <Grid item>
            <Typography color="primary">
                {item.name}
            </Typography>
        </Grid>
    </Grid>;


const renderIcon = (item: ProjectPanelItem) => {
    switch (item.kind) {
        case ResourceKind.Project:
            return <i className="fas fa-folder fa-lg" />;
        case ResourceKind.Collection:
            return <i className="fas fa-archive fa-lg" />;
        case ResourceKind.Process:
            return <i className="fas fa-cogs fa-lg" />;
        default:
            return <i />;
    }
};

const renderDate = (date: string) =>
    <Typography noWrap>
        {formatDate(date)}
    </Typography>;

const renderFileSize = (fileSize?: number) =>
    <Typography noWrap>
        {formatFileSize(fileSize)}
    </Typography>;

const renderOwner = (owner: string) =>
    <Typography noWrap color="primary">
        {owner}
    </Typography>;



const typeToLabel = (type: string) => {
    switch (type) {
        case ResourceKind.Collection:
            return "Data collection";
        case ResourceKind.Project:
            return "Project";
        case ResourceKind.Process:
            return "Process";
        default:
            return "Unknown";
    }
};

const renderType = (type: string) => {
    return <Typography noWrap>
        {typeToLabel(type)}
    </Typography>;
};

const renderStatus = (item: ProjectPanelItem) =>
    <Typography noWrap align="center">
        {item.status || "-"}
    </Typography>;

export enum ProjectPanelColumnNames {
    Name = "Name",
    Status = "Status",
    Type = "Type",
    Owner = "Owner",
    FileSize = "File size",
    LastModified = "Last modified"

}

export const columns: DataColumns<ProjectPanelItem, ProjectPanelFilter> = [{
    name: ProjectPanelColumnNames.Name,
    selected: true,
    sortDirection: SortDirection.Asc,
    render: renderName,
    width: "450px"
}, {
    name: "Status",
    selected: true,
    filters: [{
        name: ContainerRequestState.Committed,
        selected: true,
        type: ContainerRequestState.Committed
    }, {
        name: ContainerRequestState.Final,
        selected: true,
        type: ContainerRequestState.Final
    }, {
        name: ContainerRequestState.Uncommitted,
        selected: true,
        type: ContainerRequestState.Uncommitted
    }],
    render: renderStatus,
    width: "75px"
}, {
    name: ProjectPanelColumnNames.Type,
    selected: true,
    filters: [{
        name: typeToLabel(ResourceKind.Collection),
        selected: true,
        type: ResourceKind.Collection
    }, {
        name: typeToLabel(ResourceKind.Process),
        selected: true,
        type: ResourceKind.Process
    }, {
        name: typeToLabel(ResourceKind.Project),
        selected: true,
        type: ResourceKind.Project
    }],
    render: item => renderType(item.kind),
    width: "125px"
}, {
    name: ProjectPanelColumnNames.Owner,
    selected: true,
    render: item => renderOwner(item.owner),
    width: "200px"
}, {
    name: ProjectPanelColumnNames.FileSize,
    selected: true,
    render: item => renderFileSize(item.fileSize),
    width: "50px"
}, {
    name: ProjectPanelColumnNames.LastModified,
    selected: true,
    sortDirection: SortDirection.None,
    render: item => renderDate(item.lastModified),
    width: "150px"
}];

const contextMenuActions = [[{
    icon: "fas fa-users fa-fw",
    name: "Share"
}, {
    icon: "fas fa-sign-out-alt fa-fw",
    name: "Move to"
}, {
    icon: "fas fa-star fa-fw",
    name: "Add to favourite"
}, {
    icon: "fas fa-edit fa-fw",
    name: "Rename"
}, {
    icon: "fas fa-copy fa-fw",
    name: "Make a copy"
}, {
    icon: "fas fa-download fa-fw",
    name: "Download"
}], [{
    icon: "fas fa-trash-alt fa-fw",
    name: "Remove"
}
]];

export default withStyles(styles)(
    connect((state: RootState) => ({ currentItemId: state.projects.currentItemId }))(
        ProjectPanel));<|MERGE_RESOLUTION|>--- conflicted
+++ resolved
@@ -12,14 +12,11 @@
 import { DataColumns } from '../../components/data-table/data-table';
 import { RouteComponentProps } from 'react-router';
 import { RootState } from '../../store/store';
-<<<<<<< HEAD
-import DialogProjectCreate from '../../components/dialog-create/dialog-project-create';
-=======
 import { ResourceKind } from '../../models/kinds';
 import { DataTableFilterItem } from '../../components/data-table-filters/data-table-filters';
 import { ContainerRequestState } from '../../models/container-request';
 import { SortDirection } from '../../components/data-table/data-column';
->>>>>>> 4a8d85d1
+import DialogProjectCreate from '../../components/dialog-create/dialog-project-create';
 
 export const PROJECT_PANEL_ID = "projectPanel";
 
@@ -53,7 +50,7 @@
                     Run a process
                 </Button>
                 <Button color="primary" onClick={this.props.handleCreationDialogOpen} variant="raised" className={this.props.classes.button}>
-                    Create a project
+                    New project
                 </Button>
                 <DialogProjectCreate open={this.props.isCreationDialogOpen} handleClose={this.props.handleCreationDialogClose}/>
             </div>
