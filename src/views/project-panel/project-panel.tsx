// Copyright (C) The Arvados Authors. All rights reserved.
//
// SPDX-License-Identifier: AGPL-3.0

import * as React from 'react';
import { DataExplorer } from "~/views-components/data-explorer/data-explorer";
import { DispatchProp, connect } from 'react-redux';
import { DataColumns } from '~/components/data-table/data-table';
import { RouteComponentProps } from 'react-router';
import { RootState } from '~/store/store';
import { DataTableFilterItem } from '~/components/data-table-filters/data-table-filters';
import { ContainerRequestState } from '~/models/container-request';
import { SortDirection } from '~/components/data-table/data-column';
import { ResourceKind, Resource } from '~/models/resource';
import { resourceLabel } from '~/common/labels';
import { ResourceFileSize, ResourceLastModifiedDate, ProcessStatus, ResourceType, ResourceOwner } from '~/views-components/data-explorer/renderers';
import { ProjectIcon } from '~/components/icon/icon';
import { ResourceName } from '~/views-components/data-explorer/renderers';
import { ResourcesState, getResource } from '~/store/resources/resources';
import { loadDetailsPanel } from '~/store/details-panel/details-panel-action';
import { resourceKindToContextMenuKind, openContextMenu } from '~/store/context-menu/context-menu-actions';
import { ProjectResource } from '~/models/project';
import { navigateTo } from '~/store/navigation/navigation-action';
import { getProperty } from '~/store/properties/properties';
import { PROJECT_PANEL_CURRENT_UUID } from '~/store/project-panel/project-panel-action';
import { filterResources } from '~/store/resources/resources';
import { PanelDefaultView } from '~/components/panel-default-view/panel-default-view';
import { DataTableDefaultView } from '~/components/data-table-default-view/data-table-default-view';

export enum ProjectPanelColumnNames {
    NAME = "Name",
    STATUS = "Status",
    TYPE = "Type",
    OWNER = "Owner",
    FILE_SIZE = "File size",
    LAST_MODIFIED = "Last modified"
}

export interface ProjectPanelFilter extends DataTableFilterItem {
    type: ResourceKind | ContainerRequestState;
}

export const projectPanelColumns: DataColumns<string, ProjectPanelFilter> = [
    {
        name: ProjectPanelColumnNames.NAME,
        selected: true,
        configurable: true,
        sortDirection: SortDirection.ASC,
        filters: [],
        render: uuid => <ResourceName uuid={uuid} />
    },
    {
        name: "Status",
        selected: true,
        configurable: true,
        filters: [],
        render: uuid => <ProcessStatus uuid={uuid} />,
    },
    {
        name: ProjectPanelColumnNames.TYPE,
        selected: true,
        configurable: true,
        filters: [
            {
                name: resourceLabel(ResourceKind.COLLECTION),
                selected: true,
                type: ResourceKind.COLLECTION
            },
            {
                name: resourceLabel(ResourceKind.PROCESS),
                selected: true,
                type: ResourceKind.PROCESS
            },
            {
                name: resourceLabel(ResourceKind.PROJECT),
                selected: true,
                type: ResourceKind.PROJECT
            }
        ],
        render: uuid => <ResourceType uuid={uuid} />
    },
    {
        name: ProjectPanelColumnNames.OWNER,
        selected: true,
        configurable: true,
        filters: [],
        render: uuid => <ResourceOwner uuid={uuid} />
    },
    {
        name: ProjectPanelColumnNames.FILE_SIZE,
        selected: true,
        configurable: true,
        filters: [],
        render: uuid => <ResourceFileSize uuid={uuid} />
    },
    {
        name: ProjectPanelColumnNames.LAST_MODIFIED,
        selected: true,
        configurable: true,
        sortDirection: SortDirection.NONE,
        filters: [],
        render: uuid => <ResourceLastModifiedDate uuid={uuid} />
    }
];

export const PROJECT_PANEL_ID = "projectPanel";

interface ProjectPanelDataProps {
    currentItemId: string;
    resources: ResourcesState;
}

type ProjectPanelProps = ProjectPanelDataProps & DispatchProp & RouteComponentProps<{ id: string }>;

export const ProjectPanel = connect((state: RootState) => ({
        currentItemId: getProperty(PROJECT_PANEL_CURRENT_UUID)(state.properties),
        resources: state.resources
    }))(
        class extends React.Component<ProjectPanelProps> {
            render() {
<<<<<<< HEAD
                const { classes } = this.props;
                return <div className={classes.root}>
                    <DataExplorer
=======
                return this.hasAnyItems()
                    ? <DataExplorer
>>>>>>> 48415d7e
                        id={PROJECT_PANEL_ID}
                        onRowClick={this.handleRowClick}
                        onRowDoubleClick={this.handleRowDoubleClick}
                        onContextMenu={this.handleContextMenu}
                        contextMenuColumn={true}
<<<<<<< HEAD
                        dataTableDefaultView={
                            <DataTableDefaultView
                                icon={ProjectIcon}
                                messages={[
                                    'Your project is empty.',
                                    'Please create a project or create a collection and upload a data.'
                                ]}/>
                        }/>
                </div>;
=======
                        dataTableDefaultView={<DataTableDefaultView icon={ProjectIcon}/>} />
                    : <PanelDefaultView
                        icon={ProjectIcon}
                        messages={['Your project is empty.', 'Please create a project or create a collection and upload a data.']} />;
>>>>>>> 48415d7e
            }

            isCurrentItemChild = (resource: Resource) => {
                return resource.ownerUuid === this.props.currentItemId;
            }

            handleContextMenu = (event: React.MouseEvent<HTMLElement>, resourceUuid: string) => {
                const menuKind = resourceKindToContextMenuKind(resourceUuid);
                const resource = getResource<ProjectResource>(resourceUuid)(this.props.resources);
                if (menuKind && resource) {
                    this.props.dispatch<any>(openContextMenu(event, {
                        name: resource.name,
                        uuid: resource.uuid,
                        ownerUuid: resource.ownerUuid,
                        isTrashed: resource.isTrashed,
                        kind: resource.kind,
                        menuKind
                    }));
                }
            }

            handleRowDoubleClick = (uuid: string) => {
                this.props.dispatch<any>(navigateTo(uuid));
            }

            handleRowClick = (uuid: string) => {
                this.props.dispatch(loadDetailsPanel(uuid));
            }

        }
    );<|MERGE_RESOLUTION|>--- conflicted
+++ resolved
@@ -23,9 +23,23 @@
 import { navigateTo } from '~/store/navigation/navigation-action';
 import { getProperty } from '~/store/properties/properties';
 import { PROJECT_PANEL_CURRENT_UUID } from '~/store/project-panel/project-panel-action';
-import { filterResources } from '~/store/resources/resources';
-import { PanelDefaultView } from '~/components/panel-default-view/panel-default-view';
 import { DataTableDefaultView } from '~/components/data-table-default-view/data-table-default-view';
+import { StyleRulesCallback, WithStyles } from "@material-ui/core";
+import { ArvadosTheme } from "~/common/custom-theme";
+import withStyles from "@material-ui/core/styles/withStyles";
+
+type CssRules = 'root' | "button";
+
+const styles: StyleRulesCallback<CssRules> = (theme: ArvadosTheme) => ({
+    root: {
+        position: 'relative',
+        width: '100%',
+        height: '100%'
+    },
+    button: {
+        marginLeft: theme.spacing.unit
+    },
+});
 
 export enum ProjectPanelColumnNames {
     NAME = "Name",
@@ -110,28 +124,24 @@
     resources: ResourcesState;
 }
 
-type ProjectPanelProps = ProjectPanelDataProps & DispatchProp & RouteComponentProps<{ id: string }>;
+type ProjectPanelProps = ProjectPanelDataProps & DispatchProp
+    & WithStyles<CssRules> & RouteComponentProps<{ id: string }>;
 
-export const ProjectPanel = connect((state: RootState) => ({
+export const ProjectPanel = withStyles(styles)(
+    connect((state: RootState) => ({
         currentItemId: getProperty(PROJECT_PANEL_CURRENT_UUID)(state.properties),
         resources: state.resources
     }))(
         class extends React.Component<ProjectPanelProps> {
             render() {
-<<<<<<< HEAD
                 const { classes } = this.props;
                 return <div className={classes.root}>
                     <DataExplorer
-=======
-                return this.hasAnyItems()
-                    ? <DataExplorer
->>>>>>> 48415d7e
                         id={PROJECT_PANEL_ID}
                         onRowClick={this.handleRowClick}
                         onRowDoubleClick={this.handleRowDoubleClick}
                         onContextMenu={this.handleContextMenu}
                         contextMenuColumn={true}
-<<<<<<< HEAD
                         dataTableDefaultView={
                             <DataTableDefaultView
                                 icon={ProjectIcon}
@@ -141,12 +151,6 @@
                                 ]}/>
                         }/>
                 </div>;
-=======
-                        dataTableDefaultView={<DataTableDefaultView icon={ProjectIcon}/>} />
-                    : <PanelDefaultView
-                        icon={ProjectIcon}
-                        messages={['Your project is empty.', 'Please create a project or create a collection and upload a data.']} />;
->>>>>>> 48415d7e
             }
 
             isCurrentItemChild = (resource: Resource) => {
@@ -177,4 +181,5 @@
             }
 
         }
-    );+    )
+);