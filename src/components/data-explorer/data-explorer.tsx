// Copyright (C) The Arvados Authors. All rights reserved.
//
// SPDX-License-Identifier: AGPL-3.0

import * as React from 'react';
import { Grid, Paper, Toolbar, StyleRulesCallback, withStyles, Theme, WithStyles, TablePagination, IconButton } from '@material-ui/core';
import MoreVertIcon from "@material-ui/icons/MoreVert";
import ColumnSelector from "../../components/column-selector/column-selector";
import DataTable, { DataColumns, DataItem } from "../../components/data-table/data-table";
import { DataColumn } from "../../components/data-table/data-column";
import { DataTableFilterItem } from '../../components/data-table-filters/data-table-filters';
import SearchInput from '../search-input/search-input';

interface DataExplorerProps<T> {
    items: T[];
    itemsAvailable: number;
    columns: DataColumns<T>;
    searchValue: string;
    rowsPerPage: number;
    rowsPerPageOptions?: number[];
    page: number;
    onSearch: (value: string) => void;
    onRowClick: (item: T) => void;
    onRowDoubleClick: (item: T) => void;
    onColumnToggle: (column: DataColumn<T>) => void;
    onContextMenu: (event: React.MouseEvent<HTMLElement>, item: T) => void;
    onSortToggle: (column: DataColumn<T>) => void;
    onFiltersChange: (filters: DataTableFilterItem[], column: DataColumn<T>) => void;
    onChangePage: (page: number) => void;
    onChangeRowsPerPage: (rowsPerPage: number) => void;
}

class DataExplorer<T extends DataItem> extends React.Component<DataExplorerProps<T> & WithStyles<CssRules>> {

    render() {
        return <Paper>
            <Toolbar className={this.props.classes.toolbar}>
                <Grid container justify="space-between" wrap="nowrap" alignItems="center">
                    <div className={this.props.classes.searchBox}>
                        <SearchInput
                            value={this.props.searchValue}
                            onSearch={this.props.onSearch} />
                    </div>
                    <ColumnSelector
                        columns={this.props.columns}
                        onColumnToggle={this.props.onColumnToggle} />
                </Grid>
            </Toolbar>
            <DataTable
                columns={[...this.props.columns, this.contextMenuColumn]}
                items={this.props.items}
                onRowClick={(_, item: T) => this.props.onRowClick(item)}
<<<<<<< HEAD
                onContextMenu={this.props.onContextMenu}
=======
                onRowDoubleClick={(_, item: T) => this.props.onRowDoubleClick(item)}
                onRowContextMenu={this.openContextMenu}
>>>>>>> 808b1f59
                onFiltersChange={this.props.onFiltersChange}
                onSortToggle={this.props.onSortToggle} />
            <Toolbar>
                {this.props.items.length > 0 &&
                    <Grid container justify="flex-end">
                        <TablePagination
                            count={this.props.itemsAvailable}
                            rowsPerPage={this.props.rowsPerPage}
                            rowsPerPageOptions={this.props.rowsPerPageOptions}
                            page={this.props.page}
                            onChangePage={this.changePage}
                            onChangeRowsPerPage={this.changeRowsPerPage}
                            component="div"
                        />
                    </Grid>}
            </Toolbar>
        </Paper>;
    }

    changePage = (event: React.MouseEvent<HTMLButtonElement> | null, page: number) => {
        this.props.onChangePage(page);
    }

    changeRowsPerPage: React.ChangeEventHandler<HTMLTextAreaElement | HTMLInputElement> = (event) => {
        this.props.onChangeRowsPerPage(parseInt(event.target.value, 10));
    }

    renderContextMenuTrigger = (item: T) =>
        <Grid container justify="flex-end">
            <IconButton onClick={event => this.props.onContextMenu(event, item)}>
                <MoreVertIcon />
            </IconButton>
        </Grid>

    contextMenuColumn = {
        name: "Actions",
        selected: true,
        key: "context-actions",
        renderHeader: () => null,
        render: this.renderContextMenuTrigger,
        width: "auto"
    };

}

type CssRules = "searchBox" | "toolbar";

const styles: StyleRulesCallback<CssRules> = (theme: Theme) => ({
    searchBox: {
        paddingBottom: theme.spacing.unit * 2
    },
    toolbar: {
        paddingTop: theme.spacing.unit * 2
    }
});

export default withStyles(styles)(DataExplorer);<|MERGE_RESOLUTION|>--- conflicted
+++ resolved
@@ -50,12 +50,8 @@
                 columns={[...this.props.columns, this.contextMenuColumn]}
                 items={this.props.items}
                 onRowClick={(_, item: T) => this.props.onRowClick(item)}
-<<<<<<< HEAD
                 onContextMenu={this.props.onContextMenu}
-=======
                 onRowDoubleClick={(_, item: T) => this.props.onRowDoubleClick(item)}
-                onRowContextMenu={this.openContextMenu}
->>>>>>> 808b1f59
                 onFiltersChange={this.props.onFiltersChange}
                 onSortToggle={this.props.onSortToggle} />
             <Toolbar>
