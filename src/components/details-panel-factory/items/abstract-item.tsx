// Copyright (C) The Arvados Authors. All rights reserved.
//
// SPDX-License-Identifier: AGPL-3.0

import * as React from 'react';
import { IconTypes } from '../../icon/icon';
import { DetailsPanelResource } from '../../../views-components/details-panel/details-panel';

export default abstract class AbstractItem<T extends DetailsPanelResource = DetailsPanelResource> {
<<<<<<< HEAD

    constructor(protected item: T) {}
=======
    protected item: T;

    constructor(item: T) {
        this.item = item;
    }
>>>>>>> a2a93caf

    getTitle(): string {
        return this.item.name;
    }
  
    abstract getIcon(): IconTypes;
    abstract buildDetails(): React.ReactElement<any>;
    
    buildActivity(): React.ReactElement<any> {
        return <div/>;
    }
}<|MERGE_RESOLUTION|>--- conflicted
+++ resolved
@@ -7,16 +7,8 @@
 import { DetailsPanelResource } from '../../../views-components/details-panel/details-panel';
 
 export default abstract class AbstractItem<T extends DetailsPanelResource = DetailsPanelResource> {
-<<<<<<< HEAD
 
     constructor(protected item: T) {}
-=======
-    protected item: T;
-
-    constructor(item: T) {
-        this.item = item;
-    }
->>>>>>> a2a93caf
 
     getTitle(): string {
         return this.item.name;
