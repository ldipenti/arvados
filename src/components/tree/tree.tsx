// Copyright (C) The Arvados Authors. All rights reserved.
//
// SPDX-License-Identifier: AGPL-3.0

import * as React from 'react';
import List from "@material-ui/core/List/List";
import ListItem from "@material-ui/core/ListItem/ListItem";
import { StyleRulesCallback, Theme, withStyles, WithStyles } from '@material-ui/core/styles';
import { ReactElement } from "react";
import Collapse from "@material-ui/core/Collapse/Collapse";
import CircularProgress from '@material-ui/core/CircularProgress';

export enum TreeItemStatus {
    Initial,
    Pending,
    Loaded
}

export interface TreeItem<T> {
    data: T;
    id: string;
    open: boolean;
    active: boolean;
    status: TreeItemStatus;
    toggled?: boolean;
    items?: Array<TreeItem<T>>;
}

interface TreeProps<T> {
    items?: Array<TreeItem<T>>;
    render: (item: TreeItem<T>, level?: number) => ReactElement<{}>;
<<<<<<< HEAD
    toggleItem: (itemId: string) => any;
=======
    toggleItemOpen: (id: string, status: TreeItemStatus) => void;
    toggleItemActive: (id: string, status: TreeItemStatus) => void;
>>>>>>> 0af46f79
    level?: number;
}

class Tree<T> extends React.Component<TreeProps<T> & WithStyles<CssRules>, {}> {
    renderArrow(status: TreeItemStatus, arrowClass: string, open: boolean, id: string) {
<<<<<<< HEAD
        return <i
            onClick={() => this.props.toggleItem(id)}
            className={`
                ${arrowClass}
                ${status === TreeItemStatus.Pending ? this.props.classes.arrowVisibility : ''}
                ${open ? `fas fa-caret-down ${this.props.classes.arrowTransition}` : `fas fa-caret-down ${this.props.classes.arrowRotate}`}`} />;
=======
        const { arrowTransition, arrowVisibility, arrowRotate } = this.props.classes;
        return <i onClick={() => this.props.toggleItemOpen(id, status)}
            className={`
                    ${arrowClass} 
                    ${status === TreeItemStatus.Pending ? arrowVisibility : ''} 
                    ${open ? `fas fa-caret-down ${arrowTransition}` : `fas fa-caret-down ${arrowRotate}`}`} />;
>>>>>>> 0af46f79
    }
    render(): ReactElement<any> {
        const level = this.props.level ? this.props.level : 0;
        const { classes, render, toggleItemOpen, items, toggleItemActive } = this.props;
        const { list, inactiveArrow, activeArrow, loader } = classes;
        return <List component="div" className={list}>
            {items && items.map((it: TreeItem<T>, idx: number) =>
                <div key={`item/${level}/${idx}`}>
                    <ListItem button className={list} style={{ paddingLeft: (level + 1) * 20 }} onClick={() => toggleItemActive(it.id, it.status)}>
                        {it.status === TreeItemStatus.Pending ? <CircularProgress size={10} className={loader} /> : null}
                        {it.toggled && it.items && it.items.length === 0 ? null : this.renderArrow(it.status, it.active ? activeArrow : inactiveArrow, it.open, it.id)}
                        {render(it, level)}
                    </ListItem>
                    {it.items && it.items.length > 0 &&
                        <Collapse in={it.open} timeout="auto" unmountOnExit>
                            <StyledTree
                                items={it.items}
                                render={render}
                                toggleItemOpen={toggleItemOpen}
                                toggleItemActive={toggleItemActive}
                                level={level + 1} />
                        </Collapse>}
                </div>)}
        </List>;
    }
}

type CssRules = 'list' | 'activeArrow' | 'inactiveArrow' | 'arrowRotate' | 'arrowTransition' | 'loader' | 'arrowVisibility';

const styles: StyleRulesCallback<CssRules> = (theme: Theme) => ({
    list: {
        paddingBottom: '3px',
        paddingTop: '3px',
    },
    activeArrow: {
        color: '#4285F6',
        position: 'absolute',
    },
    inactiveArrow: {
        position: 'absolute',
    },
    arrowTransition: {
        transition: 'all 0.1s ease',
    },
    arrowRotate: {
        transition: 'all 0.1s ease',
        transform: 'rotate(-90deg)',
    },
    arrowVisibility: {
        opacity: 0,
    },
    loader: {
        position: 'absolute',
        transform: 'translate(0px)',
        top: '3px'
    }
});

const StyledTree = withStyles(styles)(Tree);
export default StyledTree;<|MERGE_RESOLUTION|>--- conflicted
+++ resolved
@@ -29,32 +29,19 @@
 interface TreeProps<T> {
     items?: Array<TreeItem<T>>;
     render: (item: TreeItem<T>, level?: number) => ReactElement<{}>;
-<<<<<<< HEAD
-    toggleItem: (itemId: string) => any;
-=======
     toggleItemOpen: (id: string, status: TreeItemStatus) => void;
     toggleItemActive: (id: string, status: TreeItemStatus) => void;
->>>>>>> 0af46f79
     level?: number;
 }
 
 class Tree<T> extends React.Component<TreeProps<T> & WithStyles<CssRules>, {}> {
     renderArrow(status: TreeItemStatus, arrowClass: string, open: boolean, id: string) {
-<<<<<<< HEAD
-        return <i
-            onClick={() => this.props.toggleItem(id)}
-            className={`
-                ${arrowClass}
-                ${status === TreeItemStatus.Pending ? this.props.classes.arrowVisibility : ''}
-                ${open ? `fas fa-caret-down ${this.props.classes.arrowTransition}` : `fas fa-caret-down ${this.props.classes.arrowRotate}`}`} />;
-=======
         const { arrowTransition, arrowVisibility, arrowRotate } = this.props.classes;
         return <i onClick={() => this.props.toggleItemOpen(id, status)}
             className={`
                     ${arrowClass} 
                     ${status === TreeItemStatus.Pending ? arrowVisibility : ''} 
                     ${open ? `fas fa-caret-down ${arrowTransition}` : `fas fa-caret-down ${arrowRotate}`}`} />;
->>>>>>> 0af46f79
     }
     render(): ReactElement<any> {
         const level = this.props.level ? this.props.level : 0;
