// Copyright (C) The Arvados Authors. All rights reserved.
//
// SPDX-License-Identifier: AGPL-3.0

import React from "react";
import classNames from "classnames";
import { connect } from "react-redux";
import { FixedSizeList } from "react-window";
import AutoSizer from "react-virtualized-auto-sizer";
<<<<<<< HEAD
import servicesProvider from "common/service-provider";
import { CustomizeTableIcon, DownloadIcon, MoreOptionsIcon } from "components/icon/icon";
import { SearchInput } from "components/search-input/search-input";
=======
import servicesProvider from 'common/service-provider';
import { DownloadIcon, MoreHorizontalIcon, MoreVerticalIcon } from 'components/icon/icon';
import { SearchInput } from 'components/search-input/search-input';
>>>>>>> c30fc0c7
import {
    ListItemIcon,
    StyleRulesCallback,
    Theme,
    WithStyles,
    withStyles,
    Tooltip,
    IconButton,
    Checkbox,
    CircularProgress,
    Button,
<<<<<<< HEAD
} from "@material-ui/core";
import { FileTreeData } from "../file-tree/file-tree-data";
import { TreeItem, TreeItemStatus } from "../tree/tree";
import { RootState } from "store/store";
import { WebDAV, WebDAVRequestConfig } from "common/webdav";
import { AuthState } from "store/auth/auth-reducer";
import { extractFilesData } from "services/collection-service/collection-service-files-response";
import { DefaultIcon, DirectoryIcon, FileIcon, BackIcon, SidePanelRightArrowIcon } from "components/icon/icon";
import { setCollectionFiles } from "store/collection-panel/collection-panel-files/collection-panel-files-actions";
import { sortBy } from "lodash";
import { formatFileSize } from "common/formatters";
import { getInlineFileUrl, sanitizeToken } from "views-components/context-menu/actions/helpers";
=======
} from '@material-ui/core';
import { FileTreeData } from '../file-tree/file-tree-data';
import { TreeItem, TreeItemStatus } from '../tree/tree';
import { RootState } from 'store/store';
import { WebDAV, WebDAVRequestConfig } from 'common/webdav';
import { AuthState } from 'store/auth/auth-reducer';
import { extractFilesData } from 'services/collection-service/collection-service-files-response';
import {
    DefaultIcon,
    DirectoryIcon,
    FileIcon,
    BackIcon,
    SidePanelRightArrowIcon
} from 'components/icon/icon';
import { setCollectionFiles } from 'store/collection-panel/collection-panel-files/collection-panel-files-actions';
import { sortBy } from 'lodash';
import { formatFileSize } from 'common/formatters';
import { getInlineFileUrl, sanitizeToken } from 'views-components/context-menu/actions/helpers';
import { extractUuidKind, ResourceKind } from 'models/resource';
>>>>>>> c30fc0c7

export interface CollectionPanelFilesProps {
    isWritable: boolean;
    onUploadDataClick: (targetLocation?: string) => void;
    onSearchChange: (searchValue: string) => void;
    onItemMenuOpen: (event: React.MouseEvent<HTMLElement>, item: TreeItem<FileTreeData>, isWritable: boolean) => void;
    onOptionsMenuOpen: (event: React.MouseEvent<HTMLElement>, isWritable: boolean) => void;
    onSelectionToggle: (event: React.MouseEvent<HTMLElement>, item: TreeItem<FileTreeData>) => void;
    onCollapseToggle: (id: string, status: TreeItemStatus) => void;
    onFileClick: (id: string) => void;
    currentItemUuid: any;
    dispatch: Function;
    collectionPanelFiles: any;
    collectionPanel: any;
}

type CssRules =
    | "backButton"
    | "backButtonHidden"
    | "pathPanelPathWrapper"
    | "uploadButton"
    | "uploadIcon"
    | "moreOptionsButton"
    | "moreOptions"
    | "loader"
    | "wrapper"
    | "dataWrapper"
    | "row"
    | "rowEmpty"
    | "leftPanel"
    | "rightPanel"
    | "pathPanel"
    | "pathPanelItem"
    | "rowName"
    | "listItemIcon"
    | "rowActive"
    | "pathPanelMenu"
    | "rowSelection"
    | "leftPanelHidden"
    | "leftPanelVisible"
    | "searchWrapper"
    | "searchWrapperHidden";

const styles: StyleRulesCallback<CssRules> = (theme: Theme) => ({
    wrapper: {
        display: "flex",
        minHeight: "600px",
        color: "rgba(0,0,0,0.87)",
        fontSize: "0.875rem",
        fontFamily: '"Roboto", "Helvetica", "Arial", sans-serif',
        fontWeight: 400,
        lineHeight: "1.5",
        letterSpacing: "0.01071em",
    },
    backButton: {
        color: "#00bfa5",
        cursor: "pointer",
        float: "left",
    },
    backButtonHidden: {
        display: "none",
    },
    dataWrapper: {
        minHeight: "500px",
    },
    row: {
        display: "flex",
        marginTop: "0.5rem",
        marginBottom: "0.5rem",
        cursor: "pointer",
        "&:hover": {
            backgroundColor: "rgba(0, 0, 0, 0.08)",
        },
    },
    rowEmpty: {
        top: "40%",
        width: "100%",
        textAlign: "center",
        position: "absolute",
    },
    loader: {
        top: "50%",
        left: "50%",
        marginTop: "-15px",
        marginLeft: "-15px",
        position: "absolute",
    },
    rowName: {
        display: "inline-flex",
        flexDirection: "column",
        justifyContent: "center",
    },
    searchWrapper: {
        display: "inline-block",
        marginBottom: "1rem",
        marginLeft: "1rem",
    },
    searchWrapperHidden: {
        width: "0px",
    },
    rowSelection: {
        padding: "0px",
    },
    rowActive: {
        color: `${theme.palette.primary.main} !important`,
    },
    listItemIcon: {
        display: "inline-flex",
        flexDirection: "column",
        justifyContent: "center",
    },
    pathPanelMenu: {
        float: "right",
        marginTop: "-15px",
    },
    pathPanel: {
        padding: "0.5rem",
        marginBottom: "0.5rem",
        backgroundColor: "#fff",
        boxShadow: "0px 1px 3px 0px rgb(0 0 0 / 20%), 0px 1px 1px 0px rgb(0 0 0 / 14%), 0px 2px 1px -1px rgb(0 0 0 / 12%)",
    },
    pathPanelPathWrapper: {
        display: "inline-block",
    },
    leftPanel: {
        flex: 0,
        padding: "0 1rem 1rem",
        marginRight: "1rem",
        whiteSpace: "nowrap",
        position: "relative",
        backgroundColor: "#fff",
        boxShadow: "0px 3px 3px 0px rgb(0 0 0 / 20%), 0px 3px 1px 0px rgb(0 0 0 / 14%), 0px 3px 1px -1px rgb(0 0 0 / 12%)",
    },
    leftPanelVisible: {
        opacity: 1,
        flex: "50%",
        animation: `animateVisible 1000ms ${theme.transitions.easing.easeOut}`,
    },
    leftPanelHidden: {
        opacity: 0,
        flex: "initial",
        padding: "0",
        marginRight: "0",
    },
    "@keyframes animateVisible": {
        "0%": {
            opacity: 0,
            flex: "initial",
        },
        "100%": {
            opacity: 1,
            flex: "50%",
        },
    },
    rightPanel: {
        flex: "50%",
        padding: "1rem",
        paddingTop: "0.5rem",
        marginTop: "-0.5rem",
        position: "relative",
        backgroundColor: "#fff",
        boxShadow: "0px 3px 3px 0px rgb(0 0 0 / 20%), 0px 3px 1px 0px rgb(0 0 0 / 14%), 0px 3px 1px -1px rgb(0 0 0 / 12%)",
    },
    pathPanelItem: {
        cursor: "pointer",
    },
    uploadIcon: {
        transform: "rotate(180deg)",
    },
    uploadButton: {
        float: "right",
    },
    moreOptionsButton: {
        width: theme.spacing.unit * 3,
        height: theme.spacing.unit * 3,
        marginRight: theme.spacing.unit,
        marginTop: "auto",
        marginBottom: "auto",
        justifyContent: "center",
    },
    moreOptions: {
        position: "absolute",
    },
});

const pathPromise = {};

<<<<<<< HEAD
export const CollectionPanelFiles = withStyles(styles)(
    connect((state: RootState) => ({
        auth: state.auth,
        collectionPanel: state.collectionPanel,
        collectionPanelFiles: state.collectionPanelFiles,
    }))((props: CollectionPanelFilesProps & WithStyles<CssRules> & { auth: AuthState }) => {
        const { classes, onItemMenuOpen, onUploadDataClick, isWritable, dispatch, collectionPanelFiles, collectionPanel } = props;
        const { apiToken, config } = props.auth;

        const webdavClient = new WebDAV({
            baseURL: config.keepWebServiceUrl,
            headers: {
                Authorization: `Bearer ${apiToken}`,
            },
        });
=======
export const CollectionPanelFiles = withStyles(styles)(connect((state: RootState) => ({
    auth: state.auth,
    collectionPanel: state.collectionPanel,
    collectionPanelFiles: state.collectionPanelFiles,
}))((props: CollectionPanelFilesProps & WithStyles<CssRules> & { auth: AuthState }) => {
    const { classes, onItemMenuOpen, onUploadDataClick, isWritable, dispatch, collectionPanelFiles, collectionPanel } = props;
    const { apiToken, config } = props.auth;

    const webdavClient = new WebDAV({
        baseURL: config.keepWebServiceUrl,
        headers: {
            Authorization: `Bearer ${apiToken}`
        },
    });

    const webDAVRequestConfig: WebDAVRequestConfig = {
        headers: {
            Depth: '1',
        },
    };

    const parentRef = React.useRef(null);
    const [path, setPath] = React.useState<string[]>([]);
    const [pathData, setPathData] = React.useState({});
    const [isLoading, setIsLoading] = React.useState(false);
    const [leftSearch, setLeftSearch] = React.useState('');
    const [rightSearch, setRightSearch] = React.useState('');

    const leftKey = (path.length > 1 ? path.slice(0, path.length - 1) : path).join('/');
    const rightKey = path.join('/');

    const leftData = pathData[leftKey] || [];
    const rightData = pathData[rightKey];

    React.useEffect(() => {
        if (props.currentItemUuid && extractUuidKind(props.currentItemUuid) === ResourceKind.COLLECTION) {
            setPathData({});
            setPath([props.currentItemUuid]);
        }
    }, [props.currentItemUuid]);

    const fetchData = (keys, ignoreCache = false) => {
        const keyArray = Array.isArray(keys) ? keys : [keys];

        Promise.all(keyArray.filter(key => !!key)
            .map((key) => {
                const dataExists = !!pathData[key];
                const runningRequest = pathPromise[key];

                if (ignoreCache || (!dataExists && !runningRequest)) {
                    if (!isLoading) {
                        setIsLoading(true);
                    }
>>>>>>> c30fc0c7

        const webDAVRequestConfig: WebDAVRequestConfig = {
            headers: {
                Depth: "1",
            },
        };

        const parentRef = React.useRef(null);
        const [path, setPath] = React.useState<string[]>([]);
        const [pathData, setPathData] = React.useState({});
        const [isLoading, setIsLoading] = React.useState(false);
        const [leftSearch, setLeftSearch] = React.useState("");
        const [rightSearch, setRightSearch] = React.useState("");

<<<<<<< HEAD
        const leftKey = (path.length > 1 ? path.slice(0, path.length - 1) : path).join("/");
        const rightKey = path.join("/");

        const leftData = pathData[leftKey] || [];
        const rightData = pathData[rightKey];
=======
                return Promise.resolve(null);
            })
            .filter((promise) => !!promise)
        )
            .then((requests) => {
                const newState = requests.map((request, index) => {
                    if (request && request.responseXML != null) {
                        const key = keyArray[index];
                        const result: any = extractFilesData(request.responseXML);
                        const sortedResult = sortBy(result, (n) => n.name).sort((n1, n2) => {
                            if (n1.type === 'directory' && n2.type !== 'directory') {
                                return -1;
                            }
                            if (n1.type !== 'directory' && n2.type === 'directory') {
                                return 1;
                            }
                            return 0;
                        });

                        return { [key]: sortedResult };
                    }
                    return {};
                }).reduce((prev, next) => {
                    return { ...next, ...prev };
                }, {});
                setPathData((state) => ({ ...state, ...newState }));
            })
            .finally(() => {
                setIsLoading(false);
                keyArray.forEach(key => delete pathPromise[key]);
            });
    };

    React.useEffect(() => {
        if (rightKey) {
            fetchData(rightKey);
            setLeftSearch('');
            setRightSearch('');
        }
    }, [rightKey, rightData]); // eslint-disable-line react-hooks/exhaustive-deps

    const currentPDH = (collectionPanel.item || {}).portableDataHash;
    React.useEffect(() => {
        if (currentPDH) {
            fetchData([leftKey, rightKey], true);
        }
    }, [currentPDH]); // eslint-disable-line react-hooks/exhaustive-deps

    React.useEffect(() => {
        if (rightData) {
            const filtered = rightData.filter(({ name }) => name.indexOf(rightSearch) > -1);
            setCollectionFiles(filtered, false)(dispatch);
        }
    }, [rightData, dispatch, rightSearch]);

    const handleRightClick = React.useCallback(
        (event) => {
            event.preventDefault();
            let elem = event.target;

            while (elem && elem.dataset && !elem.dataset.item) {
                elem = elem.parentNode;
            }
>>>>>>> c30fc0c7

        React.useEffect(() => {
            if (props.currentItemUuid) {
                setPathData({});
                setPath([props.currentItemUuid]);
            }
        }, [props.currentItemUuid]);

        const fetchData = (keys, ignoreCache = false) => {
            const keyArray = Array.isArray(keys) ? keys : [keys];

            Promise.all(
                keyArray
                    .filter(key => !!key)
                    .map(key => {
                        const dataExists = !!pathData[key];
                        const runningRequest = pathPromise[key];

                        if (ignoreCache || (!dataExists && !runningRequest)) {
                            if (!isLoading) {
                                setIsLoading(true);
                            }

                            pathPromise[key] = true;

                            return webdavClient.propfind(`c=${key}`, webDAVRequestConfig);
                        }

                        return Promise.resolve(null);
                    })
                    .filter(promise => !!promise)
            )
                .then(requests => {
                    const newState = requests
                        .map((request, index) => {
                            if (request && request.responseXML != null) {
                                const key = keyArray[index];
                                const result: any = extractFilesData(request.responseXML);
                                const sortedResult = sortBy(result, n => n.name).sort((n1, n2) => {
                                    if (n1.type === "directory" && n2.type !== "directory") {
                                        return -1;
                                    }
                                    if (n1.type !== "directory" && n2.type === "directory") {
                                        return 1;
                                    }
                                    return 0;
                                });

                                return { [key]: sortedResult };
                            }
                            return {};
                        })
                        .reduce((prev, next) => {
                            return { ...next, ...prev };
                        }, {});
                    setPathData(state => ({ ...state, ...newState }));
                })
                .finally(() => {
                    setIsLoading(false);
                    keyArray.forEach(key => delete pathPromise[key]);
                });
        };

        React.useEffect(() => {
            if (rightKey) {
                fetchData(rightKey);
                setLeftSearch("");
                setRightSearch("");
            }
        }, [rightKey]); // eslint-disable-line react-hooks/exhaustive-deps

        const currentPDH = (collectionPanel.item || {}).portableDataHash;
        React.useEffect(() => {
            if (currentPDH) {
                fetchData([leftKey, rightKey], true);
            }
        }, [currentPDH]); // eslint-disable-line react-hooks/exhaustive-deps

        React.useEffect(() => {
            if (rightData) {
                const filtered = rightData.filter(({ name }) => name.indexOf(rightSearch) > -1);
                setCollectionFiles(filtered, false)(dispatch);
            }
        }, [rightData, dispatch, rightSearch]);

        const handleRightClick = React.useCallback(
            event => {
                event.preventDefault();
                let elem = event.target;

                while (elem && elem.dataset && !elem.dataset.item) {
                    elem = elem.parentNode;
                }

<<<<<<< HEAD
                if (!elem || !elem.dataset) {
                    return;
=======
                if (elem.dataset.id && type === 'file') {
                    const item = rightData.find(({ id }) => id === elem.dataset.id) || leftData.find(({ id }) => id === elem.dataset.id);
                    const enhancedItem = servicesProvider.getServices().collectionService.extendFileURL(item);
                    const fileUrl = sanitizeToken(getInlineFileUrl(enhancedItem.url, config.keepWebServiceUrl, config.keepWebInlineServiceUrl), true);
                    window.open(fileUrl, '_blank');
>>>>>>> c30fc0c7
                }

                const { id } = elem.dataset;

                const item: any = {
                    id,
                    data: rightData.find(elem => elem.id === id),
                };

                if (id) {
                    onItemMenuOpen(event, item, isWritable);
                }
            },
            [onItemMenuOpen, isWritable, rightData]
        );

        React.useEffect(() => {
            let node = null;

<<<<<<< HEAD
            if (parentRef?.current) {
                node = parentRef.current;
                (node as any).addEventListener("contextmenu", handleRightClick);
            }

            return () => {
                if (node) {
                    (node as any).removeEventListener("contextmenu", handleRightClick);
                }
            };
        }, [parentRef, handleRightClick]);

        const handleClick = React.useCallback(
            (event: any) => {
                let isCheckbox = false;
                let isMoreButton = false;
                let elem = event.target;

                if (elem.type === "checkbox") {
                    isCheckbox = true;
                }
                // The "More options" button click event could be triggered on its
                // internal graphic element.
                else if (
                    (elem.dataset && elem.dataset.id === "moreOptions") ||
                    (elem.parentNode && elem.parentNode.dataset && elem.parentNode.dataset.id === "moreOptions")
                ) {
                    isMoreButton = true;
                }

                while (elem && elem.dataset && !elem.dataset.item) {
                    elem = elem.parentNode;
                }

                if (elem && elem.dataset && !isCheckbox && !isMoreButton) {
                    const { parentPath, subfolderPath, breadcrumbPath, type } = elem.dataset;

                    if (breadcrumbPath) {
                        const index = path.indexOf(breadcrumbPath);
                        setPath(state => [...state.slice(0, index + 1)]);
                    }

                    if (parentPath && type === "directory") {
                        if (path.length > 1) {
                            path.pop();
                        }

                        setPath(state => [...state, parentPath]);
                    }

                    if (subfolderPath && type === "directory") {
                        setPath(state => [...state, subfolderPath]);
                    }

                    if (elem.dataset.id && type === "file") {
                        const item = rightData.find(({ id }) => id === elem.dataset.id) || leftData.find(({ id }) => id === elem.dataset.id);
                        const enhancedItem = servicesProvider.getServices().collectionService.extendFileURL(item);
                        const fileUrl = sanitizeToken(
                            getInlineFileUrl(enhancedItem.url, config.keepWebServiceUrl, config.keepWebInlineServiceUrl),
                            true
                        );
                        window.open(fileUrl, "_blank");
                    }
                }

                if (isCheckbox) {
                    const { id } = elem.dataset;
                    const item = collectionPanelFiles[id];
                    props.onSelectionToggle(event, item);
                }
                if (isMoreButton) {
                    const { id } = elem.dataset;
                    const item: any = {
                        id,
                        data: rightData.find(elem => elem.id === id),
                    };
                    onItemMenuOpen(event, item, isWritable);
                }
            },
            [path, setPath, collectionPanelFiles] // eslint-disable-line react-hooks/exhaustive-deps
        );

        const getItemIcon = React.useCallback(
            (type: string, activeClass: string | null) => {
                let Icon = DefaultIcon;

                switch (type) {
                    case "directory":
                        Icon = DirectoryIcon;
                        break;
                    case "file":
                        Icon = FileIcon;
                        break;
                }

                return (
                    <ListItemIcon className={classNames(classes.listItemIcon, activeClass)}>
                        <Icon />
                    </ListItemIcon>
                );
            },
            [classes]
        );

        const getActiveClass = React.useCallback(
            name => {
                return path[path.length - 1] === name ? classes.rowActive : null;
            },
            [path, classes]
        );

        const onOptionsMenuOpen = React.useCallback(
            (ev, isWritable) => {
                props.onOptionsMenuOpen(ev, isWritable);
            },
            [props.onOptionsMenuOpen] // eslint-disable-line react-hooks/exhaustive-deps
        );

        return (
            <div
                data-cy="collection-files-panel"
                onClick={handleClick}
                ref={parentRef}>
                <div className={classes.pathPanel}>
                    <div className={classes.pathPanelPathWrapper}>
                        {path.map((p: string, index: number) => (
                            <span
                                key={`${index}-${p}`}
                                data-item="true"
                                className={classes.pathPanelItem}
                                data-breadcrumb-path={p}>
                                <span className={classes.rowActive}>{index === 0 ? "Home" : p}</span> <b>/</b>&nbsp;
                            </span>
                        ))}
                    </div>
                    <Tooltip
                        className={classes.pathPanelMenu}
                        title="More options"
                        disableFocusListener>
                        <IconButton
                            data-cy="collection-files-panel-options-btn"
                            onClick={ev => {
                                onOptionsMenuOpen(ev, isWritable);
                            }}>
                            <CustomizeTableIcon />
                        </IconButton>
                    </Tooltip>
                </div>
                <div className={classes.wrapper}>
                    <div
                        className={classNames(classes.leftPanel, path.length > 1 ? classes.leftPanelVisible : classes.leftPanelHidden)}
                        data-cy="collection-files-left-panel">
                        <Tooltip
                            title="Go back"
                            className={path.length > 1 ? classes.backButton : classes.backButtonHidden}>
                            <IconButton onClick={() => setPath(state => [...state.slice(0, state.length - 1)])}>
                                <BackIcon />
                            </IconButton>
                        </Tooltip>
                        <div className={path.length > 1 ? classes.searchWrapper : classes.searchWrapperHidden}>
                            <SearchInput
                                selfClearProp={leftKey}
                                label="Search"
                                value={leftSearch}
                                onSearch={setLeftSearch}
                            />
                        </div>
                        <div className={classes.dataWrapper}>
                            {leftData ? (
                                <AutoSizer defaultWidth={0}>
                                    {({ height, width }) => {
                                        const filtered = leftData.filter(({ name }) => name.indexOf(leftSearch) > -1);
                                        return !!filtered.length ? (
                                            <FixedSizeList
                                                height={height}
                                                itemCount={filtered.length}
                                                itemSize={35}
                                                width={width}>
                                                {({ index, style }) => {
                                                    const { id, type, name } = filtered[index];
                                                    return (
                                                        <div
                                                            data-id={id}
                                                            style={style}
                                                            data-item="true"
                                                            data-type={type}
                                                            data-parent-path={name}
                                                            className={classNames(classes.row, getActiveClass(name))}
                                                            key={id}>
                                                            {getItemIcon(type, getActiveClass(name))}
                                                            <div className={classes.rowName}>{name}</div>
                                                            {getActiveClass(name) ? (
                                                                <SidePanelRightArrowIcon
                                                                    style={{ display: "inline", marginTop: "5px", marginLeft: "5px" }}
                                                                />
                                                            ) : null}
                                                        </div>
                                                    );
                                                }}
                                            </FixedSizeList>
                                        ) : (
                                            <div className={classes.rowEmpty}>No directories available</div>
                                        );
                                    }}
                                </AutoSizer>
                            ) : (
                                <div
                                    data-cy="collection-loader"
                                    className={classes.row}>
                                    <CircularProgress
                                        className={classes.loader}
                                        size={30}
                                    />
                                </div>
                            )}
                        </div>
                    </div>
                    <div
                        className={classes.rightPanel}
                        data-cy="collection-files-right-panel">
                        <div className={classes.searchWrapper}>
                            <SearchInput
                                selfClearProp={rightKey}
                                label="Search"
                                value={rightSearch}
                                onSearch={setRightSearch}
                            />
                        </div>
                        {isWritable && (
                            <Button
                                className={classes.uploadButton}
                                data-cy="upload-button"
                                onClick={() => {
                                    onUploadDataClick(rightKey === leftKey ? undefined : rightKey);
                                }}
                                variant="contained"
                                color="primary"
                                size="small">
                                <DownloadIcon className={classes.uploadIcon} />
                                Upload data
                            </Button>
                        )}
                        <div className={classes.dataWrapper}>
                            {rightData && !isLoading ? (
                                <AutoSizer defaultHeight={500}>
                                    {({ height, width }) => {
                                        const filtered = rightData.filter(({ name }) => name.indexOf(rightSearch) > -1);
                                        return !!filtered.length ? (
                                            <FixedSizeList
                                                height={height}
                                                itemCount={filtered.length}
                                                itemSize={35}
                                                width={width}>
                                                {({ index, style }) => {
                                                    const { id, type, name, size } = filtered[index];

                                                    return (
                                                        <div
                                                            style={style}
                                                            data-id={id}
                                                            data-item="true"
                                                            data-type={type}
                                                            data-subfolder-path={name}
                                                            className={classes.row}
                                                            key={id}>
                                                            <Checkbox
                                                                color="primary"
                                                                className={classes.rowSelection}
                                                                checked={collectionPanelFiles[id] ? collectionPanelFiles[id].value.selected : false}
                                                            />
                                                            &nbsp;
                                                            {getItemIcon(type, null)}
                                                            <div className={classes.rowName}>{name}</div>
                                                            <span
                                                                className={classes.rowName}
                                                                style={{
                                                                    marginLeft: "auto",
                                                                    marginRight: "1rem",
                                                                }}>
                                                                {formatFileSize(size)}
                                                            </span>
                                                            <Tooltip
                                                                title="More options"
                                                                disableFocusListener>
                                                                <IconButton
                                                                    data-id="moreOptions"
                                                                    data-cy="file-item-options-btn"
                                                                    className={classes.moreOptionsButton}>
                                                                    <MoreOptionsIcon
                                                                        data-id="moreOptions"
                                                                        className={classes.moreOptions}
                                                                    />
                                                                </IconButton>
                                                            </Tooltip>
                                                        </div>
                                                    );
                                                }}
                                            </FixedSizeList>
                                        ) : (
                                            <div className={classes.rowEmpty}>This collection is empty</div>
                                        );
                                    }}
                                </AutoSizer>
                            ) : (
                                <div className={classes.row}>
                                    <CircularProgress
                                        className={classes.loader}
                                        size={30}
                                    />
                                </div>
                            )}
                        </div>
                    </div>
                </div>
            </div>
        );
    })
);
=======
    const onOptionsMenuOpen = React.useCallback(
        (ev, isWritable) => {
            props.onOptionsMenuOpen(ev, isWritable);
        },
        [props.onOptionsMenuOpen] // eslint-disable-line react-hooks/exhaustive-deps
    );

    return <div data-cy="collection-files-panel" onClick={handleClick} ref={parentRef}>
        <div className={classes.pathPanel}>
            <div className={classes.pathPanelPathWrapper}>
                {path.map((p: string, index: number) =>
                    <span key={`${index}-${p}`} data-item="true"
                        className={classes.pathPanelItem} data-breadcrumb-path={p}>
                        <span className={classes.rowActive}>{index === 0 ? 'Home' : p}</span> <b>/</b>&nbsp;
                    </span>)
                }
            </div>
            <Tooltip className={classes.pathPanelMenu} title="More options" disableFocusListener>
                <IconButton data-cy='collection-files-panel-options-btn'
                    onClick={(ev) => {
                        onOptionsMenuOpen(ev, isWritable);
                    }}>
                    <MoreVerticalIcon />
                </IconButton>
            </Tooltip>
        </div>
        <div className={classes.wrapper}>
            <div className={classNames(classes.leftPanel, path.length > 1 ? classes.leftPanelVisible : classes.leftPanelHidden)} data-cy="collection-files-left-panel">
                <Tooltip title="Go back" className={path.length > 1 ? classes.backButton : classes.backButtonHidden}>
                    <IconButton onClick={() => setPath((state) => ([...state.slice(0, state.length - 1)]))}>
                        <BackIcon />
                    </IconButton>
                </Tooltip>
                <div className={path.length > 1 ? classes.searchWrapper : classes.searchWrapperHidden}>
                    <SearchInput selfClearProp={leftKey} label="Search" value={leftSearch} onSearch={setLeftSearch} />
                </div>
                <div className={classes.dataWrapper}>{leftData
                    ? <AutoSizer defaultWidth={0}>{({ height, width }) => {
                        const filtered = leftData.filter(({ name }) => name.indexOf(leftSearch) > -1);
                        return !!filtered.length
                            ? <FixedSizeList height={height} itemCount={filtered.length}
                                itemSize={35} width={width}>{({ index, style }) => {
                                    const { id, type, name } = filtered[index];
                                    return <div data-id={id} style={style} data-item="true"
                                        data-type={type} data-parent-path={name}
                                        className={classNames(classes.row, getActiveClass(name))}
                                        key={id}>
                                        {getItemIcon(type, getActiveClass(name))}
                                        <div className={classes.rowName}>
                                            {name}
                                        </div>
                                        {getActiveClass(name)
                                            ? <SidePanelRightArrowIcon
                                                style={{ display: 'inline', marginTop: '5px', marginLeft: '5px' }} />
                                            : null
                                        }
                                    </div>;
                                }}</FixedSizeList>
                            : <div className={classes.rowEmpty}>No directories available</div>
                    }}
                    </AutoSizer>
                    : <div data-cy="collection-loader" className={classes.row}><CircularProgress className={classes.loader} size={30} /></div>}
                </div>
            </div>
            <div className={classes.rightPanel} data-cy="collection-files-right-panel">
                <div className={classes.searchWrapper}>
                    <SearchInput selfClearProp={rightKey} label="Search" value={rightSearch} onSearch={setRightSearch} />
                </div>
                {isWritable &&
                    <Button className={classes.uploadButton} data-cy='upload-button'
                        onClick={() => {
                            onUploadDataClick(rightKey === leftKey ? undefined : rightKey);
                        }}
                        variant='contained' color='primary' size='small'>
                        <DownloadIcon className={classes.uploadIcon} />
                        Upload data
                    </Button>}
                <div className={classes.dataWrapper}>{rightData && !isLoading
                    ? <AutoSizer defaultHeight={500}>{({ height, width }) => {
                        const filtered = rightData.filter(({ name }) => name.indexOf(rightSearch) > -1);
                        return !!filtered.length
                            ? <FixedSizeList height={height} itemCount={filtered.length}
                                itemSize={35} width={width}>{({ index, style }) => {
                                    const { id, type, name, size } = filtered[index];

                                    return <div style={style} data-id={id} data-item="true"
                                        data-type={type} data-subfolder-path={name}
                                        className={classes.row} key={id}>
                                        <Checkbox color="primary"
                                            className={classes.rowSelection}
                                            checked={collectionPanelFiles[id] ? collectionPanelFiles[id].value.selected : false}
                                        />&nbsp;
                                        {getItemIcon(type, null)}
                                        <div className={classes.rowName}>
                                            {name}
                                        </div>
                                        <span className={classes.rowName} style={{
                                            marginLeft: 'auto', marginRight: '1rem'
                                        }}>
                                            {formatFileSize(size)}
                                        </span>
                                        <Tooltip title="More options" disableFocusListener>
                                            <IconButton data-id='moreOptions'
                                                data-cy='file-item-options-btn'
                                                className={classes.moreOptionsButton}>
                                                <MoreHorizontalIcon
                                                    data-id='moreOptions'
                                                    className={classes.moreOptions} />
                                            </IconButton>
                                        </Tooltip>
                                    </div>
                                }}</FixedSizeList>
                            : <div className={classes.rowEmpty}>This collection is empty</div>
                    }}</AutoSizer>
                    : <div className={classes.row}>
                        <CircularProgress className={classes.loader} size={30} />
                    </div>}
                </div>
            </div>
        </div>
    </div>
}));
>>>>>>> c30fc0c7
<|MERGE_RESOLUTION|>--- conflicted
+++ resolved
@@ -7,15 +7,9 @@
 import { connect } from "react-redux";
 import { FixedSizeList } from "react-window";
 import AutoSizer from "react-virtualized-auto-sizer";
-<<<<<<< HEAD
 import servicesProvider from "common/service-provider";
-import { CustomizeTableIcon, DownloadIcon, MoreOptionsIcon } from "components/icon/icon";
+import { DownloadIcon, MoreHorizontalIcon, MoreVerticalIcon } from "components/icon/icon";
 import { SearchInput } from "components/search-input/search-input";
-=======
-import servicesProvider from 'common/service-provider';
-import { DownloadIcon, MoreHorizontalIcon, MoreVerticalIcon } from 'components/icon/icon';
-import { SearchInput } from 'components/search-input/search-input';
->>>>>>> c30fc0c7
 import {
     ListItemIcon,
     StyleRulesCallback,
@@ -27,7 +21,6 @@
     Checkbox,
     CircularProgress,
     Button,
-<<<<<<< HEAD
 } from "@material-ui/core";
 import { FileTreeData } from "../file-tree/file-tree-data";
 import { TreeItem, TreeItemStatus } from "../tree/tree";
@@ -40,27 +33,7 @@
 import { sortBy } from "lodash";
 import { formatFileSize } from "common/formatters";
 import { getInlineFileUrl, sanitizeToken } from "views-components/context-menu/actions/helpers";
-=======
-} from '@material-ui/core';
-import { FileTreeData } from '../file-tree/file-tree-data';
-import { TreeItem, TreeItemStatus } from '../tree/tree';
-import { RootState } from 'store/store';
-import { WebDAV, WebDAVRequestConfig } from 'common/webdav';
-import { AuthState } from 'store/auth/auth-reducer';
-import { extractFilesData } from 'services/collection-service/collection-service-files-response';
-import {
-    DefaultIcon,
-    DirectoryIcon,
-    FileIcon,
-    BackIcon,
-    SidePanelRightArrowIcon
-} from 'components/icon/icon';
-import { setCollectionFiles } from 'store/collection-panel/collection-panel-files/collection-panel-files-actions';
-import { sortBy } from 'lodash';
-import { formatFileSize } from 'common/formatters';
-import { getInlineFileUrl, sanitizeToken } from 'views-components/context-menu/actions/helpers';
-import { extractUuidKind, ResourceKind } from 'models/resource';
->>>>>>> c30fc0c7
+import { extractUuidKind, ResourceKind } from "models/resource";
 
 export interface CollectionPanelFilesProps {
     isWritable: boolean;
@@ -248,7 +221,6 @@
 
 const pathPromise = {};
 
-<<<<<<< HEAD
 export const CollectionPanelFiles = withStyles(styles)(
     connect((state: RootState) => ({
         auth: state.auth,
@@ -264,61 +236,6 @@
                 Authorization: `Bearer ${apiToken}`,
             },
         });
-=======
-export const CollectionPanelFiles = withStyles(styles)(connect((state: RootState) => ({
-    auth: state.auth,
-    collectionPanel: state.collectionPanel,
-    collectionPanelFiles: state.collectionPanelFiles,
-}))((props: CollectionPanelFilesProps & WithStyles<CssRules> & { auth: AuthState }) => {
-    const { classes, onItemMenuOpen, onUploadDataClick, isWritable, dispatch, collectionPanelFiles, collectionPanel } = props;
-    const { apiToken, config } = props.auth;
-
-    const webdavClient = new WebDAV({
-        baseURL: config.keepWebServiceUrl,
-        headers: {
-            Authorization: `Bearer ${apiToken}`
-        },
-    });
-
-    const webDAVRequestConfig: WebDAVRequestConfig = {
-        headers: {
-            Depth: '1',
-        },
-    };
-
-    const parentRef = React.useRef(null);
-    const [path, setPath] = React.useState<string[]>([]);
-    const [pathData, setPathData] = React.useState({});
-    const [isLoading, setIsLoading] = React.useState(false);
-    const [leftSearch, setLeftSearch] = React.useState('');
-    const [rightSearch, setRightSearch] = React.useState('');
-
-    const leftKey = (path.length > 1 ? path.slice(0, path.length - 1) : path).join('/');
-    const rightKey = path.join('/');
-
-    const leftData = pathData[leftKey] || [];
-    const rightData = pathData[rightKey];
-
-    React.useEffect(() => {
-        if (props.currentItemUuid && extractUuidKind(props.currentItemUuid) === ResourceKind.COLLECTION) {
-            setPathData({});
-            setPath([props.currentItemUuid]);
-        }
-    }, [props.currentItemUuid]);
-
-    const fetchData = (keys, ignoreCache = false) => {
-        const keyArray = Array.isArray(keys) ? keys : [keys];
-
-        Promise.all(keyArray.filter(key => !!key)
-            .map((key) => {
-                const dataExists = !!pathData[key];
-                const runningRequest = pathPromise[key];
-
-                if (ignoreCache || (!dataExists && !runningRequest)) {
-                    if (!isLoading) {
-                        setIsLoading(true);
-                    }
->>>>>>> c30fc0c7
 
         const webDAVRequestConfig: WebDAVRequestConfig = {
             headers: {
@@ -333,80 +250,14 @@
         const [leftSearch, setLeftSearch] = React.useState("");
         const [rightSearch, setRightSearch] = React.useState("");
 
-<<<<<<< HEAD
         const leftKey = (path.length > 1 ? path.slice(0, path.length - 1) : path).join("/");
         const rightKey = path.join("/");
 
         const leftData = pathData[leftKey] || [];
         const rightData = pathData[rightKey];
-=======
-                return Promise.resolve(null);
-            })
-            .filter((promise) => !!promise)
-        )
-            .then((requests) => {
-                const newState = requests.map((request, index) => {
-                    if (request && request.responseXML != null) {
-                        const key = keyArray[index];
-                        const result: any = extractFilesData(request.responseXML);
-                        const sortedResult = sortBy(result, (n) => n.name).sort((n1, n2) => {
-                            if (n1.type === 'directory' && n2.type !== 'directory') {
-                                return -1;
-                            }
-                            if (n1.type !== 'directory' && n2.type === 'directory') {
-                                return 1;
-                            }
-                            return 0;
-                        });
-
-                        return { [key]: sortedResult };
-                    }
-                    return {};
-                }).reduce((prev, next) => {
-                    return { ...next, ...prev };
-                }, {});
-                setPathData((state) => ({ ...state, ...newState }));
-            })
-            .finally(() => {
-                setIsLoading(false);
-                keyArray.forEach(key => delete pathPromise[key]);
-            });
-    };
-
-    React.useEffect(() => {
-        if (rightKey) {
-            fetchData(rightKey);
-            setLeftSearch('');
-            setRightSearch('');
-        }
-    }, [rightKey, rightData]); // eslint-disable-line react-hooks/exhaustive-deps
-
-    const currentPDH = (collectionPanel.item || {}).portableDataHash;
-    React.useEffect(() => {
-        if (currentPDH) {
-            fetchData([leftKey, rightKey], true);
-        }
-    }, [currentPDH]); // eslint-disable-line react-hooks/exhaustive-deps
-
-    React.useEffect(() => {
-        if (rightData) {
-            const filtered = rightData.filter(({ name }) => name.indexOf(rightSearch) > -1);
-            setCollectionFiles(filtered, false)(dispatch);
-        }
-    }, [rightData, dispatch, rightSearch]);
-
-    const handleRightClick = React.useCallback(
-        (event) => {
-            event.preventDefault();
-            let elem = event.target;
-
-            while (elem && elem.dataset && !elem.dataset.item) {
-                elem = elem.parentNode;
-            }
->>>>>>> c30fc0c7
 
         React.useEffect(() => {
-            if (props.currentItemUuid) {
+            if (props.currentItemUuid && extractUuidKind(props.currentItemUuid) === ResourceKind.COLLECTION) {
                 setPathData({});
                 setPath([props.currentItemUuid]);
             }
@@ -473,7 +324,7 @@
                 setLeftSearch("");
                 setRightSearch("");
             }
-        }, [rightKey]); // eslint-disable-line react-hooks/exhaustive-deps
+        }, [rightKey, rightData]); // eslint-disable-line react-hooks/exhaustive-deps
 
         const currentPDH = (collectionPanel.item || {}).portableDataHash;
         React.useEffect(() => {
@@ -498,16 +349,8 @@
                     elem = elem.parentNode;
                 }
 
-<<<<<<< HEAD
                 if (!elem || !elem.dataset) {
                     return;
-=======
-                if (elem.dataset.id && type === 'file') {
-                    const item = rightData.find(({ id }) => id === elem.dataset.id) || leftData.find(({ id }) => id === elem.dataset.id);
-                    const enhancedItem = servicesProvider.getServices().collectionService.extendFileURL(item);
-                    const fileUrl = sanitizeToken(getInlineFileUrl(enhancedItem.url, config.keepWebServiceUrl, config.keepWebInlineServiceUrl), true);
-                    window.open(fileUrl, '_blank');
->>>>>>> c30fc0c7
                 }
 
                 const { id } = elem.dataset;
@@ -527,7 +370,6 @@
         React.useEffect(() => {
             let node = null;
 
-<<<<<<< HEAD
             if (parentRef?.current) {
                 node = parentRef.current;
                 (node as any).addEventListener("contextmenu", handleRightClick);
@@ -650,7 +492,8 @@
             <div
                 data-cy="collection-files-panel"
                 onClick={handleClick}
-                ref={parentRef}>
+                ref={parentRef}
+            >
                 <div className={classes.pathPanel}>
                     <div className={classes.pathPanelPathWrapper}>
                         {path.map((p: string, index: number) => (
@@ -658,7 +501,8 @@
                                 key={`${index}-${p}`}
                                 data-item="true"
                                 className={classes.pathPanelItem}
-                                data-breadcrumb-path={p}>
+                                data-breadcrumb-path={p}
+                            >
                                 <span className={classes.rowActive}>{index === 0 ? "Home" : p}</span> <b>/</b>&nbsp;
                             </span>
                         ))}
@@ -666,23 +510,27 @@
                     <Tooltip
                         className={classes.pathPanelMenu}
                         title="More options"
-                        disableFocusListener>
+                        disableFocusListener
+                    >
                         <IconButton
                             data-cy="collection-files-panel-options-btn"
                             onClick={ev => {
                                 onOptionsMenuOpen(ev, isWritable);
-                            }}>
-                            <CustomizeTableIcon />
+                            }}
+                        >
+                            <MoreVerticalIcon />
                         </IconButton>
                     </Tooltip>
                 </div>
                 <div className={classes.wrapper}>
                     <div
                         className={classNames(classes.leftPanel, path.length > 1 ? classes.leftPanelVisible : classes.leftPanelHidden)}
-                        data-cy="collection-files-left-panel">
+                        data-cy="collection-files-left-panel"
+                    >
                         <Tooltip
                             title="Go back"
-                            className={path.length > 1 ? classes.backButton : classes.backButtonHidden}>
+                            className={path.length > 1 ? classes.backButton : classes.backButtonHidden}
+                        >
                             <IconButton onClick={() => setPath(state => [...state.slice(0, state.length - 1)])}>
                                 <BackIcon />
                             </IconButton>
@@ -705,7 +553,8 @@
                                                 height={height}
                                                 itemCount={filtered.length}
                                                 itemSize={35}
-                                                width={width}>
+                                                width={width}
+                                            >
                                                 {({ index, style }) => {
                                                     const { id, type, name } = filtered[index];
                                                     return (
@@ -716,7 +565,8 @@
                                                             data-type={type}
                                                             data-parent-path={name}
                                                             className={classNames(classes.row, getActiveClass(name))}
-                                                            key={id}>
+                                                            key={id}
+                                                        >
                                                             {getItemIcon(type, getActiveClass(name))}
                                                             <div className={classes.rowName}>{name}</div>
                                                             {getActiveClass(name) ? (
@@ -736,7 +586,8 @@
                             ) : (
                                 <div
                                     data-cy="collection-loader"
-                                    className={classes.row}>
+                                    className={classes.row}
+                                >
                                     <CircularProgress
                                         className={classes.loader}
                                         size={30}
@@ -747,7 +598,8 @@
                     </div>
                     <div
                         className={classes.rightPanel}
-                        data-cy="collection-files-right-panel">
+                        data-cy="collection-files-right-panel"
+                    >
                         <div className={classes.searchWrapper}>
                             <SearchInput
                                 selfClearProp={rightKey}
@@ -765,7 +617,8 @@
                                 }}
                                 variant="contained"
                                 color="primary"
-                                size="small">
+                                size="small"
+                            >
                                 <DownloadIcon className={classes.uploadIcon} />
                                 Upload data
                             </Button>
@@ -780,7 +633,8 @@
                                                 height={height}
                                                 itemCount={filtered.length}
                                                 itemSize={35}
-                                                width={width}>
+                                                width={width}
+                                            >
                                                 {({ index, style }) => {
                                                     const { id, type, name, size } = filtered[index];
 
@@ -792,7 +646,8 @@
                                                             data-type={type}
                                                             data-subfolder-path={name}
                                                             className={classes.row}
-                                                            key={id}>
+                                                            key={id}
+                                                        >
                                                             <Checkbox
                                                                 color="primary"
                                                                 className={classes.rowSelection}
@@ -806,17 +661,20 @@
                                                                 style={{
                                                                     marginLeft: "auto",
                                                                     marginRight: "1rem",
-                                                                }}>
+                                                                }}
+                                                            >
                                                                 {formatFileSize(size)}
                                                             </span>
                                                             <Tooltip
                                                                 title="More options"
-                                                                disableFocusListener>
+                                                                disableFocusListener
+                                                            >
                                                                 <IconButton
                                                                     data-id="moreOptions"
                                                                     data-cy="file-item-options-btn"
-                                                                    className={classes.moreOptionsButton}>
-                                                                    <MoreOptionsIcon
+                                                                    className={classes.moreOptionsButton}
+                                                                >
+                                                                    <MoreHorizontalIcon
                                                                         data-id="moreOptions"
                                                                         className={classes.moreOptions}
                                                                     />
@@ -845,128 +703,4 @@
             </div>
         );
     })
-);
-=======
-    const onOptionsMenuOpen = React.useCallback(
-        (ev, isWritable) => {
-            props.onOptionsMenuOpen(ev, isWritable);
-        },
-        [props.onOptionsMenuOpen] // eslint-disable-line react-hooks/exhaustive-deps
-    );
-
-    return <div data-cy="collection-files-panel" onClick={handleClick} ref={parentRef}>
-        <div className={classes.pathPanel}>
-            <div className={classes.pathPanelPathWrapper}>
-                {path.map((p: string, index: number) =>
-                    <span key={`${index}-${p}`} data-item="true"
-                        className={classes.pathPanelItem} data-breadcrumb-path={p}>
-                        <span className={classes.rowActive}>{index === 0 ? 'Home' : p}</span> <b>/</b>&nbsp;
-                    </span>)
-                }
-            </div>
-            <Tooltip className={classes.pathPanelMenu} title="More options" disableFocusListener>
-                <IconButton data-cy='collection-files-panel-options-btn'
-                    onClick={(ev) => {
-                        onOptionsMenuOpen(ev, isWritable);
-                    }}>
-                    <MoreVerticalIcon />
-                </IconButton>
-            </Tooltip>
-        </div>
-        <div className={classes.wrapper}>
-            <div className={classNames(classes.leftPanel, path.length > 1 ? classes.leftPanelVisible : classes.leftPanelHidden)} data-cy="collection-files-left-panel">
-                <Tooltip title="Go back" className={path.length > 1 ? classes.backButton : classes.backButtonHidden}>
-                    <IconButton onClick={() => setPath((state) => ([...state.slice(0, state.length - 1)]))}>
-                        <BackIcon />
-                    </IconButton>
-                </Tooltip>
-                <div className={path.length > 1 ? classes.searchWrapper : classes.searchWrapperHidden}>
-                    <SearchInput selfClearProp={leftKey} label="Search" value={leftSearch} onSearch={setLeftSearch} />
-                </div>
-                <div className={classes.dataWrapper}>{leftData
-                    ? <AutoSizer defaultWidth={0}>{({ height, width }) => {
-                        const filtered = leftData.filter(({ name }) => name.indexOf(leftSearch) > -1);
-                        return !!filtered.length
-                            ? <FixedSizeList height={height} itemCount={filtered.length}
-                                itemSize={35} width={width}>{({ index, style }) => {
-                                    const { id, type, name } = filtered[index];
-                                    return <div data-id={id} style={style} data-item="true"
-                                        data-type={type} data-parent-path={name}
-                                        className={classNames(classes.row, getActiveClass(name))}
-                                        key={id}>
-                                        {getItemIcon(type, getActiveClass(name))}
-                                        <div className={classes.rowName}>
-                                            {name}
-                                        </div>
-                                        {getActiveClass(name)
-                                            ? <SidePanelRightArrowIcon
-                                                style={{ display: 'inline', marginTop: '5px', marginLeft: '5px' }} />
-                                            : null
-                                        }
-                                    </div>;
-                                }}</FixedSizeList>
-                            : <div className={classes.rowEmpty}>No directories available</div>
-                    }}
-                    </AutoSizer>
-                    : <div data-cy="collection-loader" className={classes.row}><CircularProgress className={classes.loader} size={30} /></div>}
-                </div>
-            </div>
-            <div className={classes.rightPanel} data-cy="collection-files-right-panel">
-                <div className={classes.searchWrapper}>
-                    <SearchInput selfClearProp={rightKey} label="Search" value={rightSearch} onSearch={setRightSearch} />
-                </div>
-                {isWritable &&
-                    <Button className={classes.uploadButton} data-cy='upload-button'
-                        onClick={() => {
-                            onUploadDataClick(rightKey === leftKey ? undefined : rightKey);
-                        }}
-                        variant='contained' color='primary' size='small'>
-                        <DownloadIcon className={classes.uploadIcon} />
-                        Upload data
-                    </Button>}
-                <div className={classes.dataWrapper}>{rightData && !isLoading
-                    ? <AutoSizer defaultHeight={500}>{({ height, width }) => {
-                        const filtered = rightData.filter(({ name }) => name.indexOf(rightSearch) > -1);
-                        return !!filtered.length
-                            ? <FixedSizeList height={height} itemCount={filtered.length}
-                                itemSize={35} width={width}>{({ index, style }) => {
-                                    const { id, type, name, size } = filtered[index];
-
-                                    return <div style={style} data-id={id} data-item="true"
-                                        data-type={type} data-subfolder-path={name}
-                                        className={classes.row} key={id}>
-                                        <Checkbox color="primary"
-                                            className={classes.rowSelection}
-                                            checked={collectionPanelFiles[id] ? collectionPanelFiles[id].value.selected : false}
-                                        />&nbsp;
-                                        {getItemIcon(type, null)}
-                                        <div className={classes.rowName}>
-                                            {name}
-                                        </div>
-                                        <span className={classes.rowName} style={{
-                                            marginLeft: 'auto', marginRight: '1rem'
-                                        }}>
-                                            {formatFileSize(size)}
-                                        </span>
-                                        <Tooltip title="More options" disableFocusListener>
-                                            <IconButton data-id='moreOptions'
-                                                data-cy='file-item-options-btn'
-                                                className={classes.moreOptionsButton}>
-                                                <MoreHorizontalIcon
-                                                    data-id='moreOptions'
-                                                    className={classes.moreOptions} />
-                                            </IconButton>
-                                        </Tooltip>
-                                    </div>
-                                }}</FixedSizeList>
-                            : <div className={classes.rowEmpty}>This collection is empty</div>
-                    }}</AutoSizer>
-                    : <div className={classes.row}>
-                        <CircularProgress className={classes.loader} size={30} />
-                    </div>}
-                </div>
-            </div>
-        </div>
-    </div>
-}));
->>>>>>> c30fc0c7
+);