// Copyright (C) The Arvados Authors. All rights reserved.
//
// SPDX-License-Identifier: AGPL-3.0

import projectsReducer, { findTreeBranch } from "./project-reducer";
import actions from "./project-action";
import { TreeItem } from "../../components/tree/tree";

describe('project-reducer', () => {
    it('should add new project to the list', () => {
        const initialState = undefined;
        const project = {
            name: 'test',
            href: 'href',
            createdAt: '2018-01-01',
            modifiedAt: '2018-01-01',
            ownerUuid: 'owner-test123',
            uuid: 'test123',
            kind: ""
        };

        const state = projectsReducer(initialState, actions.CREATE_PROJECT(project));
        expect(state).toEqual([project]);
    });

    it('should load projects', () => {
        const initialState = undefined;
        const project = {
            name: 'test',
            href: 'href',
            createdAt: '2018-01-01',
            modifiedAt: '2018-01-01',
            ownerUuid: 'owner-test123',
            uuid: 'test123',
            kind: ""
        };

        const projects = [project, project];
        const state = projectsReducer(initialState, actions.PROJECTS_SUCCESS({ projects, parentItemId: undefined }));
        expect(state).toEqual([{
<<<<<<< HEAD
            active: false,
            open: false,
            id: "test123",
            items: [],
            data: project
        }, {
            active: false,
            open: false,
            id: "test123",
            items: [],
            data: project
        }
=======
                active: false,
                open: false,
                id: "test123",
                items: [],
                data: project,
                status: 0
            }, {
                active: false,
                open: false,
                id: "test123",
                items: [],
                data: project,
                status: 0
            }
>>>>>>> 0dbd1841
        ]);
    });
});

describe("findTreeBranch", () => {

    const createTreeItem = (id: string, items?: Array<TreeItem<string>>): TreeItem<string> => ({
        id,
        items,
        active: false,
        data: "",
        open: false,
    });

    it("should return an array that matches path to the given item", () => {
        const tree: Array<TreeItem<string>> = [
            createTreeItem("1", [
                createTreeItem("1.1", [
                    createTreeItem("1.1.1"),
                    createTreeItem("1.1.2")
                ])
            ]),
            createTreeItem("2", [
                createTreeItem("2.1", [
                    createTreeItem("2.1.1"),
                    createTreeItem("2.1.2")
                ])
            ])
        ];
        const branch = findTreeBranch(tree, "2.1.1");
        expect(branch.map(item => item.id)).toEqual(["2", "2.1", "2.1.1"]);
    });

    it("should return empty array if item is not found", () => {
        const tree: Array<TreeItem<string>> = [
            createTreeItem("1", [
                createTreeItem("1.1", [
                    createTreeItem("1.1.1"),
                    createTreeItem("1.1.2")
                ])
            ]),
            createTreeItem("2", [
                createTreeItem("2.1", [
                    createTreeItem("2.1.1"),
                    createTreeItem("2.1.2")
                ])
            ])
        ];
        expect(findTreeBranch(tree, "3")).toHaveLength(0);
    });

});<|MERGE_RESOLUTION|>--- conflicted
+++ resolved
@@ -4,7 +4,7 @@
 
 import projectsReducer, { findTreeBranch } from "./project-reducer";
 import actions from "./project-action";
-import { TreeItem } from "../../components/tree/tree";
+import { TreeItem, TreeItemStatus } from "../../components/tree/tree";
 
 describe('project-reducer', () => {
     it('should add new project to the list', () => {
@@ -38,20 +38,6 @@
         const projects = [project, project];
         const state = projectsReducer(initialState, actions.PROJECTS_SUCCESS({ projects, parentItemId: undefined }));
         expect(state).toEqual([{
-<<<<<<< HEAD
-            active: false,
-            open: false,
-            id: "test123",
-            items: [],
-            data: project
-        }, {
-            active: false,
-            open: false,
-            id: "test123",
-            items: [],
-            data: project
-        }
-=======
                 active: false,
                 open: false,
                 id: "test123",
@@ -66,7 +52,6 @@
                 data: project,
                 status: 0
             }
->>>>>>> 0dbd1841
         ]);
     });
 });
@@ -79,6 +64,7 @@
         active: false,
         data: "",
         open: false,
+        status: TreeItemStatus.Initial
     });
 
     it("should return an array that matches path to the given item", () => {
