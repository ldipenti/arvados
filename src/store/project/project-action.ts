// Copyright (C) The Arvados Authors. All rights reserved.
//
// SPDX-License-Identifier: AGPL-3.0
import { default as unionize, ofType, UnionOf } from "unionize";

import { ProjectResource } from "~/models/project";
import { Dispatch } from "redux";
import { FilterBuilder } from "~/common/api/filter-builder";
import { RootState } from "../store";
import { checkPresenceInFavorites } from "../favorites/favorites-actions";
import { ServiceRepository } from "~/services/services";
import { projectPanelActions } from "~/store/project-panel/project-panel-action";
import { updateDetails } from "~/store/details-panel/details-panel-action";

export const projectActions = unionize({
    OPEN_PROJECT_CREATOR: ofType<{ ownerUuid: string }>(),
    CLOSE_PROJECT_CREATOR: ofType<{}>(),
    CREATE_PROJECT: ofType<Partial<ProjectResource>>(),
    CREATE_PROJECT_SUCCESS: ofType<ProjectResource>(),
    OPEN_PROJECT_UPDATER: ofType<{ uuid: string}>(),
    CLOSE_PROJECT_UPDATER: ofType<{}>(),
    UPDATE_PROJECT_SUCCESS: ofType<ProjectResource>(),
    REMOVE_PROJECT: ofType<string>(),
    PROJECTS_REQUEST: ofType<string>(),
    PROJECTS_SUCCESS: ofType<{ projects: ProjectResource[], parentItemId?: string }>(),
    TOGGLE_PROJECT_TREE_ITEM_OPEN: ofType<string>(),
    TOGGLE_PROJECT_TREE_ITEM_ACTIVE: ofType<string>(),
    RESET_PROJECT_TREE_ACTIVITY: ofType<string>()
}, {
    tag: 'type',
    value: 'payload'
});

<<<<<<< HEAD
export const getProjectList = (parentUuid: string = '') =>
=======
export const PROJECT_FORM_NAME = 'projectEditDialog';

export const getProjectList = (parentUuid: string = '') => 
>>>>>>> 97937a78
    (dispatch: Dispatch, getState: () => RootState, services: ServiceRepository) => {
        dispatch(projectActions.PROJECTS_REQUEST(parentUuid));
        return services.projectService.list({
            filters: new FilterBuilder()
                .addEqual("ownerUuid", parentUuid)
                .getFilters()
        }).then(({ items: projects }) => {
            dispatch(projectActions.PROJECTS_SUCCESS({ projects, parentItemId: parentUuid }));
            dispatch<any>(checkPresenceInFavorites(projects.map(project => project.uuid)));
            return projects;
        });
    };

export const createProject = (project: Partial<ProjectResource>) =>
    (dispatch: Dispatch, getState: () => RootState, services: ServiceRepository) => {
        const { ownerUuid } = getState().projects.creator;
        const projectData = { ownerUuid, ...project };
        dispatch(projectActions.CREATE_PROJECT(projectData));
        return services.projectService
            .create(projectData)
            .then(project => dispatch(projectActions.CREATE_PROJECT_SUCCESS(project)));
    };

export const updateProject = (project: Partial<ProjectResource>) =>
    (dispatch: Dispatch, getState: () => RootState, services: ServiceRepository) => {
        const { uuid } = getState().projects.updater;
        return services.projectService
            .update(uuid, project)
            .then(project => {
                dispatch(projectActions.UPDATE_PROJECT_SUCCESS(project));
                dispatch(projectPanelActions.REQUEST_ITEMS());
                dispatch<any>(getProjectList(project.ownerUuid));
                dispatch<any>(updateDetails(project));
            });
    };

export type ProjectAction = UnionOf<typeof projectActions>;<|MERGE_RESOLUTION|>--- conflicted
+++ resolved
@@ -31,13 +31,9 @@
     value: 'payload'
 });
 
-<<<<<<< HEAD
-export const getProjectList = (parentUuid: string = '') =>
-=======
 export const PROJECT_FORM_NAME = 'projectEditDialog';
 
 export const getProjectList = (parentUuid: string = '') => 
->>>>>>> 97937a78
     (dispatch: Dispatch, getState: () => RootState, services: ServiceRepository) => {
         dispatch(projectActions.PROJECTS_REQUEST(parentUuid));
         return services.projectService.list({
