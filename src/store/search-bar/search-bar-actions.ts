--- conflicted
+++ resolved
@@ -10,13 +10,10 @@
 import { FilterBuilder } from "~/services/api/filter-builder";
 import { ResourceKind } from '~/models/resource';
 import { GroupClass } from '~/models/group';
-<<<<<<< HEAD
 import { SearchView } from '~/store/search-bar/search-bar-reducer';
 import { navigateToSearchResults, navigateTo } from '~/store/navigation/navigation-action';
 import { snackbarActions, SnackbarKind } from '~/store/snackbar/snackbar-actions';
-=======
 import { SearchBarAdvanceFormData } from '~/models/search-bar';
->>>>>>> 4f5fdd49
 
 export const searchBarActions = unionize({
     SET_CURRENT_VIEW: ofType<string>(),
@@ -68,22 +65,15 @@
         dispatch(searchBarActions.SET_SAVED_QUERIES(savedSearchQueries));
     };
 
-<<<<<<< HEAD
-export const closeSearchView = () =>
-    (dispatch: Dispatch<any>, getState: () => RootState, services: ServiceRepository) => {
-        dispatch(searchBarActions.CLOSE_SEARCH_VIEW());
-        dispatch(searchBarActions.SET_CURRENT_VIEW(SearchView.BASIC));
-    };
-=======
 export const closeSearchView = () => 
     (dispatch: Dispatch<any>, getState: () => RootState, services: ServiceRepository) => {
         const isOpen = getState().searchBar.open;
         if(isOpen) {
             dispatch(searchBarActions.CLOSE_SEARCH_VIEW());
+            dispatch(searchBarActions.SET_CURRENT_VIEW(SearchView.BASIC));
         }
     };
 
->>>>>>> 4f5fdd49
 
 export const navigateToItem = (uuid: string) =>
     (dispatch: Dispatch<any>, getState: () => RootState, services: ServiceRepository) => {
