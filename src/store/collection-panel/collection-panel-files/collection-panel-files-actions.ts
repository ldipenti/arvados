--- conflicted
+++ resolved
@@ -3,18 +3,14 @@
 // SPDX-License-Identifier: AGPL-3.0
 
 import { default as unionize, ofType, UnionOf } from "unionize";
-<<<<<<< HEAD
 import { Dispatch } from "redux";
-import { CollectionFilesTree, CollectionFileType } from "../../../models/collection-file";
-import { ServiceRepository } from "../../../services/services";
+import { CollectionFilesTree, CollectionFileType } from "~/models/collection-file";
+import { ServiceRepository } from "~/services/services";
 import { RootState } from "../../store";
 import { snackbarActions } from "../../snackbar/snackbar-actions";
 import { dialogActions } from "../../dialog/dialog-actions";
-import { getNodeValue, getNodeDescendants } from "../../../models/tree";
+import { getNodeValue, getNodeDescendants } from "~/models/tree";
 import { CollectionPanelDirectory, CollectionPanelFile } from "./collection-panel-files-state";
-=======
-import { CollectionFilesTree } from "~/models/collection-file";
->>>>>>> f0d51963
 
 export const collectionPanelFilesAction = unionize({
     SET_COLLECTION_FILES: ofType<CollectionFilesTree>(),
