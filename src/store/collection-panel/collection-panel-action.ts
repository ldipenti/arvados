// Copyright (C) The Arvados Authors. All rights reserved.
//
// SPDX-License-Identifier: AGPL-3.0

import { unionize, ofType, UnionOf } from "unionize";
import { Dispatch } from "redux";
import { ResourceKind } from "../../models/resource";
import { CollectionResource } from "../../models/collection";
<<<<<<< HEAD
import { collectionService, collectionFilesService } from "../../services/services";
import { collectionPanelFilesAction } from "./collection-panel-files/collection-panel-files-actions";
import { createTree } from "../../models/tree";
import { mapManifestToCollectionFilesTree } from "../../services/collection-files-service/collection-manifest-mapper";
import { parseKeepManifestText } from "../../services/collection-files-service/collection-manifest-parser";
=======
import { RootState } from "../store";
import { ServiceRepository } from "../../services/services";
>>>>>>> f724a564

export const collectionPanelActions = unionize({
    LOAD_COLLECTION: ofType<{ uuid: string, kind: ResourceKind }>(),
    LOAD_COLLECTION_SUCCESS: ofType<{ item: CollectionResource }>()
}, { tag: 'type', value: 'payload' });

export type CollectionPanelAction = UnionOf<typeof collectionPanelActions>;

export const loadCollection = (uuid: string, kind: ResourceKind) =>
    (dispatch: Dispatch, getState: () => RootState, services: ServiceRepository) => {
        dispatch(collectionPanelActions.LOAD_COLLECTION({ uuid, kind }));
<<<<<<< HEAD
        dispatch(collectionPanelFilesAction.SET_COLLECTION_FILES({ files: createTree() }));
        return collectionService
=======
        return services.collectionService
>>>>>>> f724a564
            .get(uuid)
            .then(item => {
                dispatch(collectionPanelActions.LOAD_COLLECTION_SUCCESS({ item }));
                return collectionFilesService.getFiles(item.uuid);
            })
            .then(files => {
                dispatch(collectionPanelFilesAction.SET_COLLECTION_FILES({ files }));
            });
    };


<|MERGE_RESOLUTION|>--- conflicted
+++ resolved
@@ -6,16 +6,10 @@
 import { Dispatch } from "redux";
 import { ResourceKind } from "../../models/resource";
 import { CollectionResource } from "../../models/collection";
-<<<<<<< HEAD
-import { collectionService, collectionFilesService } from "../../services/services";
 import { collectionPanelFilesAction } from "./collection-panel-files/collection-panel-files-actions";
 import { createTree } from "../../models/tree";
-import { mapManifestToCollectionFilesTree } from "../../services/collection-files-service/collection-manifest-mapper";
-import { parseKeepManifestText } from "../../services/collection-files-service/collection-manifest-parser";
-=======
 import { RootState } from "../store";
 import { ServiceRepository } from "../../services/services";
->>>>>>> f724a564
 
 export const collectionPanelActions = unionize({
     LOAD_COLLECTION: ofType<{ uuid: string, kind: ResourceKind }>(),
@@ -27,16 +21,12 @@
 export const loadCollection = (uuid: string, kind: ResourceKind) =>
     (dispatch: Dispatch, getState: () => RootState, services: ServiceRepository) => {
         dispatch(collectionPanelActions.LOAD_COLLECTION({ uuid, kind }));
-<<<<<<< HEAD
         dispatch(collectionPanelFilesAction.SET_COLLECTION_FILES({ files: createTree() }));
-        return collectionService
-=======
         return services.collectionService
->>>>>>> f724a564
             .get(uuid)
             .then(item => {
                 dispatch(collectionPanelActions.LOAD_COLLECTION_SUCCESS({ item }));
-                return collectionFilesService.getFiles(item.uuid);
+                return services.collectionFilesService.getFiles(item.uuid);
             })
             .then(files => {
                 dispatch(collectionPanelFilesAction.SET_COLLECTION_FILES({ files }));
