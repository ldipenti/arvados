// Copyright (C) The Arvados Authors. All rights reserved.
//
// SPDX-License-Identifier: AGPL-3.0

import { Dispatch } from 'redux';
import { RootState } from "~/store/store";
import { loadDetailsPanel } from '~/store/details-panel/details-panel-action';
import { snackbarActions } from '~/store/snackbar/snackbar-actions';
import { loadFavoritePanel } from '~/store/favorite-panel/favorite-panel-action';
import { openProjectPanel, projectPanelActions, setIsProjectPanelTrashed } from '~/store/project-panel/project-panel-action';
import { activateSidePanelTreeItem, initSidePanelTree, SidePanelTreeCategory, loadSidePanelTreeProjects } from '~/store/side-panel-tree/side-panel-tree-actions';
import { loadResource, updateResources } from '~/store/resources/resources-actions';
import { favoritePanelActions } from '~/store/favorite-panel/favorite-panel-action';
import { projectPanelColumns } from '~/views/project-panel/project-panel';
import { favoritePanelColumns } from '~/views/favorite-panel/favorite-panel';
import { matchRootRoute } from '~/routes/routes';
import { setSidePanelBreadcrumbs, setProcessBreadcrumbs, setSharedWithMeBreadcrumbs, setTrashBreadcrumbs, setBreadcrumbs, setGroupDetailsBreadcrumbs, setGroupsBreadcrumbs } from '~/store/breadcrumbs/breadcrumbs-actions';
import { navigateToProject } from '~/store/navigation/navigation-action';
import { MoveToFormDialogData } from '~/store/move-to-dialog/move-to-dialog';
import { ServiceRepository } from '~/services/services';
import { getResource } from '~/store/resources/resources';
import { getProjectPanelCurrentUuid } from '~/store/project-panel/project-panel-action';
import * as projectCreateActions from '~/store/projects/project-create-actions';
import * as projectMoveActions from '~/store/projects/project-move-actions';
import * as projectUpdateActions from '~/store/projects/project-update-actions';
import * as collectionCreateActions from '~/store/collections/collection-create-actions';
import * as collectionCopyActions from '~/store/collections/collection-copy-actions';
import * as collectionUpdateActions from '~/store/collections/collection-update-actions';
import * as collectionMoveActions from '~/store/collections/collection-move-actions';
import * as processesActions from '~/store/processes/processes-actions';
import * as processMoveActions from '~/store/processes/process-move-actions';
import * as processUpdateActions from '~/store/processes/process-update-actions';
import * as processCopyActions from '~/store/processes/process-copy-actions';
import { trashPanelColumns } from "~/views/trash-panel/trash-panel";
import { loadTrashPanel, trashPanelActions } from "~/store/trash-panel/trash-panel-action";
import { initProcessLogsPanel } from '~/store/process-logs-panel/process-logs-panel-actions';
import { loadProcessPanel } from '~/store/process-panel/process-panel-actions';
import { sharedWithMePanelActions } from '~/store/shared-with-me-panel/shared-with-me-panel-actions';
import { loadSharedWithMePanel } from '~/store/shared-with-me-panel/shared-with-me-panel-actions';
import { CopyFormDialogData } from '~/store/copy-dialog/copy-dialog';
import { loadWorkflowPanel, workflowPanelActions } from '~/store/workflow-panel/workflow-panel-actions';
<<<<<<< HEAD
import { loadSshKeysPanel } from '~/store/auth/auth-action-ssh';
import { loadSiteManagerPanel } from '~/store/auth/auth-action-session';
=======
import { loadSshKeysPanel } from '~/store/auth/auth-action';
import { loadMyAccountPanel } from '~/store/my-account/my-account-panel-actions';
>>>>>>> b6f9b49e
import { workflowPanelColumns } from '~/views/workflow-panel/workflow-panel-view';
import { progressIndicatorActions } from '~/store/progress-indicator/progress-indicator-actions';
import { getProgressIndicator } from '~/store/progress-indicator/progress-indicator-reducer';
import { ResourceKind, extractUuidKind } from '~/models/resource';
import { FilterBuilder } from '~/services/api/filter-builder';
import { GroupContentsResource } from '~/services/groups-service/groups-service';
import { unionize, ofType, UnionOf, MatchCases } from '~/common/unionize';
import { loadRunProcessPanel } from '~/store/run-process-panel/run-process-panel-actions';
import { loadCollectionFiles } from '~/store/collection-panel/collection-panel-files/collection-panel-files-actions';
import { SnackbarKind } from '~/store/snackbar/snackbar-actions';
import { collectionPanelActions } from "~/store/collection-panel/collection-panel-action";
import { CollectionResource } from "~/models/collection";
import { searchResultsPanelActions, loadSearchResultsPanel } from '~/store/search-results-panel/search-results-panel-actions';
import { searchResultsPanelColumns } from '~/views/search-results-panel/search-results-panel-view';
import { loadVirtualMachinesPanel } from '~/store/virtual-machines/virtual-machines-actions';
import { loadRepositoriesPanel } from '~/store/repositories/repositories-actions';
import { loadKeepServicesPanel } from '~/store/keep-services/keep-services-actions';
import { loadUsersPanel, userBindedActions } from '~/store/users/users-actions';
import { loadLinkPanel, linkPanelActions } from '~/store/link-panel/link-panel-actions';
import { loadComputeNodesPanel, computeNodesActions } from '~/store/compute-nodes/compute-nodes-actions';
import { linkPanelColumns } from '~/views/link-panel/link-panel-root';
import { userPanelColumns } from '~/views/user-panel/user-panel';
import { computeNodePanelColumns } from '~/views/compute-node-panel/compute-node-panel-root';
import { loadApiClientAuthorizationsPanel } from '~/store/api-client-authorizations/api-client-authorizations-actions';
import * as groupPanelActions from '~/store/groups-panel/groups-panel-actions';
import { groupsPanelColumns } from '~/views/groups-panel/groups-panel';
import * as groupDetailsPanelActions from '~/store/group-details-panel/group-details-panel-actions';
import { groupDetailsPanelColumns } from '~/views/group-details-panel/group-details-panel';

export const WORKBENCH_LOADING_SCREEN = 'workbenchLoadingScreen';

export const isWorkbenchLoading = (state: RootState) => {
    const progress = getProgressIndicator(WORKBENCH_LOADING_SCREEN)(state.progressIndicator);
    return progress ? progress.working : false;
};

const handleFirstTimeLoad = (action: any) =>
    async (dispatch: Dispatch<any>, getState: () => RootState) => {
        try {
            await dispatch(action);
        } finally {
            if (isWorkbenchLoading(getState())) {
                dispatch(progressIndicatorActions.STOP_WORKING(WORKBENCH_LOADING_SCREEN));
            }
        }
    };

export const loadWorkbench = () =>
    async (dispatch: Dispatch, getState: () => RootState) => {
        dispatch(progressIndicatorActions.START_WORKING(WORKBENCH_LOADING_SCREEN));
        const { auth, router } = getState();
        const { user } = auth;
        if (user) {
            const userResource = await dispatch<any>(loadResource(user.uuid));
            if (userResource) {
                dispatch(projectPanelActions.SET_COLUMNS({ columns: projectPanelColumns }));
                dispatch(favoritePanelActions.SET_COLUMNS({ columns: favoritePanelColumns }));
                dispatch(trashPanelActions.SET_COLUMNS({ columns: trashPanelColumns }));
                dispatch(sharedWithMePanelActions.SET_COLUMNS({ columns: projectPanelColumns }));
                dispatch(workflowPanelActions.SET_COLUMNS({ columns: workflowPanelColumns }));
                dispatch(searchResultsPanelActions.SET_COLUMNS({ columns: searchResultsPanelColumns }));
                dispatch(userBindedActions.SET_COLUMNS({ columns: userPanelColumns }));
                dispatch(groupPanelActions.GroupsPanelActions.SET_COLUMNS({ columns: groupsPanelColumns }));
                dispatch(groupDetailsPanelActions.GroupDetailsPanelActions.SET_COLUMNS({columns: groupDetailsPanelColumns}));
                dispatch(linkPanelActions.SET_COLUMNS({ columns: linkPanelColumns }));
                dispatch(computeNodesActions.SET_COLUMNS({ columns: computeNodePanelColumns }));
                dispatch<any>(initSidePanelTree());
                if (router.location) {
                    const match = matchRootRoute(router.location.pathname);
                    if (match) {
                        dispatch(navigateToProject(userResource.uuid));
                    }
                }
            } else {
                dispatch(userIsNotAuthenticated);
            }
        } else {
            dispatch(userIsNotAuthenticated);
        }
    };

export const loadFavorites = () =>
    handleFirstTimeLoad(
        (dispatch: Dispatch) => {
            dispatch<any>(activateSidePanelTreeItem(SidePanelTreeCategory.FAVORITES));
            dispatch<any>(loadFavoritePanel());
            dispatch<any>(setSidePanelBreadcrumbs(SidePanelTreeCategory.FAVORITES));
        });

export const loadTrash = () =>
    handleFirstTimeLoad(
        (dispatch: Dispatch) => {
            dispatch<any>(activateSidePanelTreeItem(SidePanelTreeCategory.TRASH));
            dispatch<any>(loadTrashPanel());
            dispatch<any>(setSidePanelBreadcrumbs(SidePanelTreeCategory.TRASH));
        });

export const loadProject = (uuid: string) =>
    handleFirstTimeLoad(
        async (dispatch: Dispatch<any>, getState: () => RootState, services: ServiceRepository) => {
            const userUuid = services.authService.getUuid();
            dispatch(setIsProjectPanelTrashed(false));
            if (userUuid) {
                if (extractUuidKind(uuid) === ResourceKind.USER && userUuid !== uuid) {
                    // Load another users home projects
                    dispatch(finishLoadingProject(uuid));
                } else if (userUuid !== uuid) {
                    const match = await loadGroupContentsResource({ uuid, userUuid, services });
                    match({
                        OWNED: async project => {
                            await dispatch(activateSidePanelTreeItem(uuid));
                            dispatch<any>(setSidePanelBreadcrumbs(uuid));
                            dispatch(finishLoadingProject(project));
                        },
                        SHARED: project => {
                            dispatch<any>(setSharedWithMeBreadcrumbs(uuid));
                            dispatch(activateSidePanelTreeItem(uuid));
                            dispatch(finishLoadingProject(project));
                        },
                        TRASHED: project => {
                            dispatch<any>(setTrashBreadcrumbs(uuid));
                            dispatch(setIsProjectPanelTrashed(true));
                            dispatch(activateSidePanelTreeItem(SidePanelTreeCategory.TRASH));
                            dispatch(finishLoadingProject(project));
                        }
                    });
                } else {
                    await dispatch(activateSidePanelTreeItem(userUuid));
                    dispatch<any>(setSidePanelBreadcrumbs(userUuid));
                    dispatch(finishLoadingProject(userUuid));
                }
            }
        });

export const createProject = (data: projectCreateActions.ProjectCreateFormDialogData) =>
    async (dispatch: Dispatch) => {
        const newProject = await dispatch<any>(projectCreateActions.createProject(data));
        if (newProject) {
            dispatch(snackbarActions.OPEN_SNACKBAR({
                message: "Project has been successfully created.",
                hideDuration: 2000
            }));
            await dispatch<any>(loadSidePanelTreeProjects(newProject.ownerUuid));
            dispatch<any>(reloadProjectMatchingUuid([newProject.ownerUuid]));
        }
    };

export const moveProject = (data: MoveToFormDialogData) =>
    async (dispatch: Dispatch, getState: () => RootState, services: ServiceRepository) => {
        try {
            const oldProject = getResource(data.uuid)(getState().resources);
            const oldOwnerUuid = oldProject ? oldProject.ownerUuid : '';
            const movedProject = await dispatch<any>(projectMoveActions.moveProject(data));
            if (movedProject) {
                dispatch(snackbarActions.OPEN_SNACKBAR({ message: 'Project has been moved', hideDuration: 2000 }));
                if (oldProject) {
                    await dispatch<any>(loadSidePanelTreeProjects(oldProject.ownerUuid));
                }
                dispatch<any>(reloadProjectMatchingUuid([oldOwnerUuid, movedProject.ownerUuid, movedProject.uuid]));
            }
        } catch (e) {
            dispatch(snackbarActions.OPEN_SNACKBAR({ message: e.message, hideDuration: 2000 }));
        }
    };

export const updateProject = (data: projectUpdateActions.ProjectUpdateFormDialogData) =>
    async (dispatch: Dispatch) => {
        const updatedProject = await dispatch<any>(projectUpdateActions.updateProject(data));
        if (updatedProject) {
            dispatch(snackbarActions.OPEN_SNACKBAR({
                message: "Project has been successfully updated.",
                hideDuration: 2000
            }));
            await dispatch<any>(loadSidePanelTreeProjects(updatedProject.ownerUuid));
            dispatch<any>(reloadProjectMatchingUuid([updatedProject.ownerUuid, updatedProject.uuid]));
        }
    };

export const loadCollection = (uuid: string) =>
    handleFirstTimeLoad(
        async (dispatch: Dispatch<any>, getState: () => RootState, services: ServiceRepository) => {
            const userUuid = services.authService.getUuid();
            if (userUuid) {
                const match = await loadGroupContentsResource({ uuid, userUuid, services });
                match({
                    OWNED: async collection => {
                        dispatch(collectionPanelActions.SET_COLLECTION(collection as CollectionResource));
                        dispatch(updateResources([collection]));
                        await dispatch(activateSidePanelTreeItem(collection.ownerUuid));
                        dispatch(setSidePanelBreadcrumbs(collection.ownerUuid));
                        dispatch(loadCollectionFiles(collection.uuid));
                    },
                    SHARED: collection => {
                        dispatch(collectionPanelActions.SET_COLLECTION(collection as CollectionResource));
                        dispatch(updateResources([collection]));
                        dispatch<any>(setSharedWithMeBreadcrumbs(collection.ownerUuid));
                        dispatch(activateSidePanelTreeItem(collection.ownerUuid));
                        dispatch(loadCollectionFiles(collection.uuid));
                    },
                    TRASHED: collection => {
                        dispatch(collectionPanelActions.SET_COLLECTION(collection as CollectionResource));
                        dispatch(updateResources([collection]));
                        dispatch(setTrashBreadcrumbs(''));
                        dispatch(activateSidePanelTreeItem(SidePanelTreeCategory.TRASH));
                        dispatch(loadCollectionFiles(collection.uuid));
                    },

                });
            }
        });

export const createCollection = (data: collectionCreateActions.CollectionCreateFormDialogData) =>
    async (dispatch: Dispatch) => {
        const collection = await dispatch<any>(collectionCreateActions.createCollection(data));
        if (collection) {
            dispatch(snackbarActions.OPEN_SNACKBAR({
                message: "Collection has been successfully created.",
                hideDuration: 2000
            }));
            dispatch<any>(updateResources([collection]));
            dispatch<any>(reloadProjectMatchingUuid([collection.ownerUuid]));
        }
    };

export const updateCollection = (data: collectionUpdateActions.CollectionUpdateFormDialogData) =>
    async (dispatch: Dispatch) => {
        const collection = await dispatch<any>(collectionUpdateActions.updateCollection(data));
        if (collection) {
            dispatch(snackbarActions.OPEN_SNACKBAR({
                message: "Collection has been successfully updated.",
                hideDuration: 2000
            }));
            dispatch<any>(updateResources([collection]));
            dispatch<any>(reloadProjectMatchingUuid([collection.ownerUuid]));
        }
    };

export const copyCollection = (data: CopyFormDialogData) =>
    async (dispatch: Dispatch, getState: () => RootState, services: ServiceRepository) => {
        try {
            const copyToProject = getResource(data.ownerUuid)(getState().resources);
            const collection = await dispatch<any>(collectionCopyActions.copyCollection(data));
            if (copyToProject && collection) {
                dispatch<any>(reloadProjectMatchingUuid([copyToProject.uuid]));
                dispatch(snackbarActions.OPEN_SNACKBAR({
                    message: 'Collection has been copied.',
                    hideDuration: 3000,
                    kind: SnackbarKind.SUCCESS,
                    link: collection.ownerUuid
                }));
            }
        } catch (e) {
            dispatch(snackbarActions.OPEN_SNACKBAR({ message: e.message, hideDuration: 2000, kind: SnackbarKind.ERROR }));
        }
    };

export const moveCollection = (data: MoveToFormDialogData) =>
    async (dispatch: Dispatch, getState: () => RootState, services: ServiceRepository) => {
        try {
            const collection = await dispatch<any>(collectionMoveActions.moveCollection(data));
            dispatch<any>(updateResources([collection]));
            dispatch<any>(reloadProjectMatchingUuid([collection.ownerUuid]));
            dispatch(snackbarActions.OPEN_SNACKBAR({ message: 'Collection has been moved.', hideDuration: 2000, kind: SnackbarKind.SUCCESS }));
        } catch (e) {
            dispatch(snackbarActions.OPEN_SNACKBAR({ message: e.message, hideDuration: 2000 }));
        }
    };

export const loadProcess = (uuid: string) =>
    handleFirstTimeLoad(
        async (dispatch: Dispatch, getState: () => RootState) => {
            dispatch<any>(loadProcessPanel(uuid));
            const process = await dispatch<any>(processesActions.loadProcess(uuid));
            await dispatch<any>(activateSidePanelTreeItem(process.containerRequest.ownerUuid));
            dispatch<any>(setProcessBreadcrumbs(uuid));
            dispatch(loadDetailsPanel(uuid));
        });

export const updateProcess = (data: processUpdateActions.ProcessUpdateFormDialogData) =>
    async (dispatch: Dispatch) => {
        try {
            const process = await dispatch<any>(processUpdateActions.updateProcess(data));
            if (process) {
                dispatch(snackbarActions.OPEN_SNACKBAR({
                    message: "Process has been successfully updated.",
                    hideDuration: 2000
                }));
                dispatch<any>(updateResources([process]));
                dispatch<any>(reloadProjectMatchingUuid([process.ownerUuid]));
            }
        } catch (e) {
            dispatch(snackbarActions.OPEN_SNACKBAR({ message: e.message, hideDuration: 2000 }));
        }
    };

export const moveProcess = (data: MoveToFormDialogData) =>
    async (dispatch: Dispatch, getState: () => RootState, services: ServiceRepository) => {
        try {
            const process = await dispatch<any>(processMoveActions.moveProcess(data));
            dispatch<any>(updateResources([process]));
            dispatch<any>(reloadProjectMatchingUuid([process.ownerUuid]));
            dispatch(snackbarActions.OPEN_SNACKBAR({ message: 'Process has been moved.', hideDuration: 2000 }));
        } catch (e) {
            dispatch(snackbarActions.OPEN_SNACKBAR({ message: e.message, hideDuration: 2000 }));
        }
    };

export const copyProcess = (data: CopyFormDialogData) =>
    async (dispatch: Dispatch, getState: () => RootState, services: ServiceRepository) => {
        try {
            const process = await dispatch<any>(processCopyActions.copyProcess(data));
            dispatch<any>(updateResources([process]));
            dispatch<any>(reloadProjectMatchingUuid([process.ownerUuid]));
            dispatch(snackbarActions.OPEN_SNACKBAR({ message: 'Process has been copied.', hideDuration: 2000 }));
        } catch (e) {
            dispatch(snackbarActions.OPEN_SNACKBAR({ message: e.message, hideDuration: 2000 }));
        }
    };

export const loadProcessLog = (uuid: string) =>
    handleFirstTimeLoad(
        async (dispatch: Dispatch) => {
            const process = await dispatch<any>(processesActions.loadProcess(uuid));
            dispatch<any>(setProcessBreadcrumbs(uuid));
            dispatch<any>(initProcessLogsPanel(uuid));
            await dispatch<any>(activateSidePanelTreeItem(process.containerRequest.ownerUuid));
        });

export const resourceIsNotLoaded = (uuid: string) =>
    snackbarActions.OPEN_SNACKBAR({
        message: `Resource identified by ${uuid} is not loaded.`
    });

export const userIsNotAuthenticated = snackbarActions.OPEN_SNACKBAR({
    message: 'User is not authenticated'
});

export const couldNotLoadUser = snackbarActions.OPEN_SNACKBAR({
    message: 'Could not load user'
});

export const reloadProjectMatchingUuid = (matchingUuids: string[]) =>
    async (dispatch: Dispatch, getState: () => RootState, services: ServiceRepository) => {
        const currentProjectPanelUuid = getProjectPanelCurrentUuid(getState());
        if (currentProjectPanelUuid && matchingUuids.some(uuid => uuid === currentProjectPanelUuid)) {
            dispatch<any>(loadProject(currentProjectPanelUuid));
        }
    };

export const loadSharedWithMe = handleFirstTimeLoad(async (dispatch: Dispatch) => {
    dispatch<any>(loadSharedWithMePanel());
    await dispatch<any>(activateSidePanelTreeItem(SidePanelTreeCategory.SHARED_WITH_ME));
    await dispatch<any>(setSidePanelBreadcrumbs(SidePanelTreeCategory.SHARED_WITH_ME));
});

export const loadRunProcess = handleFirstTimeLoad(
    async (dispatch: Dispatch) => {
        await dispatch<any>(loadRunProcessPanel());
    }
);

export const loadWorkflow = handleFirstTimeLoad(async (dispatch: Dispatch<any>) => {
    dispatch(activateSidePanelTreeItem(SidePanelTreeCategory.WORKFLOWS));
    await dispatch(loadWorkflowPanel());
    dispatch(setSidePanelBreadcrumbs(SidePanelTreeCategory.WORKFLOWS));
});

export const loadSearchResults = handleFirstTimeLoad(
    async (dispatch: Dispatch<any>) => {
        await dispatch(loadSearchResultsPanel());
    });

export const loadLinks = handleFirstTimeLoad(
    async (dispatch: Dispatch<any>) => {
        await dispatch(loadLinkPanel());
    });

export const loadVirtualMachines = handleFirstTimeLoad(
    async (dispatch: Dispatch<any>) => {
        await dispatch(loadVirtualMachinesPanel());
        dispatch(setBreadcrumbs([{ label: 'Virtual Machines' }]));
    });

export const loadRepositories = handleFirstTimeLoad(
    async (dispatch: Dispatch<any>) => {
        await dispatch(loadRepositoriesPanel());
        dispatch(setBreadcrumbs([{ label: 'Repositories' }]));
    });

export const loadSshKeys = handleFirstTimeLoad(
    async (dispatch: Dispatch<any>) => {
        await dispatch(loadSshKeysPanel());
    });

<<<<<<< HEAD
export const loadSiteManager = handleFirstTimeLoad(
    async (dispatch: Dispatch<any>) => {
        await dispatch(loadSiteManagerPanel());
=======
export const loadMyAccount = handleFirstTimeLoad(
    (dispatch: Dispatch<any>) => {
        dispatch(loadMyAccountPanel());
>>>>>>> b6f9b49e
    });

export const loadKeepServices = handleFirstTimeLoad(
    async (dispatch: Dispatch<any>) => {
        await dispatch(loadKeepServicesPanel());
    });

export const loadUsers = handleFirstTimeLoad(
    async (dispatch: Dispatch<any>) => {
        await dispatch(loadUsersPanel());
        dispatch(setBreadcrumbs([{ label: 'Users' }]));
    });

export const loadComputeNodes = handleFirstTimeLoad(
    async (dispatch: Dispatch<any>) => {
        await dispatch(loadComputeNodesPanel());
    });

export const loadApiClientAuthorizations = handleFirstTimeLoad(
    async (dispatch: Dispatch<any>) => {
        await dispatch(loadApiClientAuthorizationsPanel());
    });

export const loadGroupsPanel = handleFirstTimeLoad(
    (dispatch: Dispatch<any>) => {
        dispatch(setGroupsBreadcrumbs());
        dispatch(groupPanelActions.loadGroupsPanel());
    });


export const loadGroupDetailsPanel = (groupUuid: string) =>
    handleFirstTimeLoad(
        (dispatch: Dispatch<any>) => {
            dispatch(setGroupDetailsBreadcrumbs(groupUuid));
            dispatch(groupDetailsPanelActions.loadGroupDetailsPanel(groupUuid));
        });

const finishLoadingProject = (project: GroupContentsResource | string) =>
    async (dispatch: Dispatch<any>) => {
        const uuid = typeof project === 'string' ? project : project.uuid;
        dispatch(openProjectPanel(uuid));
        dispatch(loadDetailsPanel(uuid));
        if (typeof project !== 'string') {
            dispatch(updateResources([project]));
        }
    };

const loadGroupContentsResource = async (params: {
    uuid: string,
    userUuid: string,
    services: ServiceRepository
}) => {
    const filters = new FilterBuilder()
        .addEqual('uuid', params.uuid)
        .getFilters();
    const { items } = await params.services.groupsService.contents(params.userUuid, {
        filters,
        recursive: true,
        includeTrash: true,
    });
    const resource = items.shift();
    let handler: GroupContentsHandler;
    if (resource) {
        handler = (resource.kind === ResourceKind.COLLECTION || resource.kind === ResourceKind.PROJECT) && resource.isTrashed
            ? groupContentsHandlers.TRASHED(resource)
            : groupContentsHandlers.OWNED(resource);
    } else {
        const kind = extractUuidKind(params.uuid);
        let resource: GroupContentsResource;
        if (kind === ResourceKind.COLLECTION) {
            resource = await params.services.collectionService.get(params.uuid);
        } else if (kind === ResourceKind.PROJECT) {
            resource = await params.services.projectService.get(params.uuid);
        } else {
            resource = await params.services.containerRequestService.get(params.uuid);
        }
        handler = groupContentsHandlers.SHARED(resource);
    }
    return (cases: MatchCases<typeof groupContentsHandlersRecord, GroupContentsHandler, void>) =>
        groupContentsHandlers.match(handler, cases);

};

const groupContentsHandlersRecord = {
    TRASHED: ofType<GroupContentsResource>(),
    SHARED: ofType<GroupContentsResource>(),
    OWNED: ofType<GroupContentsResource>(),
};

const groupContentsHandlers = unionize(groupContentsHandlersRecord);

type GroupContentsHandler = UnionOf<typeof groupContentsHandlers>;<|MERGE_RESOLUTION|>--- conflicted
+++ resolved
@@ -39,13 +39,9 @@
 import { loadSharedWithMePanel } from '~/store/shared-with-me-panel/shared-with-me-panel-actions';
 import { CopyFormDialogData } from '~/store/copy-dialog/copy-dialog';
 import { loadWorkflowPanel, workflowPanelActions } from '~/store/workflow-panel/workflow-panel-actions';
-<<<<<<< HEAD
 import { loadSshKeysPanel } from '~/store/auth/auth-action-ssh';
+import { loadMyAccountPanel } from '~/store/my-account/my-account-panel-actions';
 import { loadSiteManagerPanel } from '~/store/auth/auth-action-session';
-=======
-import { loadSshKeysPanel } from '~/store/auth/auth-action';
-import { loadMyAccountPanel } from '~/store/my-account/my-account-panel-actions';
->>>>>>> b6f9b49e
 import { workflowPanelColumns } from '~/views/workflow-panel/workflow-panel-view';
 import { progressIndicatorActions } from '~/store/progress-indicator/progress-indicator-actions';
 import { getProgressIndicator } from '~/store/progress-indicator/progress-indicator-reducer';
@@ -440,15 +436,14 @@
         await dispatch(loadSshKeysPanel());
     });
 
-<<<<<<< HEAD
 export const loadSiteManager = handleFirstTimeLoad(
-    async (dispatch: Dispatch<any>) => {
-        await dispatch(loadSiteManagerPanel());
-=======
+async (dispatch: Dispatch<any>) => {
+    await dispatch(loadSiteManagerPanel());
+});
+
 export const loadMyAccount = handleFirstTimeLoad(
     (dispatch: Dispatch<any>) => {
         dispatch(loadMyAccountPanel());
->>>>>>> b6f9b49e
     });
 
 export const loadKeepServices = handleFirstTimeLoad(
