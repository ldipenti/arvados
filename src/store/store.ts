--- conflicted
+++ resolved
@@ -43,11 +43,8 @@
 import { SEARCH_RESULTS_PANEL_ID } from '~/store/search-results-panel/search-results-panel-actions';
 import { SearchResultsMiddlewareService } from './search-results-panel/search-results-middleware-service';
 import { resourcesDataReducer } from "~/store/resources-data/resources-data-reducer";
-<<<<<<< HEAD
 import { virtualMachinesReducer } from "~/store/virtual-machines/virtual-machines-reducer";
-=======
 import { repositoriesReducer } from '~/store/repositories/repositories-reducer';
->>>>>>> da61c0b6
 
 const composeEnhancers =
     (process.env.NODE_ENV === 'development' &&
@@ -117,9 +114,6 @@
     runProcessPanel: runProcessPanelReducer,
     appInfo: appInfoReducer,
     searchBar: searchBarReducer,
-<<<<<<< HEAD
-    virtualMachines: virtualMachinesReducer
-=======
+    virtualMachines: virtualMachinesReducer,
     repositories: repositoriesReducer
->>>>>>> da61c0b6
 });