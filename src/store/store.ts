// Copyright (C) The Arvados Authors. All rights reserved.
//
// SPDX-License-Identifier: AGPL-3.0

import { createStore, applyMiddleware, compose, Middleware, combineReducers, Store, Action, Dispatch } from 'redux';
import { routerMiddleware, routerReducer } from "react-router-redux";
import thunkMiddleware from 'redux-thunk';
import { History } from "history";
import { handleRedirects } from '../common/redirect-to';

import { authReducer } from "./auth/auth-reducer";
import { authMiddleware } from "./auth/auth-middleware";
import { dataExplorerReducer } from './data-explorer/data-explorer-reducer';
import { detailsPanelReducer } from './details-panel/details-panel-reducer';
import { contextMenuReducer } from './context-menu/context-menu-reducer';
import { reducer as formReducer } from 'redux-form';
import { favoritesReducer } from './favorites/favorites-reducer';
import { snackbarReducer } from './snackbar/snackbar-reducer';
import { collectionPanelFilesReducer } from './collection-panel/collection-panel-files/collection-panel-files-reducer';
import { dataExplorerMiddleware } from "./data-explorer/data-explorer-middleware";
import { FAVORITE_PANEL_ID } from "./favorite-panel/favorite-panel-action";
import { PROJECT_PANEL_ID } from "./project-panel/project-panel-action";
import { ProjectPanelMiddlewareService } from "./project-panel/project-panel-middleware-service";
import { FavoritePanelMiddlewareService } from "./favorite-panel/favorite-panel-middleware-service";
import { AllProcessesPanelMiddlewareService } from "./all-processes-panel/all-processes-panel-middleware-service";
import { collectionPanelReducer } from './collection-panel/collection-panel-reducer';
import { dialogReducer } from './dialog/dialog-reducer';
import { ServiceRepository } from "services/services";
import { treePickerReducer, treePickerSearchReducer } from './tree-picker/tree-picker-reducer';
import { treePickerSearchMiddleware } from './tree-picker/tree-picker-middleware';
import { resourcesReducer } from 'store/resources/resources-reducer';
import { propertiesReducer } from './properties/properties-reducer';
import { fileUploaderReducer } from './file-uploader/file-uploader-reducer';
import { TrashPanelMiddlewareService } from "store/trash-panel/trash-panel-middleware-service";
import { TRASH_PANEL_ID } from "store/trash-panel/trash-panel-action";
import { processLogsPanelReducer } from './process-logs-panel/process-logs-panel-reducer';
import { processPanelReducer } from 'store/process-panel/process-panel-reducer';
import { SHARED_WITH_ME_PANEL_ID } from 'store/shared-with-me-panel/shared-with-me-panel-actions';
import { SharedWithMeMiddlewareService } from './shared-with-me-panel/shared-with-me-middleware-service';
import { progressIndicatorReducer } from './progress-indicator/progress-indicator-reducer';
import { runProcessPanelReducer } from 'store/run-process-panel/run-process-panel-reducer';
import { WorkflowMiddlewareService } from './workflow-panel/workflow-middleware-service';
import { WORKFLOW_PANEL_ID } from './workflow-panel/workflow-panel-actions';
import { appInfoReducer } from 'store/app-info/app-info-reducer';
import { searchBarReducer } from './search-bar/search-bar-reducer';
import { SEARCH_RESULTS_PANEL_ID } from 'store/search-results-panel/search-results-panel-actions';
import { SearchResultsMiddlewareService } from './search-results-panel/search-results-middleware-service';
import { virtualMachinesReducer } from "store/virtual-machines/virtual-machines-reducer";
import { repositoriesReducer } from 'store/repositories/repositories-reducer';
import { keepServicesReducer } from 'store/keep-services/keep-services-reducer';
import { UserMiddlewareService } from 'store/users/user-panel-middleware-service';
import { USERS_PANEL_ID } from 'store/users/users-actions';
import { UserProfileGroupsMiddlewareService } from 'store/user-profile/user-profile-groups-middleware-service';
import { USER_PROFILE_PANEL_ID } from 'store/user-profile/user-profile-actions'
import { GroupsPanelMiddlewareService } from 'store/groups-panel/groups-panel-middleware-service';
import { GROUPS_PANEL_ID } from 'store/groups-panel/groups-panel-actions';
import { GroupDetailsPanelMembersMiddlewareService } from 'store/group-details-panel/group-details-panel-members-middleware-service';
import { GroupDetailsPanelPermissionsMiddlewareService } from 'store/group-details-panel/group-details-panel-permissions-middleware-service';
import { GROUP_DETAILS_MEMBERS_PANEL_ID, GROUP_DETAILS_PERMISSIONS_PANEL_ID } from 'store/group-details-panel/group-details-panel-actions';
import { LINK_PANEL_ID } from 'store/link-panel/link-panel-actions';
import { LinkMiddlewareService } from 'store/link-panel/link-panel-middleware-service';
import { API_CLIENT_AUTHORIZATION_PANEL_ID } from 'store/api-client-authorizations/api-client-authorizations-actions';
import { ApiClientAuthorizationMiddlewareService } from 'store/api-client-authorizations/api-client-authorizations-middleware-service';
import { PublicFavoritesMiddlewareService } from 'store/public-favorites-panel/public-favorites-middleware-service';
import { PUBLIC_FAVORITE_PANEL_ID } from 'store/public-favorites-panel/public-favorites-action';
import { publicFavoritesReducer } from 'store/public-favorites/public-favorites-reducer';
import { linkAccountPanelReducer } from './link-account-panel/link-account-panel-reducer';
import { CollectionsWithSameContentAddressMiddlewareService } from 'store/collections-content-address-panel/collections-content-address-middleware-service';
import { COLLECTIONS_CONTENT_ADDRESS_PANEL_ID } from 'store/collections-content-address-panel/collections-content-address-panel-actions';
import { ownerNameReducer } from 'store/owner-name/owner-name-reducer';
import { SubprocessMiddlewareService } from 'store/subprocess-panel/subprocess-panel-middleware-service';
import { SUBPROCESS_PANEL_ID } from 'store/subprocess-panel/subprocess-panel-actions';
import { ALL_PROCESSES_PANEL_ID } from './all-processes-panel/all-processes-panel-action';
import { Config } from 'common/config';
import { pluginConfig } from 'plugins';
import { MiddlewareListReducer } from 'common/plugintypes';
<<<<<<< HEAD
import { sidePanelReducer } from './side-panel/side-panel-reducer'
import { tooltipsMiddleware } from './tooltips/tooltips-middleware';
=======
import { bannerReducer } from './banner/banner-reducer';
>>>>>>> 2cec626e

declare global {
    interface Window {
        __REDUX_DEVTOOLS_EXTENSION_COMPOSE__?: typeof compose;
    }
}

const composeEnhancers =
    (process.env.NODE_ENV === 'development' &&
        window && window.__REDUX_DEVTOOLS_EXTENSION_COMPOSE__) ||
    compose;

export type RootState = ReturnType<ReturnType<typeof createRootReducer>>;

export type RootStore = Store<RootState, Action> & { dispatch: Dispatch<any> };

export function configureStore(history: History, services: ServiceRepository, config: Config): RootStore {
    const rootReducer = createRootReducer(services);

    const projectPanelMiddleware = dataExplorerMiddleware(
        new ProjectPanelMiddlewareService(services, PROJECT_PANEL_ID)
    );
    const favoritePanelMiddleware = dataExplorerMiddleware(
        new FavoritePanelMiddlewareService(services, FAVORITE_PANEL_ID)
    );
    const allProcessessPanelMiddleware = dataExplorerMiddleware(
        new AllProcessesPanelMiddlewareService(services, ALL_PROCESSES_PANEL_ID)
    );
    const trashPanelMiddleware = dataExplorerMiddleware(
        new TrashPanelMiddlewareService(services, TRASH_PANEL_ID)
    );
    const searchResultsPanelMiddleware = dataExplorerMiddleware(
        new SearchResultsMiddlewareService(services, SEARCH_RESULTS_PANEL_ID)
    );
    const sharedWithMePanelMiddleware = dataExplorerMiddleware(
        new SharedWithMeMiddlewareService(services, SHARED_WITH_ME_PANEL_ID)
    );
    const workflowPanelMiddleware = dataExplorerMiddleware(
        new WorkflowMiddlewareService(services, WORKFLOW_PANEL_ID)
    );
    const userPanelMiddleware = dataExplorerMiddleware(
        new UserMiddlewareService(services, USERS_PANEL_ID)
    );
    const userProfileGroupsMiddleware = dataExplorerMiddleware(
        new UserProfileGroupsMiddlewareService(services, USER_PROFILE_PANEL_ID)
    );
    const groupsPanelMiddleware = dataExplorerMiddleware(
        new GroupsPanelMiddlewareService(services, GROUPS_PANEL_ID)
    );
    const groupDetailsPanelMembersMiddleware = dataExplorerMiddleware(
        new GroupDetailsPanelMembersMiddlewareService(services, GROUP_DETAILS_MEMBERS_PANEL_ID)
    );
    const groupDetailsPanelPermissionsMiddleware = dataExplorerMiddleware(
        new GroupDetailsPanelPermissionsMiddlewareService(services, GROUP_DETAILS_PERMISSIONS_PANEL_ID)
    );
    const linkPanelMiddleware = dataExplorerMiddleware(
        new LinkMiddlewareService(services, LINK_PANEL_ID)
    );
    const apiClientAuthorizationMiddlewareService = dataExplorerMiddleware(
        new ApiClientAuthorizationMiddlewareService(services, API_CLIENT_AUTHORIZATION_PANEL_ID)
    );
    const publicFavoritesMiddleware = dataExplorerMiddleware(
        new PublicFavoritesMiddlewareService(services, PUBLIC_FAVORITE_PANEL_ID)
    );
    const collectionsContentAddress = dataExplorerMiddleware(
        new CollectionsWithSameContentAddressMiddlewareService(services, COLLECTIONS_CONTENT_ADDRESS_PANEL_ID)
    );
    const subprocessMiddleware = dataExplorerMiddleware(
        new SubprocessMiddlewareService(services, SUBPROCESS_PANEL_ID)
    );
    const redirectToMiddleware = (store: any) => (next: any) => (action: any) => {
        const state = store.getState();

        if (state.auth && state.auth.apiToken) {
            handleRedirects(state.auth.apiToken, config);
        }

        return next(action);
    };

    let middlewares: Middleware[] = [
        routerMiddleware(history),
        thunkMiddleware.withExtraArgument(services),
        authMiddleware(services),
        tooltipsMiddleware(services),
        projectPanelMiddleware,
        favoritePanelMiddleware,
        allProcessessPanelMiddleware,
        trashPanelMiddleware,
        searchResultsPanelMiddleware,
        sharedWithMePanelMiddleware,
        workflowPanelMiddleware,
        userPanelMiddleware,
        userProfileGroupsMiddleware,
        groupsPanelMiddleware,
        groupDetailsPanelMembersMiddleware,
        groupDetailsPanelPermissionsMiddleware,
        linkPanelMiddleware,
        apiClientAuthorizationMiddlewareService,
        publicFavoritesMiddleware,
        collectionsContentAddress,
        subprocessMiddleware,
        treePickerSearchMiddleware
    ];

    const reduceMiddlewaresFn: (a: Middleware[],
        b: MiddlewareListReducer) => Middleware[] = (a, b) => b(a, services);

    middlewares = pluginConfig.middlewares.reduce(reduceMiddlewaresFn, middlewares);

    const enhancer = composeEnhancers(applyMiddleware(redirectToMiddleware, ...middlewares));
    return createStore(rootReducer, enhancer);
}

const createRootReducer = (services: ServiceRepository) => combineReducers({
    auth: authReducer(services),
    banner: bannerReducer,
    collectionPanel: collectionPanelReducer,
    collectionPanelFiles: collectionPanelFilesReducer,
    contextMenu: contextMenuReducer,
    dataExplorer: dataExplorerReducer,
    detailsPanel: detailsPanelReducer,
    dialog: dialogReducer,
    favorites: favoritesReducer,
    ownerName: ownerNameReducer,
    publicFavorites: publicFavoritesReducer,
    form: formReducer,
    processLogsPanel: processLogsPanelReducer,
    properties: propertiesReducer,
    resources: resourcesReducer,
    router: routerReducer,
    snackbar: snackbarReducer,
    treePicker: treePickerReducer,
    treePickerSearch: treePickerSearchReducer,
    fileUploader: fileUploaderReducer,
    processPanel: processPanelReducer,
    progressIndicator: progressIndicatorReducer,
    runProcessPanel: runProcessPanelReducer,
    appInfo: appInfoReducer,
    searchBar: searchBarReducer,
    virtualMachines: virtualMachinesReducer,
    repositories: repositoriesReducer,
    keepServices: keepServicesReducer,
    linkAccountPanel: linkAccountPanelReducer,
    sidePanel: sidePanelReducer
});<|MERGE_RESOLUTION|>--- conflicted
+++ resolved
@@ -74,12 +74,10 @@
 import { Config } from 'common/config';
 import { pluginConfig } from 'plugins';
 import { MiddlewareListReducer } from 'common/plugintypes';
-<<<<<<< HEAD
-import { sidePanelReducer } from './side-panel/side-panel-reducer'
+import { sidePanelReducer } from './side-panel/side-panel-reducer';
 import { tooltipsMiddleware } from './tooltips/tooltips-middleware';
-=======
 import { bannerReducer } from './banner/banner-reducer';
->>>>>>> 2cec626e
+
 
 declare global {
     interface Window {
