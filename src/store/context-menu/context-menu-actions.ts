--- conflicted
+++ resolved
@@ -4,7 +4,6 @@
 
 import { unionize, ofType, UnionOf } from "common/unionize";
 import { ContextMenuPosition } from "./context-menu-reducer";
-<<<<<<< HEAD
 import { ContextMenuKind } from "views-components/context-menu/context-menu";
 import { Dispatch } from "redux";
 import { RootState } from "store/store";
@@ -24,28 +23,7 @@
 import { LinkResource } from "models/link";
 import { resourceIsFrozen } from "common/frozen-resources";
 import { ProjectResource } from "models/project";
-=======
-import { ContextMenuKind } from 'views-components/context-menu/context-menu';
-import { Dispatch } from 'redux';
-import { RootState } from 'store/store';
-import { getResource, getResourceWithEditableStatus } from '../resources/resources';
-import { UserResource } from 'models/user';
-import { isSidePanelTreeCategory } from 'store/side-panel-tree/side-panel-tree-actions';
-import { extractUuidKind, ResourceKind, EditableResource, Resource } from 'models/resource';
-import { Process } from 'store/processes/process';
-import { RepositoryResource } from 'models/repositories';
-import { SshKeyResource } from 'models/ssh-key';
-import { VirtualMachinesResource } from 'models/virtual-machines';
-import { KeepServiceResource } from 'models/keep-services';
-import { ProcessResource } from 'models/process';
-import { CollectionResource } from 'models/collection';
-import { GroupClass, GroupResource } from 'models/group';
-import { GroupContentsResource } from 'services/groups-service/groups-service';
-import { LinkResource } from 'models/link';
-import { resourceIsFrozen } from 'common/frozen-resources';
-import { ProjectResource } from 'models/project';
-import { filterCollectionFilesBySelection } from 'store/collection-panel/collection-panel-files/collection-panel-files-state';
->>>>>>> c30fc0c7
+import { filterCollectionFilesBySelection } from "store/collection-panel/collection-panel-files/collection-panel-files-state";
 
 export const contextMenuActions = unionize({
     OPEN_CONTEXT_MENU: ofType<{ position: ContextMenuPosition; resource: ContextMenuResource }>(),
@@ -89,7 +67,6 @@
     );
 };
 
-<<<<<<< HEAD
 export const openCollectionFilesContextMenu =
     (event: React.MouseEvent<HTMLElement>, isWritable: boolean) => (dispatch: Dispatch, getState: () => RootState) => {
         const isCollectionFileSelected = JSON.stringify(getState().collectionPanelFiles).includes('"selected":true');
@@ -107,24 +84,6 @@
                     : ContextMenuKind.COLLECTION_FILES_NOT_SELECTED,
             })
         );
-=======
-export const openCollectionFilesContextMenu = (event: React.MouseEvent<HTMLElement>, isWritable: boolean) =>
-    (dispatch: Dispatch, getState: () => RootState) => {
-        const selectedCount = filterCollectionFilesBySelection(getState().collectionPanelFiles, true).length;
-        const multiple = selectedCount > 1;
-        dispatch<any>(openContextMenu(event, {
-            name: '',
-            uuid: '',
-            ownerUuid: '',
-            description: '',
-            kind: ResourceKind.COLLECTION,
-            menuKind: selectedCount > 0
-                ? isWritable
-                    ? multiple ? ContextMenuKind.COLLECTION_FILES_MULTIPLE : ContextMenuKind.COLLECTION_FILES
-                    : multiple ? ContextMenuKind.READONLY_COLLECTION_FILES_MULTIPLE : ContextMenuKind.READONLY_COLLECTION_FILES
-                : ContextMenuKind.COLLECTION_FILES_NOT_SELECTED
-        }));
->>>>>>> c30fc0c7
     };
 
 export const openRepositoryContextMenu =
