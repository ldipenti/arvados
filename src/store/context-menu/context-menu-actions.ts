--- conflicted
+++ resolved
@@ -11,11 +11,7 @@
 import { ProjectResource } from '~/models/project';
 import { UserResource } from '~/models/user';
 import { isSidePanelTreeCategory } from '~/store/side-panel-tree/side-panel-tree-actions';
-<<<<<<< HEAD
-import { extractUuidKind, ResourceKind } from '~/models/resource';
-=======
 import { extractUuidKind, ResourceKind, TrashableResource } from '~/models/resource';
->>>>>>> c276ce4c
 
 export const contextMenuActions = unionize({
     OPEN_CONTEXT_MENU: ofType<{ position: ContextMenuPosition, resource: ContextMenuResource }>(),
