// Copyright (C) The Arvados Authors. All rights reserved.
//
// SPDX-License-Identifier: AGPL-3.0

import { unionize, ofType, UnionOf } from '~/common/unionize';
import { ContextMenuPosition } from "./context-menu-reducer";
import { ContextMenuKind } from '~/views-components/context-menu/context-menu';
import { Dispatch } from 'redux';
import { RootState } from '~/store/store';
import { getResource } from '../resources/resources';
import { ProjectResource } from '~/models/project';
import { UserResource } from '~/models/user';
import { isSidePanelTreeCategory } from '~/store/side-panel-tree/side-panel-tree-actions';
<<<<<<< HEAD
import { extractUuidKind, ResourceKind } from '~/models/resource';
import { matchProcessRoute } from '~/routes/routes';
=======
import { extractUuidKind, ResourceKind, TrashableResource } from '~/models/resource';
>>>>>>> e53e6f1e

export const contextMenuActions = unionize({
    OPEN_CONTEXT_MENU: ofType<{ position: ContextMenuPosition, resource: ContextMenuResource }>(),
    CLOSE_CONTEXT_MENU: ofType<{}>()
});

export type ContextMenuAction = UnionOf<typeof contextMenuActions>;

export type ContextMenuResource = {
    name: string;
    uuid: string;
    ownerUuid: string;
    description?: string;
    kind: ResourceKind,
    menuKind: ContextMenuKind;
    isTrashed?: boolean;
};

export const openContextMenu = (event: React.MouseEvent<HTMLElement>, resource: ContextMenuResource) =>
    (dispatch: Dispatch) => {
        event.preventDefault();
        dispatch(
            contextMenuActions.OPEN_CONTEXT_MENU({
                position: { x: event.clientX, y: event.clientY },
                resource
            })
        );
    };

export const openRootProjectContextMenu = (event: React.MouseEvent<HTMLElement>, projectUuid: string) =>
    (dispatch: Dispatch, getState: () => RootState) => {
        const res = getResource<UserResource>(projectUuid)(getState().resources);
        if (res) {
            dispatch<any>(openContextMenu(event, {
                name: '',
                uuid: res.uuid,
                ownerUuid: res.uuid,
                kind: res.kind,
                menuKind: ContextMenuKind.ROOT_PROJECT,
                isTrashed: false
            }));
        }
    };

export const openProjectContextMenu = (event: React.MouseEvent<HTMLElement>, projectUuid: string) =>
    (dispatch: Dispatch, getState: () => RootState) => {
        const res = getResource<ProjectResource>(projectUuid)(getState().resources);
        if (res) {
            dispatch<any>(openContextMenu(event, {
                name: res.name,
                uuid: res.uuid,
                kind: res.kind,
                menuKind: ContextMenuKind.PROJECT,
                ownerUuid: res.ownerUuid,
                isTrashed: res.isTrashed
            }));
        }
    };

export const openSidePanelContextMenu = (event: React.MouseEvent<HTMLElement>, id: string) =>
    (dispatch: Dispatch, getState: () => RootState) => {
        if (!isSidePanelTreeCategory(id)) {
            const kind = extractUuidKind(id);
            if (kind === ResourceKind.USER) {
                dispatch<any>(openRootProjectContextMenu(event, id));
            } else if (kind === ResourceKind.PROJECT) {
                dispatch<any>(openProjectContextMenu(event, id));
            }
        }
    };

export const openProcessContextMenu = (event: React.MouseEvent<HTMLElement>) =>
    (dispatch: Dispatch, getState: () => RootState) => {
        const { location } = getState().router;
        const pathname = location ? location.pathname : '';
        // ToDo: We get error from matchProcessRoute
        // const match = matchProcessRoute(pathname); 
        // console.log('match: ', match);
        // const uuid = match ? match.params.id : '';
        const uuid = pathname.split('/').slice(-1)[0];
        const resource = {
<<<<<<< HEAD
            uuid,
=======
            uuid: '',
            ownerUuid: '',
            kind: ResourceKind.PROCESS,
>>>>>>> e53e6f1e
            name: '',
            description: '',
            menuKind: ContextMenuKind.PROCESS
        };
        dispatch<any>(openContextMenu(event, resource));
    };

export const resourceKindToContextMenuKind = (uuid: string) => {
    const kind = extractUuidKind(uuid);
    switch (kind) {
        case ResourceKind.PROJECT:
            return ContextMenuKind.PROJECT;
        case ResourceKind.COLLECTION:
            return ContextMenuKind.COLLECTION_RESOURCE;
        case ResourceKind.USER:
            return ContextMenuKind.ROOT_PROJECT;
        default:
            return;
    }
};<|MERGE_RESOLUTION|>--- conflicted
+++ resolved
@@ -11,12 +11,7 @@
 import { ProjectResource } from '~/models/project';
 import { UserResource } from '~/models/user';
 import { isSidePanelTreeCategory } from '~/store/side-panel-tree/side-panel-tree-actions';
-<<<<<<< HEAD
-import { extractUuidKind, ResourceKind } from '~/models/resource';
-import { matchProcessRoute } from '~/routes/routes';
-=======
 import { extractUuidKind, ResourceKind, TrashableResource } from '~/models/resource';
->>>>>>> e53e6f1e
 
 export const contextMenuActions = unionize({
     OPEN_CONTEXT_MENU: ofType<{ position: ContextMenuPosition, resource: ContextMenuResource }>(),
@@ -98,13 +93,9 @@
         // const uuid = match ? match.params.id : '';
         const uuid = pathname.split('/').slice(-1)[0];
         const resource = {
-<<<<<<< HEAD
-            uuid,
-=======
             uuid: '',
             ownerUuid: '',
             kind: ResourceKind.PROCESS,
->>>>>>> e53e6f1e
             name: '',
             description: '',
             menuKind: ContextMenuKind.PROCESS
