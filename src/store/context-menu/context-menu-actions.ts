// Copyright (C) The Arvados Authors. All rights reserved.
//
// SPDX-License-Identifier: AGPL-3.0

import { unionize, ofType, UnionOf } from "common/unionize";
import { ContextMenuPosition } from "./context-menu-reducer";
import { ContextMenuKind } from "views-components/context-menu/context-menu";
import { Dispatch } from "redux";
import { RootState } from "store/store";
import { getResource, getResourceWithEditableStatus } from "../resources/resources";
import { UserResource } from "models/user";
import { isSidePanelTreeCategory } from "store/side-panel-tree/side-panel-tree-actions";
import { extractUuidKind, ResourceKind, EditableResource, Resource } from "models/resource";
<<<<<<< HEAD
import { Process, isProcessCancelable } from "store/processes/process";
=======
import { Process } from "store/processes/process";
>>>>>>> 3eda0015
import { RepositoryResource } from "models/repositories";
import { SshKeyResource } from "models/ssh-key";
import { VirtualMachinesResource } from "models/virtual-machines";
import { KeepServiceResource } from "models/keep-services";
import { ProcessResource } from "models/process";
import { CollectionResource } from "models/collection";
import { GroupClass, GroupResource } from "models/group";
import { GroupContentsResource } from "services/groups-service/groups-service";
import { LinkResource } from "models/link";
import { resourceIsFrozen } from "common/frozen-resources";
import { ProjectResource } from "models/project";
<<<<<<< HEAD
import { getProcess } from "store/processes/process";
=======
import { filterCollectionFilesBySelection } from "store/collection-panel/collection-panel-files/collection-panel-files-state";
>>>>>>> 3eda0015

export const contextMenuActions = unionize({
    OPEN_CONTEXT_MENU: ofType<{ position: ContextMenuPosition; resource: ContextMenuResource }>(),
    CLOSE_CONTEXT_MENU: ofType<{}>(),
});

export type ContextMenuAction = UnionOf<typeof contextMenuActions>;

export type ContextMenuResource = {
    name: string;
    uuid: string;
    ownerUuid: string;
    description?: string;
    kind: ResourceKind;
    menuKind: ContextMenuKind | string;
    isTrashed?: boolean;
    isEditable?: boolean;
    outputUuid?: string;
    workflowUuid?: string;
    isAdmin?: boolean;
    isFrozen?: boolean;
    storageClassesDesired?: string[];
    properties?: { [key: string]: string | string[] };
    isMulti?: boolean;
    fromContextMenu?: boolean;
};

export const isKeyboardClick = (event: React.MouseEvent<HTMLElement>) => event.nativeEvent.detail === 0;

export const openContextMenu = (event: React.MouseEvent<HTMLElement>, resource: ContextMenuResource) => (dispatch: Dispatch) => {
    event.preventDefault();
    const { left, top } = event.currentTarget.getBoundingClientRect();
    dispatch(
        contextMenuActions.OPEN_CONTEXT_MENU({
            position: {
                x: event.clientX || left,
                y: event.clientY || top,
            },
            resource,
        })
    );
};
<<<<<<< HEAD

export const openCollectionFilesContextMenu =
    (event: React.MouseEvent<HTMLElement>, isWritable: boolean) => (dispatch: Dispatch, getState: () => RootState) => {
        const isCollectionFileSelected = JSON.stringify(getState().collectionPanelFiles).includes('"selected":true');
        dispatch<any>(
            openContextMenu(event, {
                name: "",
                uuid: "",
                ownerUuid: "",
                description: "",
                kind: ResourceKind.COLLECTION,
                menuKind: isCollectionFileSelected
                    ? isWritable
                        ? ContextMenuKind.COLLECTION_FILES
                        : ContextMenuKind.READONLY_COLLECTION_FILES
                    : ContextMenuKind.COLLECTION_FILES_NOT_SELECTED,
            })
        );
    };

=======

export const openCollectionFilesContextMenu =
    (event: React.MouseEvent<HTMLElement>, isWritable: boolean) => (dispatch: Dispatch, getState: () => RootState) => {
        const selectedCount = filterCollectionFilesBySelection(getState().collectionPanelFiles, true).length;
        const multiple = selectedCount > 1;
        dispatch<any>(
            openContextMenu(event, {
                name: "",
                uuid: "",
                ownerUuid: "",
                description: "",
                kind: ResourceKind.COLLECTION,
                menuKind:
                    selectedCount > 0
                        ? isWritable
                            ? multiple
                                ? ContextMenuKind.COLLECTION_FILES_MULTIPLE
                                : ContextMenuKind.COLLECTION_FILES
                            : multiple
                            ? ContextMenuKind.READONLY_COLLECTION_FILES_MULTIPLE
                            : ContextMenuKind.READONLY_COLLECTION_FILES
                        : ContextMenuKind.COLLECTION_FILES_NOT_SELECTED,
            })
        );
    };

>>>>>>> 3eda0015
export const openRepositoryContextMenu =
    (event: React.MouseEvent<HTMLElement>, repository: RepositoryResource) => (dispatch: Dispatch, getState: () => RootState) => {
        dispatch<any>(
            openContextMenu(event, {
                name: "",
                uuid: repository.uuid,
                ownerUuid: repository.ownerUuid,
                kind: ResourceKind.REPOSITORY,
                menuKind: ContextMenuKind.REPOSITORY,
            })
        );
    };

export const openVirtualMachinesContextMenu =
    (event: React.MouseEvent<HTMLElement>, repository: VirtualMachinesResource) => (dispatch: Dispatch, getState: () => RootState) => {
        dispatch<any>(
            openContextMenu(event, {
                name: "",
                uuid: repository.uuid,
                ownerUuid: repository.ownerUuid,
                kind: ResourceKind.VIRTUAL_MACHINE,
                menuKind: ContextMenuKind.VIRTUAL_MACHINE,
            })
        );
    };

export const openSshKeyContextMenu = (event: React.MouseEvent<HTMLElement>, sshKey: SshKeyResource) => (dispatch: Dispatch) => {
    dispatch<any>(
        openContextMenu(event, {
            name: "",
            uuid: sshKey.uuid,
            ownerUuid: sshKey.ownerUuid,
            kind: ResourceKind.SSH_KEY,
            menuKind: ContextMenuKind.SSH_KEY,
        })
    );
};

export const openKeepServiceContextMenu = (event: React.MouseEvent<HTMLElement>, keepService: KeepServiceResource) => (dispatch: Dispatch) => {
    dispatch<any>(
        openContextMenu(event, {
            name: "",
            uuid: keepService.uuid,
            ownerUuid: keepService.ownerUuid,
            kind: ResourceKind.KEEP_SERVICE,
            menuKind: ContextMenuKind.KEEP_SERVICE,
        })
    );
};

export const openApiClientAuthorizationContextMenu = (event: React.MouseEvent<HTMLElement>, resourceUuid: string) => (dispatch: Dispatch) => {
    dispatch<any>(
        openContextMenu(event, {
            name: "",
            uuid: resourceUuid,
            ownerUuid: "",
            kind: ResourceKind.API_CLIENT_AUTHORIZATION,
            menuKind: ContextMenuKind.API_CLIENT_AUTHORIZATION,
        })
    );
};

export const openRootProjectContextMenu =
    (event: React.MouseEvent<HTMLElement>, projectUuid: string) => (dispatch: Dispatch, getState: () => RootState) => {
        const res = getResource<UserResource>(projectUuid)(getState().resources);
        if (res) {
            dispatch<any>(
                openContextMenu(event, {
                    name: "",
                    uuid: res.uuid,
                    ownerUuid: res.uuid,
                    kind: res.kind,
                    menuKind: ContextMenuKind.ROOT_PROJECT,
                    isTrashed: false,
                })
            );
        }
    };

export const openProjectContextMenu =
    (event: React.MouseEvent<HTMLElement>, resourceUuid: string) => (dispatch: Dispatch, getState: () => RootState) => {
        const res = getResource<GroupContentsResource>(resourceUuid)(getState().resources);
        const menuKind = dispatch<any>(resourceUuidToContextMenuKind(resourceUuid));
        if (res && menuKind) {
            dispatch<any>(
                openContextMenu(event, {
                    name: res.name,
                    uuid: res.uuid,
                    kind: res.kind,
                    menuKind,
                    description: res.description,
                    ownerUuid: res.ownerUuid,
                    isTrashed: "isTrashed" in res ? res.isTrashed : false,
                    isFrozen: !!(res as ProjectResource).frozenByUuid,
                })
            );
        }
    };

export const openSidePanelContextMenu = (event: React.MouseEvent<HTMLElement>, id: string) => (dispatch: Dispatch, getState: () => RootState) => {
    if (!isSidePanelTreeCategory(id)) {
        const kind = extractUuidKind(id);
        if (kind === ResourceKind.USER) {
            dispatch<any>(openRootProjectContextMenu(event, id));
        } else if (kind === ResourceKind.PROJECT) {
            dispatch<any>(openProjectContextMenu(event, id));
        }
    }
};

export const openProcessContextMenu = (event: React.MouseEvent<HTMLElement>, process: Process) => (dispatch: Dispatch, getState: () => RootState) => {
    const res = getResource<ProcessResource>(process.containerRequest.uuid)(getState().resources);
    if (res) {
        dispatch<any>(
            openContextMenu(event, {
                uuid: res.uuid,
                ownerUuid: res.ownerUuid,
                kind: ResourceKind.PROCESS,
                name: res.name,
                description: res.description,
                outputUuid: res.outputUuid || "",
                workflowUuid: res.properties.template_uuid || "",
                menuKind: ContextMenuKind.PROCESS_RESOURCE,
            })
        );
    }
};
<<<<<<< HEAD

export const openRunningProcessContextMenu =
    (event: React.MouseEvent<HTMLElement>, process: Process) => (dispatch: Dispatch, getState: () => RootState) => {
        const res = getResource<ProcessResource>(process.containerRequest.uuid)(getState().resources);
        if (res) {
            dispatch<any>(
                openContextMenu(event, {
                    uuid: res.uuid,
                    ownerUuid: res.ownerUuid,
                    kind: ResourceKind.PROCESS,
                    name: res.name,
                    description: res.description,
                    outputUuid: res.outputUuid || "",
                    workflowUuid: res.properties.template_uuid || "",
                    menuKind: ContextMenuKind.RUNNING_PROCESS_RESOURCE,
                })
            );
        }
    };
=======
>>>>>>> 3eda0015

export const openPermissionEditContextMenu =
    (event: React.MouseEvent<HTMLElement>, link: LinkResource) => (dispatch: Dispatch, getState: () => RootState) => {
        if (link) {
            dispatch<any>(
                openContextMenu(event, {
                    name: link.name,
                    uuid: link.uuid,
                    kind: link.kind,
                    menuKind: ContextMenuKind.PERMISSION_EDIT,
                    ownerUuid: link.ownerUuid,
                })
            );
        }
    };

export const openUserContextMenu = (event: React.MouseEvent<HTMLElement>, user: UserResource) => (dispatch: Dispatch, getState: () => RootState) => {
    dispatch<any>(
        openContextMenu(event, {
            name: "",
            uuid: user.uuid,
            ownerUuid: user.ownerUuid,
            kind: user.kind,
            menuKind: ContextMenuKind.USER,
        })
    );
};

export const resourceUuidToContextMenuKind =
    (uuid: string, readonly = false) =>
    (dispatch: Dispatch, getState: () => RootState) => {
        const { isAdmin: isAdminUser, uuid: userUuid } = getState().auth.user!;
        const kind = extractUuidKind(uuid);
        const resource = getResourceWithEditableStatus<GroupResource & EditableResource>(uuid, userUuid)(getState().resources);
        const isFrozen = resourceIsFrozen(resource, getState().resources);
        const isEditable = (isAdminUser || (resource || ({} as EditableResource)).isEditable) && !readonly && !isFrozen;

        switch (kind) {
            case ResourceKind.PROJECT:
                if (isFrozen) {
                    return isAdminUser ? ContextMenuKind.FROZEN_PROJECT_ADMIN : ContextMenuKind.FROZEN_PROJECT;
                }

                return isAdminUser && !readonly
                    ? resource && resource.groupClass !== GroupClass.FILTER
                        ? ContextMenuKind.PROJECT_ADMIN
                        : ContextMenuKind.FILTER_GROUP_ADMIN
                    : isEditable
                    ? resource && resource.groupClass !== GroupClass.FILTER
                        ? ContextMenuKind.PROJECT
                        : ContextMenuKind.FILTER_GROUP
                    : ContextMenuKind.READONLY_PROJECT;
            case ResourceKind.COLLECTION:
                const c = getResource<CollectionResource>(uuid)(getState().resources);
                if (c === undefined) {
                    return;
                }
                const isOldVersion = c.uuid !== c.currentVersionUuid;
                const isTrashed = c.isTrashed;
                return isOldVersion
                    ? ContextMenuKind.OLD_VERSION_COLLECTION
                    : isTrashed && isEditable
                    ? ContextMenuKind.TRASHED_COLLECTION
                    : isAdminUser && isEditable
                    ? ContextMenuKind.COLLECTION_ADMIN
                    : isEditable
                    ? ContextMenuKind.COLLECTION
                    : ContextMenuKind.READONLY_COLLECTION;
            case ResourceKind.PROCESS:
                return isAdminUser && isEditable
<<<<<<< HEAD
                    ? resource && isProcessCancelable(getProcess(resource.uuid)(getState().resources) as Process)
                        ? ContextMenuKind.RUNNING_PROCESS_ADMIN
                        : ContextMenuKind.PROCESS_ADMIN
                    : readonly
                    ? ContextMenuKind.READONLY_PROCESS_RESOURCE
                    : resource && isProcessCancelable(getProcess(resource.uuid)(getState().resources) as Process)
                    ? ContextMenuKind.RUNNING_PROCESS_RESOURCE
=======
                    ? ContextMenuKind.PROCESS_ADMIN
                    : readonly
                    ? ContextMenuKind.READONLY_PROCESS_RESOURCE
>>>>>>> 3eda0015
                    : ContextMenuKind.PROCESS_RESOURCE;
            case ResourceKind.USER:
                return ContextMenuKind.ROOT_PROJECT;
            case ResourceKind.LINK:
                return ContextMenuKind.LINK;
            case ResourceKind.WORKFLOW:
                return isEditable ? ContextMenuKind.WORKFLOW : ContextMenuKind.READONLY_WORKFLOW;
            default:
                return;
        }
    };

export const openSearchResultsContextMenu =
    (event: React.MouseEvent<HTMLElement>, uuid: string) => (dispatch: Dispatch, getState: () => RootState) => {
        const res = getResource<Resource>(uuid)(getState().resources);
        if (res) {
            dispatch<any>(
                openContextMenu(event, {
                    name: "",
                    uuid: res.uuid,
                    ownerUuid: "",
                    kind: res.kind,
                    menuKind: ContextMenuKind.SEARCH_RESULTS,
                })
            );
        }
    };<|MERGE_RESOLUTION|>--- conflicted
+++ resolved
@@ -11,11 +11,7 @@
 import { UserResource } from "models/user";
 import { isSidePanelTreeCategory } from "store/side-panel-tree/side-panel-tree-actions";
 import { extractUuidKind, ResourceKind, EditableResource, Resource } from "models/resource";
-<<<<<<< HEAD
 import { Process, isProcessCancelable } from "store/processes/process";
-=======
-import { Process } from "store/processes/process";
->>>>>>> 3eda0015
 import { RepositoryResource } from "models/repositories";
 import { SshKeyResource } from "models/ssh-key";
 import { VirtualMachinesResource } from "models/virtual-machines";
@@ -27,11 +23,8 @@
 import { LinkResource } from "models/link";
 import { resourceIsFrozen } from "common/frozen-resources";
 import { ProjectResource } from "models/project";
-<<<<<<< HEAD
 import { getProcess } from "store/processes/process";
-=======
 import { filterCollectionFilesBySelection } from "store/collection-panel/collection-panel-files/collection-panel-files-state";
->>>>>>> 3eda0015
 
 export const contextMenuActions = unionize({
     OPEN_CONTEXT_MENU: ofType<{ position: ContextMenuPosition; resource: ContextMenuResource }>(),
@@ -74,31 +67,10 @@
         })
     );
 };
-<<<<<<< HEAD
 
 export const openCollectionFilesContextMenu =
     (event: React.MouseEvent<HTMLElement>, isWritable: boolean) => (dispatch: Dispatch, getState: () => RootState) => {
         const isCollectionFileSelected = JSON.stringify(getState().collectionPanelFiles).includes('"selected":true');
-        dispatch<any>(
-            openContextMenu(event, {
-                name: "",
-                uuid: "",
-                ownerUuid: "",
-                description: "",
-                kind: ResourceKind.COLLECTION,
-                menuKind: isCollectionFileSelected
-                    ? isWritable
-                        ? ContextMenuKind.COLLECTION_FILES
-                        : ContextMenuKind.READONLY_COLLECTION_FILES
-                    : ContextMenuKind.COLLECTION_FILES_NOT_SELECTED,
-            })
-        );
-    };
-
-=======
-
-export const openCollectionFilesContextMenu =
-    (event: React.MouseEvent<HTMLElement>, isWritable: boolean) => (dispatch: Dispatch, getState: () => RootState) => {
         const selectedCount = filterCollectionFilesBySelection(getState().collectionPanelFiles, true).length;
         const multiple = selectedCount > 1;
         dispatch<any>(
@@ -122,7 +94,6 @@
         );
     };
 
->>>>>>> 3eda0015
 export const openRepositoryContextMenu =
     (event: React.MouseEvent<HTMLElement>, repository: RepositoryResource) => (dispatch: Dispatch, getState: () => RootState) => {
         dispatch<any>(
@@ -250,7 +221,6 @@
         );
     }
 };
-<<<<<<< HEAD
 
 export const openRunningProcessContextMenu =
     (event: React.MouseEvent<HTMLElement>, process: Process) => (dispatch: Dispatch, getState: () => RootState) => {
@@ -270,8 +240,6 @@
             );
         }
     };
-=======
->>>>>>> 3eda0015
 
 export const openPermissionEditContextMenu =
     (event: React.MouseEvent<HTMLElement>, link: LinkResource) => (dispatch: Dispatch, getState: () => RootState) => {
@@ -342,7 +310,6 @@
                     : ContextMenuKind.READONLY_COLLECTION;
             case ResourceKind.PROCESS:
                 return isAdminUser && isEditable
-<<<<<<< HEAD
                     ? resource && isProcessCancelable(getProcess(resource.uuid)(getState().resources) as Process)
                         ? ContextMenuKind.RUNNING_PROCESS_ADMIN
                         : ContextMenuKind.PROCESS_ADMIN
@@ -350,11 +317,6 @@
                     ? ContextMenuKind.READONLY_PROCESS_RESOURCE
                     : resource && isProcessCancelable(getProcess(resource.uuid)(getState().resources) as Process)
                     ? ContextMenuKind.RUNNING_PROCESS_RESOURCE
-=======
-                    ? ContextMenuKind.PROCESS_ADMIN
-                    : readonly
-                    ? ContextMenuKind.READONLY_PROCESS_RESOURCE
->>>>>>> 3eda0015
                     : ContextMenuKind.PROCESS_RESOURCE;
             case ResourceKind.USER:
                 return ContextMenuKind.ROOT_PROJECT;
