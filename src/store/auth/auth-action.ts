--- conflicted
+++ resolved
@@ -12,13 +12,10 @@
 import { Session } from "~/models/session";
 import { getDiscoveryURL, Config } from '~/common/config';
 import { initSessions } from "~/store/auth/auth-action-session";
-<<<<<<< HEAD
 import { cancelLinking } from '~/store/link-account-panel/link-account-panel-actions';
 import { matchTokenRoute } from '~/routes/routes';
-=======
 import Axios from "axios";
 import { AxiosError } from "axios";
->>>>>>> 53a66ff4
 
 export const authActions = unionize({
     SAVE_API_TOKEN: ofType<string>(),
@@ -95,18 +92,13 @@
     dispatch(authActions.SAVE_API_TOKEN(token));
 };
 
-<<<<<<< HEAD
 export const saveUser = (user: UserResource) => (dispatch: Dispatch, getState: () => RootState, services: ServiceRepository) => {
     services.authService.saveUser(user);
     dispatch(authActions.SAVE_USER(user));
 };
 
-export const login = (uuidPrefix: string, homeCluster: string) => (dispatch: Dispatch, getState: () => RootState, services: ServiceRepository) => {
-    services.authService.login(uuidPrefix, homeCluster);
-=======
 export const login = (uuidPrefix: string, homeCluster: string, remoteHosts: { [key: string]: string }) => (dispatch: Dispatch, getState: () => RootState, services: ServiceRepository) => {
     services.authService.login(uuidPrefix, homeCluster, remoteHosts);
->>>>>>> 53a66ff4
     dispatch(authActions.LOGIN());
 };
 
