--- conflicted
+++ resolved
@@ -30,12 +30,9 @@
             lastName: "Doe",
             uuid: "uuid",
             ownerUuid: "ownerUuid",
-<<<<<<< HEAD
             identityUrl: "identityUrl",
-            prefs: {}
-=======
+            prefs: {},
             isAdmin: false
->>>>>>> b223ff6a
         };
         const state = reducer(initialState, authActions.INIT({ user, token: "token" }));
         expect(state).toEqual({
@@ -65,12 +62,9 @@
             lastName: "Doe",
             uuid: "uuid",
             ownerUuid: "ownerUuid",
-<<<<<<< HEAD
             identityUrl: "identityUrl",
-            prefs: {}
-=======
+            prefs: {},
             isAdmin: false
->>>>>>> b223ff6a
         };
 
         const state = reducer(initialState, authActions.USER_DETAILS_SUCCESS(user));
