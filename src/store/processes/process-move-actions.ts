// Copyright (C) The Arvados Authors. All rights reserved.
//
// SPDX-License-Identifier: AGPL-3.0

import { Dispatch } from "redux";
import { dialogActions } from "~/store/dialog/dialog-actions";
import { startSubmit, stopSubmit, initialize, FormErrors } from 'redux-form';
import { ServiceRepository } from '~/services/services';
import { RootState } from '~/store/store';
import { getCommonResourceServiceError, CommonResourceServiceError } from "~/services/common-service/common-resource-service";
import { snackbarActions } from '~/store/snackbar/snackbar-actions';
import { MoveToFormDialogData } from '~/store/move-to-dialog/move-to-dialog';
import { resetPickerProjectTree } from '~/store/project-tree-picker/project-tree-picker-actions';
import { projectPanelActions } from '~/store/project-panel/project-panel-action';
import { getProcess } from '~/store/processes/process';
import { initProjectsTreePicker } from '~/store/tree-picker/tree-picker-actions';

export const PROCESS_MOVE_FORM_NAME = 'processMoveFormName';

export const openMoveProcessDialog = (resource: { name: string, uuid: string }) =>
    (dispatch: Dispatch, getState: () => RootState, services: ServiceRepository) => {
        const process = getProcess(resource.uuid)(getState().resources);
        if (process) {
            dispatch<any>(resetPickerProjectTree());
            dispatch<any>(initProjectsTreePicker(PROCESS_MOVE_FORM_NAME));
            dispatch(initialize(PROCESS_MOVE_FORM_NAME, resource));
            dispatch(dialogActions.OPEN_DIALOG({ id: PROCESS_MOVE_FORM_NAME, data: {} }));
        } else {
            dispatch(snackbarActions.OPEN_SNACKBAR({ message: 'Process not found', hideDuration: 2000 }));
        }
    };

export const moveProcess = (resource: MoveToFormDialogData) =>
    async (dispatch: Dispatch, getState: () => RootState, services: ServiceRepository) => {
        dispatch(startSubmit(PROCESS_MOVE_FORM_NAME));
        try {
            const process = await services.containerRequestService.get(resource.uuid);
            await services.containerRequestService.update(resource.uuid, { ownerUuid: resource.ownerUuid });
            dispatch(projectPanelActions.REQUEST_ITEMS());
            dispatch(dialogActions.CLOSE_DIALOG({ id: PROCESS_MOVE_FORM_NAME }));
            return process;
        } catch (e) {
            const error = getCommonResourceServiceError(e);
            if (error === CommonResourceServiceError.UNIQUE_VIOLATION) {
<<<<<<< HEAD
                dispatch(stopSubmit(PROCESS_MOVE_FORM_NAME, { ownerUuid: 'A process with the same name already exists in the target project.' } as FormErrors));
            } else if (error === CommonResourceServiceError.MODIFYING_CONTAINER_REQUEST_FINAL_STATE) {
                dispatch(stopSubmit(PROCESS_MOVE_FORM_NAME, { ownerUuid: 'You can move only draft processes.' } as FormErrors));
=======
                dispatch(stopSubmit(PROCESS_MOVE_FORM_NAME, { ownerUuid: 'A process with the same name already exists in the target project.' }));
>>>>>>> fec23dba
            } else {
                dispatch(dialogActions.CLOSE_DIALOG({ id: PROCESS_MOVE_FORM_NAME }));
                dispatch(snackbarActions.OPEN_SNACKBAR({ message: 'Could not move the process.', hideDuration: 2000 }));
            }
            return;
        }
    };<|MERGE_RESOLUTION|>--- conflicted
+++ resolved
@@ -42,13 +42,7 @@
         } catch (e) {
             const error = getCommonResourceServiceError(e);
             if (error === CommonResourceServiceError.UNIQUE_VIOLATION) {
-<<<<<<< HEAD
                 dispatch(stopSubmit(PROCESS_MOVE_FORM_NAME, { ownerUuid: 'A process with the same name already exists in the target project.' } as FormErrors));
-            } else if (error === CommonResourceServiceError.MODIFYING_CONTAINER_REQUEST_FINAL_STATE) {
-                dispatch(stopSubmit(PROCESS_MOVE_FORM_NAME, { ownerUuid: 'You can move only draft processes.' } as FormErrors));
-=======
-                dispatch(stopSubmit(PROCESS_MOVE_FORM_NAME, { ownerUuid: 'A process with the same name already exists in the target project.' }));
->>>>>>> fec23dba
             } else {
                 dispatch(dialogActions.CLOSE_DIALOG({ id: PROCESS_MOVE_FORM_NAME }));
                 dispatch(snackbarActions.OPEN_SNACKBAR({ message: 'Could not move the process.', hideDuration: 2000 }));
