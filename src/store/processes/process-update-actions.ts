// Copyright (C) The Arvados Authors. All rights reserved.
//
// SPDX-License-Identifier: AGPL-3.0

import { Dispatch } from "redux";
import { FormErrors, initialize, startSubmit, stopSubmit } from 'redux-form';
import { RootState } from "~/store/store";
import { dialogActions } from "~/store/dialog/dialog-actions";
import { getCommonResourceServiceError, CommonResourceServiceError } from "~/services/common-service/common-resource-service";
import { ServiceRepository } from "~/services/services";
import { getProcess } from '~/store/processes/process';
import { projectPanelActions } from '~/store/project-panel/project-panel-action';
import { snackbarActions } from '~/store/snackbar/snackbar-actions';

export interface ProcessUpdateFormDialogData {
    uuid: string;
    name: string;
}

export const PROCESS_UPDATE_FORM_NAME = 'processUpdateFormName';

export const openProcessUpdateDialog = (resource: ProcessUpdateFormDialogData) =>
    (dispatch: Dispatch, getState: () => RootState, services: ServiceRepository) => {
        const process = getProcess(resource.uuid)(getState().resources);
        if(process) {
            dispatch(initialize(PROCESS_UPDATE_FORM_NAME, { ...resource, name: process.containerRequest.name }));
            dispatch(dialogActions.OPEN_DIALOG({ id: PROCESS_UPDATE_FORM_NAME, data: {} }));
        } else {
            dispatch(snackbarActions.OPEN_SNACKBAR({ message: 'Process not found', hideDuration: 2000 }));
        }
    };

export const updateProcess = (resource: ProcessUpdateFormDialogData) =>
    async (dispatch: Dispatch, getState: () => RootState, services: ServiceRepository) => {
        dispatch(startSubmit(PROCESS_UPDATE_FORM_NAME));
        try {
            const updatedProcess = await services.containerRequestService.update(resource.uuid, { name: resource.name });
            dispatch(projectPanelActions.REQUEST_ITEMS());
            dispatch(dialogActions.CLOSE_DIALOG({ id: PROCESS_UPDATE_FORM_NAME }));
            return updatedProcess;
        } catch (e) {
            const error = getCommonResourceServiceError(e);
            if (error === CommonResourceServiceError.UNIQUE_VIOLATION) {
<<<<<<< HEAD
                dispatch(stopSubmit(PROCESS_UPDATE_FORM_NAME, { name: 'Process with the same name already exists.' } as FormErrors));
            } else if (error === CommonResourceServiceError.MODIFYING_CONTAINER_REQUEST_FINAL_STATE) {
                dispatch(stopSubmit(PROCESS_UPDATE_FORM_NAME, { name: 'You cannot modified in "Final" state.' } as FormErrors));
=======
                dispatch(stopSubmit(PROCESS_UPDATE_FORM_NAME, { name: 'Process with the same name already exists.' }));
>>>>>>> fec23dba
            } else {
                dispatch(dialogActions.CLOSE_DIALOG({ id: PROCESS_UPDATE_FORM_NAME }));
                dispatch(snackbarActions.OPEN_SNACKBAR({ message: 'Could not update the process.', hideDuration: 2000 }));
            }
            return;
        }
    };<|MERGE_RESOLUTION|>--- conflicted
+++ resolved
@@ -41,13 +41,7 @@
         } catch (e) {
             const error = getCommonResourceServiceError(e);
             if (error === CommonResourceServiceError.UNIQUE_VIOLATION) {
-<<<<<<< HEAD
                 dispatch(stopSubmit(PROCESS_UPDATE_FORM_NAME, { name: 'Process with the same name already exists.' } as FormErrors));
-            } else if (error === CommonResourceServiceError.MODIFYING_CONTAINER_REQUEST_FINAL_STATE) {
-                dispatch(stopSubmit(PROCESS_UPDATE_FORM_NAME, { name: 'You cannot modified in "Final" state.' } as FormErrors));
-=======
-                dispatch(stopSubmit(PROCESS_UPDATE_FORM_NAME, { name: 'Process with the same name already exists.' }));
->>>>>>> fec23dba
             } else {
                 dispatch(dialogActions.CLOSE_DIALOG({ id: PROCESS_UPDATE_FORM_NAME }));
                 dispatch(snackbarActions.OPEN_SNACKBAR({ message: 'Could not update the process.', hideDuration: 2000 }));
