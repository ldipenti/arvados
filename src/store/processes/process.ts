--- conflicted
+++ resolved
@@ -9,21 +9,12 @@
 import { ResourceKind, Resource, extractUuidKind } from '~/models/resource';
 import { getTimeDiff } from '~/common/formatters';
 import { ArvadosTheme } from '~/common/custom-theme';
-import { groupBy } from 'lodash';
 
 export interface Process {
     containerRequest: ContainerRequestResource;
     container?: ContainerResource;
 }
 
-<<<<<<< HEAD
-enum ProcessStatus {
-    ACTIVE = 'Active',
-    COMPLETED = 'Complete',
-    QUEUED = 'Queued',
-    FAILED = 'Failed',
-    CANCELED = 'Canceled'
-=======
 export enum ProcessStatus {
     CANCELLED = 'Cancelled',
     COMPLETED = 'Completed',
@@ -33,7 +24,6 @@
     QUEUED = 'Queued',
     RUNNING = 'Running',
     UNKNOWN = 'Unknown',
->>>>>>> ab54fbc8
 }
 
 export const getProcess = (uuid: string) => (resources: ResourcesState): Process | undefined => {
@@ -73,18 +63,6 @@
 
 export const getProcessStatusColor = (status: string, { customs }: ArvadosTheme) => {
     switch (status) {
-<<<<<<< HEAD
-        case ProcessStatus.COMPLETED:
-            return customs.colors.green700;
-        case ProcessStatus.CANCELED:
-            return customs.colors.red900;
-        case ProcessStatus.QUEUED:
-            return customs.colors.grey500;
-        case ProcessStatus.FAILED:
-            return customs.colors.red900;
-        case ProcessStatus.ACTIVE:
-            return customs.colors.blue500;
-=======
         case ProcessStatus.RUNNING:
             return customs.colors.blue500;
         case ProcessStatus.COMPLETED:
@@ -92,7 +70,6 @@
         case ProcessStatus.CANCELLED:
         case ProcessStatus.FAILED:
             return customs.colors.red900;
->>>>>>> ab54fbc8
         default:
             return customs.colors.grey500;
     }
