--- conflicted
+++ resolved
@@ -16,13 +16,8 @@
 
 export const getResourceUrl = <T extends Resource>(resource: T): string => {
     switch (resource.kind) {
-<<<<<<< HEAD
-        case ResourceKind.Project: return getProjectUrl(resource.uuid);
-        case ResourceKind.Collection: return getCollectionUrl(resource.uuid);
-=======
-        case ResourceKind.PROJECT: return `/projects/${resource.uuid}`;
-        case ResourceKind.COLLECTION: return `/collections/${resource.uuid}`;
->>>>>>> 750ece46
+        case ResourceKind.PROJECT: return getProjectUrl(resource.uuid);
+        case ResourceKind.COLLECTION: return getCollectionUrl(resource.uuid);
         default: return resource.href;
     }
 };
