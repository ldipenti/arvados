// Copyright (C) The Arvados Authors. All rights reserved.
//
// SPDX-License-Identifier: AGPL-3.0

import { Dispatch } from "redux";
import { getProjectList, projectActions } from "../project/project-action";
import { push } from "react-router-redux";
import { TreeItemStatus } from "~/components/tree/tree";
import { findTreeItem } from "../project/project-reducer";
import { RootState } from "../store";
<<<<<<< HEAD
import { ResourceKind } from "../../models/resource";
=======
import { Resource, ResourceKind } from "~/models/resource";
>>>>>>> b13fa1f0
import { projectPanelActions } from "../project-panel/project-panel-action";
import { getCollectionUrl } from "~/models/collection";
import { getProjectUrl, ProjectResource } from "~/models/project";
import { ProjectService } from "~/services/project-service/project-service";
import { ServiceRepository } from "~/services/services";
import { sidePanelActions } from "../side-panel/side-panel-action";
import { SidePanelIdentifiers } from "../side-panel/side-panel-reducer";
import { getUuidObjectType, ObjectTypes } from "~/models/object-types";

export const getResourceUrl = (resourceKind: ResourceKind, resourceUuid: string): string => {
    switch (resourceKind) {
        case ResourceKind.PROJECT: return getProjectUrl(resourceUuid);
        case ResourceKind.COLLECTION: return getCollectionUrl(resourceUuid);
        default:
            return '';
    }
};

export enum ItemMode {
    BOTH,
    OPEN,
    ACTIVE
}

export const setProjectItem = (itemId: string, itemMode: ItemMode) =>
    (dispatch: Dispatch, getState: () => RootState, services: ServiceRepository) => {
        console.log("SetProjectItem!!", itemId);
        debugger;
        const { projects, router } = getState();
        const treeItem = findTreeItem(projects.items, itemId);

        if (treeItem) {
            const resourceUrl = getResourceUrl(treeItem.data.kind, treeItem.data.uuid);

            if (itemMode === ItemMode.ACTIVE || itemMode === ItemMode.BOTH) {
                if (router.location && !router.location.pathname.includes(resourceUrl)) {
                    dispatch(push(resourceUrl));
                }
                dispatch(projectActions.TOGGLE_PROJECT_TREE_ITEM_ACTIVE(treeItem.data.uuid));
            }

            const promise = treeItem.status === TreeItemStatus.LOADED
                ? Promise.resolve()
                : dispatch<any>(getProjectList(itemId));

            promise
                .then(() => dispatch<any>(() => {
                    if (itemMode === ItemMode.OPEN || itemMode === ItemMode.BOTH) {
                        dispatch(projectActions.TOGGLE_PROJECT_TREE_ITEM_OPEN(treeItem.data.uuid));
                    }
                    dispatch(projectPanelActions.RESET_PAGINATION());
                    dispatch(projectPanelActions.REQUEST_ITEMS());
                }));
        } else {
            const uuid = services.authService.getUuid();
            if (itemId === uuid) {
                dispatch(projectActions.TOGGLE_PROJECT_TREE_ITEM_ACTIVE(uuid));
                dispatch(projectPanelActions.RESET_PAGINATION());
                dispatch(projectPanelActions.REQUEST_ITEMS());
            }
        }
    };

export const restoreBranch = (itemId: string) =>
    async (dispatch: Dispatch, getState: () => RootState, services: ServiceRepository) => {
        const ancestors = await loadProjectAncestors(itemId, services.projectService);
        const uuids = ancestors.map(ancestor => ancestor.uuid);
        await loadBranch(uuids, dispatch);
        dispatch(sidePanelActions.TOGGLE_SIDE_PANEL_ITEM_OPEN(SidePanelIdentifiers.PROJECTS));
        dispatch(sidePanelActions.TOGGLE_SIDE_PANEL_ITEM_ACTIVE(SidePanelIdentifiers.PROJECTS));
        uuids.forEach(uuid => {
            dispatch(projectActions.TOGGLE_PROJECT_TREE_ITEM_OPEN(uuid));
        });
    };

export const loadProjectAncestors = async (uuid: string, projectService: ProjectService): Promise<Array<ProjectResource>> => {
    if (getUuidObjectType(uuid) === ObjectTypes.USER) {
        return [];
    } else {
        const currentProject = await projectService.get(uuid);
        const ancestors = await loadProjectAncestors(currentProject.ownerUuid, projectService);
        return [...ancestors, currentProject];
    }
};

const loadBranch = async (uuids: string[], dispatch: Dispatch): Promise<any> => {
    const [uuid, ...rest] = uuids;
    if (uuid) {
        await dispatch<any>(getProjectList(uuid));
        return loadBranch(rest, dispatch);
    }
};<|MERGE_RESOLUTION|>--- conflicted
+++ resolved
@@ -8,11 +8,7 @@
 import { TreeItemStatus } from "~/components/tree/tree";
 import { findTreeItem } from "../project/project-reducer";
 import { RootState } from "../store";
-<<<<<<< HEAD
-import { ResourceKind } from "../../models/resource";
-=======
 import { Resource, ResourceKind } from "~/models/resource";
->>>>>>> b13fa1f0
 import { projectPanelActions } from "../project-panel/project-panel-action";
 import { getCollectionUrl } from "~/models/collection";
 import { getProjectUrl, ProjectResource } from "~/models/project";
