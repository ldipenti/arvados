// Copyright (C) The Arvados Authors. All rights reserved.
//
// SPDX-License-Identifier: AGPL-3.0

import { RunProcessPanelAction, runProcessPanelActions } from '~/store/run-process-panel/run-process-panel-actions';
import { WorkflowResource, CommandInputParameter, getWorkflowInputs, parseWorkflowDefinition } from '~/models/workflow';

interface RunProcessPanel {
    processOwnerUuid: string;
    currentStep: number;
    workflows: WorkflowResource[];
    searchWorkflows: WorkflowResource[];
    selectedWorkflow: WorkflowResource | undefined;
    inputs: CommandInputParameter[];
}

const initialState: RunProcessPanel = {
    processOwnerUuid: '',
    currentStep: 0,
    workflows: [],
<<<<<<< HEAD
    selectedWorkflow: undefined,
    inputs: [],
=======
    searchWorkflows: [],
    selectedWorkflow: undefined
>>>>>>> 73511c88
};

export const runProcessPanelReducer = (state = initialState, action: RunProcessPanelAction): RunProcessPanel =>
    runProcessPanelActions.match(action, {
        SET_PROCESS_OWNER_UUID: processOwnerUuid => ({ ...state, processOwnerUuid }),
        SET_CURRENT_STEP: currentStep => ({ ...state, currentStep }),
<<<<<<< HEAD
        SET_WORKFLOWS: workflows => ({ ...state, workflows }),
        SET_SELECTED_WORKFLOW: selectedWorkflow => ({
            ...state,
            selectedWorkflow,
            inputs: getWorkflowInputs(parseWorkflowDefinition(selectedWorkflow)) || [],
        }),
=======
        SET_WORKFLOWS: workflows => ({ ...state, workflows, searchWorkflows: workflows }), 
        SET_SELECTED_WORKFLOW: selectedWorkflow => ({ ...state, selectedWorkflow }),
        SEARCH_WORKFLOWS: term => ({ ...state, searchWorkflows: state.workflows.filter(workflow => workflow.name.includes(term)) }),
>>>>>>> 73511c88
        default: () => state
    });<|MERGE_RESOLUTION|>--- conflicted
+++ resolved
@@ -18,30 +18,21 @@
     processOwnerUuid: '',
     currentStep: 0,
     workflows: [],
-<<<<<<< HEAD
     selectedWorkflow: undefined,
     inputs: [],
-=======
     searchWorkflows: [],
-    selectedWorkflow: undefined
->>>>>>> 73511c88
 };
 
 export const runProcessPanelReducer = (state = initialState, action: RunProcessPanelAction): RunProcessPanel =>
     runProcessPanelActions.match(action, {
         SET_PROCESS_OWNER_UUID: processOwnerUuid => ({ ...state, processOwnerUuid }),
         SET_CURRENT_STEP: currentStep => ({ ...state, currentStep }),
-<<<<<<< HEAD
-        SET_WORKFLOWS: workflows => ({ ...state, workflows }),
         SET_SELECTED_WORKFLOW: selectedWorkflow => ({
             ...state,
             selectedWorkflow,
             inputs: getWorkflowInputs(parseWorkflowDefinition(selectedWorkflow)) || [],
         }),
-=======
         SET_WORKFLOWS: workflows => ({ ...state, workflows, searchWorkflows: workflows }), 
-        SET_SELECTED_WORKFLOW: selectedWorkflow => ({ ...state, selectedWorkflow }),
         SEARCH_WORKFLOWS: term => ({ ...state, searchWorkflows: state.workflows.filter(workflow => workflow.name.includes(term)) }),
->>>>>>> 73511c88
         default: () => state
     });