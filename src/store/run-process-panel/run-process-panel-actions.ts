// Copyright (C) The Arvados Authors. All rights reserved.
//
// SPDX-License-Identifier: AGPL-3.0

import { Dispatch } from 'redux';
import { unionize, ofType, UnionOf } from "~/common/unionize";
import { ServiceRepository } from "~/services/services";
import { RootState } from '~/store/store';
import { WorkflowResource } from '~/models/workflow';
import { getFormValues } from 'redux-form';
import { RUN_PROCESS_BASIC_FORM, RunProcessBasicFormData } from '~/views/run-process-panel/run-process-basic-form';
import { RUN_PROCESS_INPUTS_FORM } from '~/views/run-process-panel/run-process-inputs-form';
import { WorkflowInputsData } from '~/models/workflow';
import { createWorkflowMounts } from '~/models/process';
import { ContainerRequestState } from '~/models/container-request';
import { navigateToProcess } from '../navigation/navigation-action';
import { RunProcessAdvancedFormData, RUN_PROCESS_ADVANCED_FORM } from '~/views/run-process-panel/run-process-advanced-form';

export const runProcessPanelActions = unionize({
    SET_PROCESS_OWNER_UUID: ofType<string>(),
    SET_CURRENT_STEP: ofType<number>(),
    SET_WORKFLOWS: ofType<WorkflowResource[]>(),
    SET_SELECTED_WORKFLOW: ofType<WorkflowResource>(),
    SEARCH_WORKFLOWS: ofType<string>()
});

export interface RunProcessSecondStepDataFormProps {
    name: string;
    description: string;
}

export const RUN_PROCESS_SECOND_STEP_FORM_NAME = 'runProcessSecondStepFormName';

export type RunProcessPanelAction = UnionOf<typeof runProcessPanelActions>;

export const loadRunProcessPanel = () =>
    async (dispatch: Dispatch<any>, getState: () => RootState, services: ServiceRepository) => {
        try {
            const response = await services.workflowService.list();
            dispatch(runProcessPanelActions.SET_WORKFLOWS(response.items));
        } catch (e) {
            return;
        }
    };

export const setWorkflow = (workflow: WorkflowResource) =>
    async (dispatch: Dispatch<any>, getState: () => RootState, services: ServiceRepository) => {
        dispatch(runProcessPanelActions.SET_SELECTED_WORKFLOW(workflow));
    };

export const goToStep = (step: number) => runProcessPanelActions.SET_CURRENT_STEP(step);

<<<<<<< HEAD
export const runProcess = async (dispatch: Dispatch<any>, getState: () => RootState, services: ServiceRepository) => {
    const state = getState();
    const basicForm = getFormValues(RUN_PROCESS_BASIC_FORM)(state) as RunProcessBasicFormData;
    const inputsForm = getFormValues(RUN_PROCESS_INPUTS_FORM)(state) as WorkflowInputsData;
    const advancedForm = getFormValues(RUN_PROCESS_ADVANCED_FORM)(state) as RunProcessAdvancedFormData;
    const { processOwnerUuid, selectedWorkflow } = state.runProcessPanel;
    if (selectedWorkflow) {
        const newProcessData = {
            ownerUuid: processOwnerUuid,
            name: basicForm.name,
            description: basicForm.description,
            state: ContainerRequestState.COMMITTED,
            mounts: createWorkflowMounts(selectedWorkflow, normalizeInputKeys(inputsForm)),
            runtimeConstraints: {
                API: true,
                vcpus: 1,
                ram: 1073741824,
            },
            containerImage: 'arvados/jobs:1.1.4.20180618144723',
            cwd: '/var/spool/cwl',
            command: [
                'arvados-cwl-runner',
                '--local',
                '--api=containers',
                `--project-uuid=${processOwnerUuid}`,
                '/var/lib/cwl/workflow.json#main',
                '/var/lib/cwl/cwl.input.json'
            ],
            outputPath: '/var/spool/cwl',
            priority: 1,
            outputName: advancedForm && advancedForm.output ? advancedForm.output : undefined,
        };
        const newProcess = await services.containerRequestService.create(newProcessData);
        dispatch(navigateToProcess(newProcess.uuid));
    }
};

const normalizeInputKeys = (inputs: WorkflowInputsData): WorkflowInputsData =>
    Object.keys(inputs).reduce((normalizedInputs, key) => ({
        ...normalizedInputs,
        [key.split('/').slice(1).join('/')]: inputs[key],
    }), {});
=======
export const searchWorkflows = (term: string) => runProcessPanelActions.SEARCH_WORKFLOWS(term);
>>>>>>> 73511c88
<|MERGE_RESOLUTION|>--- conflicted
+++ resolved
@@ -50,7 +50,6 @@
 
 export const goToStep = (step: number) => runProcessPanelActions.SET_CURRENT_STEP(step);
 
-<<<<<<< HEAD
 export const runProcess = async (dispatch: Dispatch<any>, getState: () => RootState, services: ServiceRepository) => {
     const state = getState();
     const basicForm = getFormValues(RUN_PROCESS_BASIC_FORM)(state) as RunProcessBasicFormData;
@@ -93,6 +92,4 @@
         ...normalizedInputs,
         [key.split('/').slice(1).join('/')]: inputs[key],
     }), {});
-=======
-export const searchWorkflows = (term: string) => runProcessPanelActions.SEARCH_WORKFLOWS(term);
->>>>>>> 73511c88
+export const searchWorkflows = (term: string) => runProcessPanelActions.SEARCH_WORKFLOWS(term);