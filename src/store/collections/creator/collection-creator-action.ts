--- conflicted
+++ resolved
@@ -20,13 +20,8 @@
     });
 
 export const createCollection = (collection: Partial<CollectionResource>) =>
-<<<<<<< HEAD
-    (dispatch: Dispatch, getState: () => RootState) => {
+    (dispatch: Dispatch, getState: () => RootState, services: ServiceRepository) => {
         const { ownerUuid } = getState().collections.creator;
-=======
-    (dispatch: Dispatch, getState: () => RootState, services: ServiceRepository) => {
-        const { ownerUuid } = getState().collectionCreation.creator;
->>>>>>> d0166a21
         const collectiontData = { ownerUuid, ...collection };
         dispatch(collectionCreateActions.CREATE_COLLECTION(collectiontData));
         return services.collectionService
