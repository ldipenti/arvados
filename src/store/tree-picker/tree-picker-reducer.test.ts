// Copyright (C) The Arvados Authors. All rights reserved.
//
// SPDX-License-Identifier: AGPL-3.0

import { createTree, getNodeValue, getNodeChildrenIds } from "~/models/tree";
import { TreePickerNode, createTreePickerNode } from "./tree-picker";
import { treePickerReducer } from "./tree-picker-reducer";
import { treePickerActions } from "./tree-picker-actions";
import { TreeItemStatus } from "~/components/tree/tree";

describe('TreePickerReducer', () => {
    it('LOAD_TREE_PICKER_NODE - initial state', () => {
        const tree = createTree<TreePickerNode>();
        const newState = treePickerReducer({}, treePickerActions.LOAD_TREE_PICKER_NODE({ nodeId: '1', pickerId: "projects" }));
        expect(newState).toEqual({ 'projects': tree });
    });

    it('LOAD_TREE_PICKER_NODE', () => {
        const node = createTreePickerNode({ nodeId: '1', value: '1' });
        const [newState] = [{
            projects: createTree<TreePickerNode>()
        }]
            .map(state => treePickerReducer(state, treePickerActions.LOAD_TREE_PICKER_NODE_SUCCESS({ nodeId: '', nodes: [node], pickerId: "projects" })))
            .map(state => treePickerReducer(state, treePickerActions.LOAD_TREE_PICKER_NODE({ nodeId: '1', pickerId: "projects" })));

        expect(getNodeValue('1')(newState.projects)).toEqual({
            ...createTreePickerNode({ nodeId: '1', value: '1' }),
            status: TreeItemStatus.PENDING
        });
    });

    it('LOAD_TREE_PICKER_NODE_SUCCESS - initial state', () => {
<<<<<<< HEAD
        const subNode = createTreePickerNode({ nodeId: '1.1', value: '1.1' });
        const newState = treePickerReducer({}, treePickerActions.LOAD_TREE_PICKER_NODE_SUCCESS({ nodeId: '', nodes: [subNode], pickerId: "projects" }));
        expect(getNodeChildren('')(newState.projects)).toEqual(['1.1']);
    });

    it('LOAD_TREE_PICKER_NODE_SUCCESS', () => {
        const node = createTreePickerNode({ nodeId: '1', value: '1' });
        const subNode = createTreePickerNode({ nodeId: '1.1', value: '1.1' });
        const [newState] = [{
            projects: createTree<TreePickerNode>()
        }]
            .map(state => treePickerReducer(state, treePickerActions.LOAD_TREE_PICKER_NODE_SUCCESS({ nodeId: '', nodes: [node], pickerId: "projects" })))
            .map(state => treePickerReducer(state, treePickerActions.LOAD_TREE_PICKER_NODE_SUCCESS({ nodeId: '1', nodes: [subNode], pickerId: "projects" })));
        expect(getNodeChildren('1')(newState.projects)).toEqual(['1.1']);
        expect(getNodeValue('1')(newState.projects)).toEqual({
            ...createTreePickerNode({ nodeId: '1', value: '1' }),
=======
        const tree = createTree<TreePickerNode>();
        const subNode = createTreePickerNode({ id: '1.1', value: '1.1' });
        const newTree = treePickerReducer(tree, treePickerActions.LOAD_TREE_PICKER_NODE_SUCCESS({ id: '', nodes: [subNode] }));
        expect(getNodeChildrenIds('')(newTree)).toEqual(['1.1']);
    });

    it('LOAD_TREE_PICKER_NODE_SUCCESS', () => {
        const tree = createTree<TreePickerNode>();
        const node = createTreePickerNode({ id: '1', value: '1' });
        const subNode = createTreePickerNode({ id: '1.1', value: '1.1' });
        const [newTree] = [tree]
            .map(tree => treePickerReducer(tree, treePickerActions.LOAD_TREE_PICKER_NODE_SUCCESS({ id: '', nodes: [node] })))
            .map(tree => treePickerReducer(tree, treePickerActions.LOAD_TREE_PICKER_NODE_SUCCESS({ id: '1', nodes: [subNode] })));
        expect(getNodeChildrenIds('1')(newTree)).toEqual(['1.1']);
        expect(getNodeValue('1')(newTree)).toEqual({
            ...createTreePickerNode({ id: '1', value: '1' }),
>>>>>>> 75db1e88
            status: TreeItemStatus.LOADED
        });
    });

    it('TOGGLE_TREE_PICKER_NODE_COLLAPSE - collapsed', () => {
        const node = createTreePickerNode({ nodeId: '1', value: '1' });
        const [newState] = [{
            projects: createTree<TreePickerNode>()
        }]
            .map(state => treePickerReducer(state, treePickerActions.LOAD_TREE_PICKER_NODE_SUCCESS({ nodeId: '', nodes: [node], pickerId: "projects" })))
            .map(state => treePickerReducer(state, treePickerActions.TOGGLE_TREE_PICKER_NODE_COLLAPSE({ nodeId: '1', pickerId: "projects" })));
        expect(getNodeValue('1')(newState.projects)).toEqual({
            ...createTreePickerNode({ nodeId: '1', value: '1' }),
            collapsed: false
        });
    });

    it('TOGGLE_TREE_PICKER_NODE_COLLAPSE - expanded', () => {
        const node = createTreePickerNode({ nodeId: '1', value: '1' });
        const [newState] = [{
            projects: createTree<TreePickerNode>()
        }]
            .map(state => treePickerReducer(state, treePickerActions.LOAD_TREE_PICKER_NODE_SUCCESS({ nodeId: '', nodes: [node], pickerId: "projects" })))
            .map(state => treePickerReducer(state, treePickerActions.TOGGLE_TREE_PICKER_NODE_COLLAPSE({ nodeId: '1', pickerId: "projects" })))
            .map(state => treePickerReducer(state, treePickerActions.TOGGLE_TREE_PICKER_NODE_COLLAPSE({ nodeId: '1', pickerId: "projects" })));
        expect(getNodeValue('1')(newState.projects)).toEqual({
            ...createTreePickerNode({ nodeId: '1', value: '1' }),
            collapsed: true
        });
    });

    it('TOGGLE_TREE_PICKER_NODE_SELECT - selected', () => {
        const node = createTreePickerNode({ nodeId: '1', value: '1' });
        const [newState] = [{
            projects: createTree<TreePickerNode>()
        }]
            .map(state => treePickerReducer(state, treePickerActions.LOAD_TREE_PICKER_NODE_SUCCESS({ nodeId: '', nodes: [node], pickerId: "projects" })))
            .map(state => treePickerReducer(state, treePickerActions.TOGGLE_TREE_PICKER_NODE_SELECT({ nodeId: '1', pickerId: "projects" })));
        expect(getNodeValue('1')(newState.projects)).toEqual({
            ...createTreePickerNode({ nodeId: '1', value: '1' }),
            selected: true
        });
    });

    it('TOGGLE_TREE_PICKER_NODE_SELECT - not selected', () => {
        const node = createTreePickerNode({ nodeId: '1', value: '1' });
        const [newState] = [{
            projects: createTree<TreePickerNode>()
        }]
            .map(state => treePickerReducer(state, treePickerActions.LOAD_TREE_PICKER_NODE_SUCCESS({ nodeId: '', nodes: [node], pickerId: "projects" })))
            .map(state => treePickerReducer(state, treePickerActions.TOGGLE_TREE_PICKER_NODE_SELECT({ nodeId: '1', pickerId: "projects" })))
            .map(state => treePickerReducer(state, treePickerActions.TOGGLE_TREE_PICKER_NODE_SELECT({ nodeId: '1', pickerId: "projects" })));
        expect(getNodeValue('1')(newState.projects)).toEqual({
            ...createTreePickerNode({ nodeId: '1', value: '1' }),
            selected: false
        });
    });
});<|MERGE_RESOLUTION|>--- conflicted
+++ resolved
@@ -30,10 +30,9 @@
     });
 
     it('LOAD_TREE_PICKER_NODE_SUCCESS - initial state', () => {
-<<<<<<< HEAD
         const subNode = createTreePickerNode({ nodeId: '1.1', value: '1.1' });
         const newState = treePickerReducer({}, treePickerActions.LOAD_TREE_PICKER_NODE_SUCCESS({ nodeId: '', nodes: [subNode], pickerId: "projects" }));
-        expect(getNodeChildren('')(newState.projects)).toEqual(['1.1']);
+        expect(getNodeChildrenIds('')(newState.projects)).toEqual(['1.1']);
     });
 
     it('LOAD_TREE_PICKER_NODE_SUCCESS', () => {
@@ -44,27 +43,9 @@
         }]
             .map(state => treePickerReducer(state, treePickerActions.LOAD_TREE_PICKER_NODE_SUCCESS({ nodeId: '', nodes: [node], pickerId: "projects" })))
             .map(state => treePickerReducer(state, treePickerActions.LOAD_TREE_PICKER_NODE_SUCCESS({ nodeId: '1', nodes: [subNode], pickerId: "projects" })));
-        expect(getNodeChildren('1')(newState.projects)).toEqual(['1.1']);
+        expect(getNodeChildrenIds('1')(newState.projects)).toEqual(['1.1']);
         expect(getNodeValue('1')(newState.projects)).toEqual({
             ...createTreePickerNode({ nodeId: '1', value: '1' }),
-=======
-        const tree = createTree<TreePickerNode>();
-        const subNode = createTreePickerNode({ id: '1.1', value: '1.1' });
-        const newTree = treePickerReducer(tree, treePickerActions.LOAD_TREE_PICKER_NODE_SUCCESS({ id: '', nodes: [subNode] }));
-        expect(getNodeChildrenIds('')(newTree)).toEqual(['1.1']);
-    });
-
-    it('LOAD_TREE_PICKER_NODE_SUCCESS', () => {
-        const tree = createTree<TreePickerNode>();
-        const node = createTreePickerNode({ id: '1', value: '1' });
-        const subNode = createTreePickerNode({ id: '1.1', value: '1.1' });
-        const [newTree] = [tree]
-            .map(tree => treePickerReducer(tree, treePickerActions.LOAD_TREE_PICKER_NODE_SUCCESS({ id: '', nodes: [node] })))
-            .map(tree => treePickerReducer(tree, treePickerActions.LOAD_TREE_PICKER_NODE_SUCCESS({ id: '1', nodes: [subNode] })));
-        expect(getNodeChildrenIds('1')(newTree)).toEqual(['1.1']);
-        expect(getNodeValue('1')(newTree)).toEqual({
-            ...createTreePickerNode({ id: '1', value: '1' }),
->>>>>>> 75db1e88
             status: TreeItemStatus.LOADED
         });
     });
