// Copyright (C) The Arvados Authors. All rights reserved.
//
// SPDX-License-Identifier: AGPL-3.0

import * as React from 'react';
import * as ReactDOM from 'react-dom';
import { Provider } from "react-redux";
import Workbench from './views/workbench/workbench';
import ProjectList from './components/project-list/project-list';
import './index.css';
import { Route } from "react-router";
import createBrowserHistory from "history/createBrowserHistory";
import configureStore from "./store/store";
import { ConnectedRouter } from "react-router-redux";
<<<<<<< HEAD
import ApiToken from "./components/api-token/api-token";
import authActions from "./store/auth/auth-action";
import { projectService } from "./services/services";
=======
import { TreeItem } from "./components/tree/tree";
import { Project } from "./models/project";

const sampleProjects = [
    [
        'Project 1', [
            ['Project 1.1', [['Project 1.1.1'], ['Project 1.1.2']]],
            ['Project 1.2', [['Project 1.2.1'], ['Project 1.2.2'], ['Project 1.2.3']]]
        ]
    ],
    [
        'Project 2'
    ],
    [
        'Project 3', [['Project 3.1'], ['Project 3.2']]
    ]
];


function buildProjectTree(tree: any[], level = 0): Array<TreeItem<Project>> {
    const projects = tree.map((t, idx) => ({
        id: `l${level}i${idx}${t[0]}`,
        open: false,
        active: false,
        data: {
            name: t[0],
            icon: level === 0 ? <i className="fas fa-th"/> : <i className="fas fa-folder"/>,
            createdAt: '2018-05-05',
        },
        items: t.length > 1 ? buildProjectTree(t[1], level + 1) : []
    }));
    return projects;
}

>>>>>>> 22cfdad7

const history = createBrowserHistory();
const projects = buildProjectTree(sampleProjects);

const store = configureStore({
<<<<<<< HEAD
    projects: [
    ],
=======
    projects,
>>>>>>> 22cfdad7
    router: {
        location: null
    },
    auth: {
        user: undefined
    }
}, history);

store.dispatch(authActions.INIT());
store.dispatch<any>(projectService.getProjectList());

const App = () =>
    <Provider store={store}>
        <ConnectedRouter history={history}>
            <div>
<<<<<<< HEAD
                <Route path="/" component={Workbench}/>
                <Route path="/token" component={ApiToken}/>
=======
                <Route path="/" component={Workbench} />
>>>>>>> 22cfdad7
            </div>
        </ConnectedRouter>
    </Provider>;

ReactDOM.render(
    <App />,
    document.getElementById('root') as HTMLElement
);<|MERGE_RESOLUTION|>--- conflicted
+++ resolved
@@ -12,29 +12,11 @@
 import createBrowserHistory from "history/createBrowserHistory";
 import configureStore from "./store/store";
 import { ConnectedRouter } from "react-router-redux";
-<<<<<<< HEAD
 import ApiToken from "./components/api-token/api-token";
 import authActions from "./store/auth/auth-action";
 import { projectService } from "./services/services";
-=======
 import { TreeItem } from "./components/tree/tree";
 import { Project } from "./models/project";
-
-const sampleProjects = [
-    [
-        'Project 1', [
-            ['Project 1.1', [['Project 1.1.1'], ['Project 1.1.2']]],
-            ['Project 1.2', [['Project 1.2.1'], ['Project 1.2.2'], ['Project 1.2.3']]]
-        ]
-    ],
-    [
-        'Project 2'
-    ],
-    [
-        'Project 3', [['Project 3.1'], ['Project 3.2']]
-    ]
-];
-
 
 function buildProjectTree(tree: any[], level = 0): Array<TreeItem<Project>> {
     const projects = tree.map((t, idx) => ({
@@ -50,19 +32,12 @@
     }));
     return projects;
 }
-
->>>>>>> 22cfdad7
-
 const history = createBrowserHistory();
 const projects = buildProjectTree(sampleProjects);
 
 const store = configureStore({
-<<<<<<< HEAD
     projects: [
     ],
-=======
-    projects,
->>>>>>> 22cfdad7
     router: {
         location: null
     },
@@ -74,21 +49,18 @@
 store.dispatch(authActions.INIT());
 store.dispatch<any>(projectService.getProjectList());
 
+
 const App = () =>
     <Provider store={store}>
         <ConnectedRouter history={history}>
             <div>
-<<<<<<< HEAD
                 <Route path="/" component={Workbench}/>
                 <Route path="/token" component={ApiToken}/>
-=======
-                <Route path="/" component={Workbench} />
->>>>>>> 22cfdad7
             </div>
         </ConnectedRouter>
     </Provider>;
 
 ReactDOM.render(
-    <App />,
+    <App/>,
     document.getElementById('root') as HTMLElement
 );