--- conflicted
+++ resolved
@@ -41,16 +41,10 @@
 import { setUuidPrefix } from '~/store/workflow-panel/workflow-panel-actions';
 import { trashedCollectionActionSet } from '~/views-components/context-menu/action-sets/trashed-collection-action-set';
 import { ContainerRequestState } from '~/models/container-request';
-<<<<<<< HEAD
 import { MountKind } from '~/models/mount-types';
-import { receiveTreePickerData, loadUserProject } from '~/store/tree-picker/tree-picker-actions';
-import { loadProject, loadCollection, initUserProject, initSharedProject, initFavoritesProject, initProjectsTreePicker } from './store/tree-picker/tree-picker-actions';
-import { ResourceKind } from '~/models/resource';
-=======
-import { MountKind } from './models/mount-types';
+import { initProjectsTreePicker } from './store/tree-picker/tree-picker-actions';
 import { setBuildInfo } from '~/store/app-info/app-info-actions';
 import { getBuildInfo } from '~/common/app-info';
->>>>>>> d92b0676
 
 console.log(`Starting arvados [${getBuildInfo()}]`);
 
@@ -121,7 +115,7 @@
             store.dispatch(initProjectsTreePicker('testPicker1'));
             store.dispatch(initProjectsTreePicker('testPicker2'));
             store.dispatch(initProjectsTreePicker('testPicker3'));
-            
+
             // await store.dispatch(loadCollection(
             //     'c97qk-4zz18-9sn8ygaf62chkkd',
             //     'testPicker',
