// Copyright (C) The Arvados Authors. All rights reserved.
//
// SPDX-License-Identifier: AGPL-3.0

import * as React from 'react';
import * as ReactDOM from 'react-dom';
import { Provider } from "react-redux";
import { Workbench } from './views/workbench/workbench';
import './index.css';
import { Route } from "react-router";
import createBrowserHistory from "history/createBrowserHistory";
import { configureStore } from "./store/store";
import { ConnectedRouter } from "react-router-redux";
import { ApiToken } from "./views-components/api-token/api-token";
import { initAuth } from "./store/auth/auth-action";
import { createServices } from "./services/services";
import { getProjectList } from "./store/project/project-action";
import { MuiThemeProvider } from '@material-ui/core/styles';
import { CustomTheme } from './common/custom-theme';
import { fetchConfig } from './common/config';
import { addMenuActionSet, ContextMenuKind } from "./views-components/context-menu/context-menu";
import { rootProjectActionSet } from "./views-components/context-menu/action-sets/root-project-action-set";
import { projectActionSet } from "./views-components/context-menu/action-sets/project-action-set";
import { resourceActionSet } from './views-components/context-menu/action-sets/resource-action-set';
import { favoriteActionSet } from "./views-components/context-menu/action-sets/favorite-action-set";
import { collectionFilesActionSet } from './views-components/context-menu/action-sets/collection-files-action-set';
import { collectionFilesItemActionSet } from './views-components/context-menu/action-sets/collection-files-item-action-set';
import { collectionActionSet } from './views-components/context-menu/action-sets/collection-action-set';
import { collectionResourceActionSet } from './views-components/context-menu/action-sets/collection-resource-action-set';
import { initPickerProjectTree } from './store/tree-picker/tree-picker-actions';

addMenuActionSet(ContextMenuKind.ROOT_PROJECT, rootProjectActionSet);
addMenuActionSet(ContextMenuKind.PROJECT, projectActionSet);
addMenuActionSet(ContextMenuKind.RESOURCE, resourceActionSet);
addMenuActionSet(ContextMenuKind.FAVORITE, favoriteActionSet);
addMenuActionSet(ContextMenuKind.COLLECTION_FILES, collectionFilesActionSet);
addMenuActionSet(ContextMenuKind.COLLECTION_FILES_ITEM, collectionFilesItemActionSet);
addMenuActionSet(ContextMenuKind.COLLECTION, collectionActionSet);
addMenuActionSet(ContextMenuKind.COLLECTION_RESOURCE, collectionResourceActionSet);

fetchConfig()
    .then(config => {
        const history = createBrowserHistory();
        const services = createServices(config);
        const store = configureStore(history, services);

        store.dispatch(initAuth());
        store.dispatch(getProjectList(services.authService.getUuid()));
<<<<<<< HEAD
        store.dispatch(initPickerProjectTree());

=======
        
>>>>>>> c956bd95
        const TokenComponent = (props: any) => <ApiToken authService={services.authService} {...props}/>;
        const WorkbenchComponent = (props: any) => <Workbench authService={services.authService} {...props}/>;

        const App = () =>
            <MuiThemeProvider theme={CustomTheme}>
                <Provider store={store}>
                    <ConnectedRouter history={history}>
                        <div>
                            <Route path="/" component={WorkbenchComponent} />
                            <Route path="/token" component={TokenComponent} />
                        </div>
                    </ConnectedRouter>
                </Provider>
            </MuiThemeProvider>;

        ReactDOM.render(
            <App />,
            document.getElementById('root') as HTMLElement
        );
    });

<|MERGE_RESOLUTION|>--- conflicted
+++ resolved
@@ -46,12 +46,8 @@
 
         store.dispatch(initAuth());
         store.dispatch(getProjectList(services.authService.getUuid()));
-<<<<<<< HEAD
         store.dispatch(initPickerProjectTree());
-
-=======
         
->>>>>>> c956bd95
         const TokenComponent = (props: any) => <ApiToken authService={services.authService} {...props}/>;
         const WorkbenchComponent = (props: any) => <Workbench authService={services.authService} {...props}/>;
 
