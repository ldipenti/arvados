--- conflicted
+++ resolved
@@ -54,12 +54,8 @@
 
         store.dispatch(initAuth());
         store.dispatch(getProjectList(services.authService.getUuid()));
-<<<<<<< HEAD
-        store.dispatch(initPickerProjectTree());
-        
-=======
+        store.dispatch(initPickerProjectTree());    
 
->>>>>>> 75db1e88
         const TokenComponent = (props: any) => <ApiToken authService={services.authService} {...props}/>;
         const WorkbenchComponent = (props: any) => <Workbench authService={services.authService} buildInfo={buildInfo} {...props}/>;
 
