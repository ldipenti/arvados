// Copyright (C) The Arvados Authors. All rights reserved.
//
// SPDX-License-Identifier: AGPL-3.0

import { API_HOST, serverApi } from "../../common/api/server-api";
import { User } from "../../models/user";
import { Dispatch } from "redux";
import actions from "../../store/auth/auth-action";

export const API_TOKEN_KEY = 'apiToken';
export const USER_EMAIL_KEY = 'userEmail';
export const USER_FIRST_NAME_KEY = 'userFirstName';
export const USER_LAST_NAME_KEY = 'userLastName';
export const USER_UUID_KEY = 'userUuid';
export const USER_OWNER_UUID_KEY = 'userOwnerUuid';

export interface UserDetailsResponse {
    email: string;
    first_name: string;
    last_name: string;
    uuid: string;
    owner_uuid: string;
    is_admin: boolean;
}

export default class AuthService {

    public saveApiToken(token: string) {
        localStorage.setItem(API_TOKEN_KEY, token);
    }

    public removeApiToken() {
        localStorage.removeItem(API_TOKEN_KEY);
    }

    public getApiToken() {
        return localStorage.getItem(API_TOKEN_KEY) || undefined;
    }

    public getOwnerUuid() {
        return localStorage.getItem(USER_OWNER_UUID_KEY) || undefined;
    }

    public getUser(): User | undefined {
        const email = localStorage.getItem(USER_EMAIL_KEY);
        const firstName = localStorage.getItem(USER_FIRST_NAME_KEY);
        const lastName = localStorage.getItem(USER_LAST_NAME_KEY);
        const uuid = localStorage.getItem(USER_UUID_KEY);
        const ownerUuid = localStorage.getItem(USER_OWNER_UUID_KEY);

        return email && firstName && lastName && uuid && ownerUuid
            ? { email, firstName, lastName, uuid, ownerUuid }
            : undefined;
    }

    public saveUser(user: User) {
        localStorage.setItem(USER_EMAIL_KEY, user.email);
        localStorage.setItem(USER_FIRST_NAME_KEY, user.firstName);
        localStorage.setItem(USER_LAST_NAME_KEY, user.lastName);
        localStorage.setItem(USER_UUID_KEY, user.uuid);
        localStorage.setItem(USER_OWNER_UUID_KEY, user.ownerUuid);
    }

    public removeUser() {
        localStorage.removeItem(USER_EMAIL_KEY);
        localStorage.removeItem(USER_FIRST_NAME_KEY);
        localStorage.removeItem(USER_LAST_NAME_KEY);
        localStorage.removeItem(USER_UUID_KEY);
        localStorage.removeItem(USER_OWNER_UUID_KEY);
    }

    public login() {
        const currentUrl = `${window.location.protocol}//${window.location.host}/token`;
        window.location.assign(`${API_HOST}/login?return_to=${currentUrl}`);
    }

    public logout() {
        const currentUrl = `${window.location.protocol}//${window.location.host}`;
        window.location.assign(`${API_HOST}/logout?return_to=${currentUrl}`);
    }

    public getUserDetails = () => (dispatch: Dispatch): Promise<void> => {
        dispatch(actions.USER_DETAILS_REQUEST());
        return serverApi
            .get<UserDetailsResponse>('/users/current')
            .then(resp => {
                dispatch(actions.USER_DETAILS_SUCCESS(resp.data));
            });
<<<<<<< HEAD
            // .catch(err => {
            // });
=======
    };

    public getRootUuid() {
        const uuid = this.getOwnerUuid();
        const uuidParts = uuid ? uuid.split('-') : [];
        return uuidParts.length > 1 ? `${uuidParts[0]}-${uuidParts[1]}` : undefined;
>>>>>>> d5fb6350
    }
}<|MERGE_RESOLUTION|>--- conflicted
+++ resolved
@@ -86,16 +86,11 @@
             .then(resp => {
                 dispatch(actions.USER_DETAILS_SUCCESS(resp.data));
             });
-<<<<<<< HEAD
-            // .catch(err => {
-            // });
-=======
-    };
+    }
 
     public getRootUuid() {
         const uuid = this.getOwnerUuid();
         const uuidParts = uuid ? uuid.split('-') : [];
         return uuidParts.length > 1 ? `${uuidParts[0]}-${uuidParts[1]}` : undefined;
->>>>>>> d5fb6350
     }
 }