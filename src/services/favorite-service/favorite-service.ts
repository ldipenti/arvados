--- conflicted
+++ resolved
@@ -66,8 +66,6 @@
                 });
             });
     }
-<<<<<<< HEAD
-=======
 
     checkPresenceInFavorites(userUuid: string, resourceUuids: string[]): Promise<Record<string, boolean>> {
         return this.linkService
@@ -84,6 +82,4 @@
             }, {}));
     }
 
-
->>>>>>> 39c6f239
 }