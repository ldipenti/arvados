--- conflicted
+++ resolved
@@ -2,12 +2,8 @@
 //
 // SPDX-License-Identifier: AGPL-3.0
 
-<<<<<<< HEAD
 import { CancelToken } from 'axios';
 import { snakeCase, camelCase } from "lodash";
-=======
-import { snakeCase, camelCase } from 'lodash';
->>>>>>> 961b23c0
 import { CommonResourceService } from 'services/common-service/common-resource-service';
 import {
   ListResults,
@@ -50,59 +46,38 @@
     super(serverApi, 'groups', actions);
   }
 
-  async contents(
-    uuid: string,
-    args: ContentsArguments = {},
-    session?: Session
-  ): Promise<ListResults<GroupContentsResource>> {
+async contents(uuid: string, args: ContentsArguments = {}, session?: Session, cancelToken?: CancelToken): Promise<ListResults<GroupContentsResource>> {
     const { filters, order, ...other } = args;
     const params = {
-      ...other,
-      filters: filters ? `[${filters}]` : undefined,
-      order: order ? order : undefined,
+        ...other,
+        filters: filters ? `[${filters}]` : undefined,
+        order: order ? order : undefined
     };
     const pathUrl = uuid ? `/${uuid}/contents` : '/contents';
-
-<<<<<<< HEAD
-    async contents(uuid: string, args: ContentsArguments = {}, session?: Session, cancelToken?: CancelToken): Promise<ListResults<GroupContentsResource>> {
-        const { filters, order, ...other } = args;
-        const params = {
-            ...other,
-            filters: filters ? `[${filters}]` : undefined,
-            order: order ? order : undefined
-        };
-        const pathUrl = uuid ? `/${uuid}/contents` : '/contents';
-=======
     const cfg: AxiosRequestConfig = {
       params: CommonResourceService.mapKeys(snakeCase)(params),
     };
+
     if (session) {
       cfg.baseURL = session.baseUrl;
       cfg.headers = { Authorization: 'Bearer ' + session.token };
     }
->>>>>>> 961b23c0
 
+    if (cancelToken) {
+      cfg.cancelToken = cancelToken;
+    }
+    
     const response = await CommonResourceService.defaultResponse(
       this.serverApi.get(this.resourceType + pathUrl, cfg),
       this.actions,
       false
     );
 
-<<<<<<< HEAD
-        if (cancelToken) {
-            cfg.cancelToken = cancelToken;
-        }
-
-        const response = await CommonResourceService.defaultResponse(
-            this.serverApi.get(this.resourceType + pathUrl, cfg), this.actions, false
-        );
-=======
     return {
       ...TrashableResourceService.mapKeys(camelCase)(response),
       clusterId: session && session.clusterId,
     };
   }
->>>>>>> 961b23c0
 
   shared(
     params: SharedArguments = {}
