// Copyright (C) The Arvados Authors. All rights reserved.
//
// SPDX-License-Identifier: AGPL-3.0

describe('Collection panel tests', function() {
    let activeUser;
    let adminUser;

    before(function() {
        // Only set up common users once. These aren't set up as aliases because
        // aliases are cleaned up after every test. Also it doesn't make sense
        // to set the same users on beforeEach() over and over again, so we
        // separate a little from Cypress' 'Best Practices' here.
        cy.getUser('admin', 'Admin', 'User', true, true)
            .as('adminUser').then(function() {
                adminUser = this.adminUser;
            }
        );
        cy.getUser('collectionuser1', 'Collection', 'User', false, true)
            .as('activeUser').then(function() {
                activeUser = this.activeUser;
            }
        );
    });

    beforeEach(function() {
        cy.clearCookies();
        cy.clearLocalStorage();
    });

    it('shows collection by URL', function() {
        cy.loginAs(activeUser);
        [true, false].map(function(isWritable) {
            cy.createGroup(adminUser.token, {
                name: 'Shared project',
                group_class: 'project',
            }).as('sharedGroup').then(function() {
                // Creates the collection using the admin token so we can set up
                // a bogus manifest text without block signatures.
                cy.createCollection(adminUser.token, {
                    name: 'Test collection',
                    owner_uuid: this.sharedGroup.uuid,
                    properties: {someKey: 'someValue'},
                    manifest_text: ". 37b51d194a7513e45b56f6524f2d51f2+3 0:3:bar\n"})
                .as('testCollection').then(function() {
                    // Share the group with active user.
                    cy.createLink(adminUser.token, {
                        name: isWritable ? 'can_write' : 'can_read',
                        link_class: 'permission',
                        head_uuid: this.sharedGroup.uuid,
                        tail_uuid: activeUser.user.uuid
                    })
                    cy.visit(`/collections/${this.testCollection.uuid}`);
                    // Check that name & uuid are correct.
                    cy.get('[data-cy=collection-info-panel]')
                        .should('contain', this.testCollection.name)
                        .and('contain', this.testCollection.uuid)
                        .and('not.contain', 'This is an old version');
                    // Check for the read-only icon
                    cy.get('[data-cy=read-only-icon]').should(`${isWritable ? 'not.' : ''}exist`);
                    // Check that both read and write operations are available on
                    // the 'More options' menu.
                    cy.get('[data-cy=collection-panel-options-btn]')
                        .click()
                    cy.get('[data-cy=context-menu]')
                        .should('contain', 'Add to favorites')
                        .and(`${isWritable ? '' : 'not.'}contain`, 'Edit collection');
                    cy.get('body').click(); // Collapse the menu avoiding details panel expansion
                    cy.get('[data-cy=collection-properties-panel]')
                        .should('contain', 'someKey')
                        .and('contain', 'someValue')
                        .and('not.contain', 'anotherKey')
                        .and('not.contain', 'anotherValue')
                    if (isWritable === true) {
                        // Check that properties can be added.
                        cy.get('[data-cy=collection-properties-form]').within(() => {
                            cy.get('[data-cy=property-field-key]').within(() => {
                                cy.get('input').type('anotherKey');
                            });
                            cy.get('[data-cy=property-field-value]').within(() => {
                                cy.get('input').type('anotherValue');
                            });
                            cy.root().submit();
                        })
                        cy.get('[data-cy=collection-properties-panel]')
                            .should('contain', 'anotherKey')
                            .and('contain', 'anotherValue')
                    } else {
                        // Properties form shouldn't be displayed.
                        cy.get('[data-cy=collection-properties-form]').should('not.exist');
                    }
                    // Check that the file listing show both read & write operations
                    cy.get('[data-cy=collection-files-panel]').within(() => {
                        cy.root().should('contain', 'bar');
                        cy.get('[data-cy=upload-button]')
                            .should(`${isWritable ? '' : 'not.'}contain`, 'Upload data');
                    });
                    cy.get('[data-cy=collection-files-panel]')
                        .contains('bar').rightclick();
                    cy.get('[data-cy=context-menu]')
                        .should('contain', 'Download')
                        .and('contain', 'Open in new tab')
                        .and('contain', 'Copy to clipboard')
                        .and(`${isWritable ? '' : 'not.'}contain`, 'Rename')
                        .and(`${isWritable ? '' : 'not.'}contain`, 'Remove');
                    cy.get('body').click(); // Collapse the menu
                    // Hamburger 'more options' menu button
                    cy.get('[data-cy=collection-files-panel-options-btn]')
                        .click()
                    cy.get('[data-cy=context-menu]')
                        .should('contain', 'Select all')
                        .click()
                    cy.get('[data-cy=collection-files-panel-options-btn]')
                        .click()
                    cy.get('[data-cy=context-menu]')
                        // .should('contain', 'Download selected')
                        .should(`${isWritable ? '' : 'not.'}contain`, 'Remove selected')
                    cy.get('body').click(); // Collapse the menu
                    // File item 'more options' button
                    cy.get('[data-cy=file-item-options-btn')
                        .click()
                    cy.get('[data-cy=context-menu]')
                        .should('contain', 'Download')
                        .and(`${isWritable ? '' : 'not.'}contain`, 'Remove');
                    cy.get('body').click(); // Collapse the menu
                })
            })
        })
    })

    it('renames a file using valid names', function() {
        // Creates the collection using the admin token so we can set up
        // a bogus manifest text without block signatures.
        cy.createCollection(adminUser.token, {
            name: `Test collection ${Math.floor(Math.random() * 999999)}`,
            owner_uuid: activeUser.user.uuid,
            manifest_text: ". 37b51d194a7513e45b56f6524f2d51f2+3 0:3:bar\n"})
        .as('testCollection').then(function() {
            cy.loginAs(activeUser);
            cy.visit(`/collections/${this.testCollection.uuid}`);
            const nameTransitions = [
                ['bar', '&'],
                ['&', 'foo'],
                ['foo', '&amp;'],
                ['&amp;', 'I ❤️ ⛵️'],
                ['I ❤️ ⛵️', '...']
            ];
            nameTransitions.forEach(([from, to]) => {
                cy.get('[data-cy=collection-files-panel]')
                    .contains(`${from}`).rightclick();
                cy.get('[data-cy=context-menu]')
                    .contains('Rename')
                    .click();
                cy.get('[data-cy=form-dialog]')
                    .should('contain', 'Rename')
                    .within(() => {
                        cy.get('input').type(`{selectall}{backspace}${to}`);
                    });
                cy.get('[data-cy=form-submit-btn]').click();
                cy.get('[data-cy=collection-files-panel]')
                    .should('not.contain', `${from}`)
                    .and('contain', `${to}`);
            })
        });
    });

    it('renames a file to a different directory', function() {
        // Creates the collection using the admin token so we can set up
        // a bogus manifest text without block signatures.
        cy.createCollection(adminUser.token, {
            name: `Test collection ${Math.floor(Math.random() * 999999)}`,
            owner_uuid: activeUser.user.uuid,
            manifest_text: ". 37b51d194a7513e45b56f6524f2d51f2+3 0:3:bar\n"})
        .as('testCollection').then(function() {
            cy.loginAs(activeUser);
            cy.visit(`/collections/${this.testCollection.uuid}`);
            // Rename 'bar' to 'subdir/foo'
            cy.get('[data-cy=collection-files-panel]')
                .contains('bar').rightclick();
            cy.get('[data-cy=context-menu]')
                .contains('Rename')
                .click();
            cy.get('[data-cy=form-dialog]')
                .should('contain', 'Rename')
                .within(() => {
                    cy.get('input').type(`{selectall}{backspace}subdir/foo`);
                });
            cy.get('[data-cy=form-submit-btn]').click();
            cy.get('[data-cy=collection-files-panel]')
                .should('not.contain', 'bar')
                .and('contain', 'subdir');
            // Look for the "arrow icon" and expand the "subdir" directory.
            cy.get('[data-cy=virtual-file-tree] > div > i').click();
            // Rename 'subdir/foo' to 'baz'
            cy.get('[data-cy=collection-files-panel]')
                .contains('foo').rightclick();
            cy.get('[data-cy=context-menu]')
                .contains('Rename')
                .click();
            cy.get('[data-cy=form-dialog]')
                .should('contain', 'Rename')
                .within(() => {
                    cy.get('input')
                        .should('have.value', 'subdir/foo')
                        .type(`{selectall}{backspace}baz`);
                });
            cy.get('[data-cy=form-submit-btn]').click();
            cy.get('[data-cy=collection-files-panel]')
                .should('contain', 'subdir') // empty dir kept
                .and('contain', 'baz');
        });
    });

    it('tries to rename a file with an illegal names', function() {
        // Creates the collection using the admin token so we can set up
        // a bogus manifest text without block signatures.
        cy.createCollection(adminUser.token, {
            name: `Test collection ${Math.floor(Math.random() * 999999)}`,
            owner_uuid: activeUser.user.uuid,
            manifest_text: ". 37b51d194a7513e45b56f6524f2d51f2+3 0:3:bar\n"})
        .as('testCollection').then(function() {
            cy.loginAs(activeUser);
            cy.visit(`/collections/${this.testCollection.uuid}`);
            const illegalNamesFromUI = [
                ['.', "Name cannot be '.' or '..'"],
                ['..', "Name cannot be '.' or '..'"],
                ['', 'This field is required'],
                [' ', 'Leading/trailing whitespaces not allowed'],
                [' foo', 'Leading/trailing whitespaces not allowed'],
                ['foo ', 'Leading/trailing whitespaces not allowed'],
                ['//foo', 'Empty dir name not allowed']
            ]
            illegalNamesFromUI.forEach(([name, errMsg]) => {
                cy.get('[data-cy=collection-files-panel]')
                    .contains('bar').rightclick();
                cy.get('[data-cy=context-menu]')
                    .contains('Rename')
                    .click();
                cy.get('[data-cy=form-dialog]')
                    .should('contain', 'Rename')
                    .within(() => {
                        cy.get('input').type(`{selectall}{backspace}${name}`);
                    });
                cy.get('[data-cy=form-dialog]')
                    .should('contain', 'Rename')
                    .within(() => {
                        cy.contains(`${errMsg}`);
                    });
                cy.get('[data-cy=form-cancel-btn]').click();
            })
        });
    });

    it('can correctly display old versions', function() {
        const colName = `Versioned Collection ${Math.floor(Math.random() * 999999)}`;
        let colUuid = '';
        let oldVersionUuid = '';
        // Make sure no other collections with this name exist
        cy.doRequest('GET', '/arvados/v1/collections', null, {
            filters: `[["name", "=", "${colName}"]]`,
            include_old_versions: true
        })
        .its('body.items').as('collections')
        .then(function() {
            expect(this.collections).to.be.empty;
        });
        // Creates the collection using the admin token so we can set up
        // a bogus manifest text without block signatures.
        cy.createCollection(adminUser.token, {
            name: colName,
            owner_uuid: activeUser.user.uuid,
            manifest_text: ". 37b51d194a7513e45b56f6524f2d51f2+3 0:3:bar\n"})
        .as('originalVersion').then(function() {
            // Change the file name to create a new version.
            cy.updateCollection(adminUser.token, this.originalVersion.uuid, {
                manifest_text: ". 37b51d194a7513e45b56f6524f2d51f2+3 0:3:foo\n"
            })
            colUuid = this.originalVersion.uuid;
        });
        // Confirm that there are 2 versions of the collection
        cy.doRequest('GET', '/arvados/v1/collections', null, {
            filters: `[["name", "=", "${colName}"]]`,
            include_old_versions: true
        })
        .its('body.items').as('collections')
        .then(function() {
            expect(this.collections).to.have.lengthOf(2);
            this.collections.map(function(aCollection) {
                expect(aCollection.current_version_uuid).to.equal(colUuid);
                if (aCollection.uuid !== aCollection.current_version_uuid) {
                    oldVersionUuid = aCollection.uuid;
                }
            });
            // Check the old version displays as what it is.
            cy.loginAs(activeUser)
            cy.visit(`/collections/${oldVersionUuid}`);
            cy.get('[data-cy=collection-info-panel]').should('contain', 'This is an old version');
            cy.get('[data-cy=read-only-icon]').should('exist');
            cy.get('[data-cy=collection-info-panel]').should('contain', colName);
            cy.get('[data-cy=collection-files-panel]').should('contain', 'bar');
        });
    });

    it('uses the collection version browser to view a previous version', function() {
        const colName = `Test Collection ${Math.floor(Math.random() * 999999)}`;

        // Creates the collection using the admin token so we can set up
        // a bogus manifest text without block signatures.
        cy.createCollection(adminUser.token, {
            name: colName,
            owner_uuid: activeUser.user.uuid,
            manifest_text: ". 37b51d194a7513e45b56f6524f2d51f2+3 0:3:foo 0:3:bar\n"})
        .as('collection').then(function() {
            // Visit collection, check basic information
            cy.loginAs(activeUser)
            cy.visit(`/collections/${this.collection.uuid}`);
            cy.get('[data-cy=collection-info-panel]').should('not.contain', 'This is an old version');
            cy.get('[data-cy=read-only-icon]').should('not.exist');
            cy.get('[data-cy=collection-version-number]').should('contain', '1');
            cy.get('[data-cy=collection-info-panel]').should('contain', colName);
            cy.get('[data-cy=collection-files-panel]').should('contain', 'foo').and('contain', 'bar');

            // Modify collection, expect version number change
            cy.get('[data-cy=collection-files-panel]').contains('foo').rightclick();
            cy.get('[data-cy=context-menu]').contains('Remove').click();
            cy.get('[data-cy=confirmation-dialog]').should('contain', 'Removing file');
            cy.get('[data-cy=confirmation-dialog-ok-btn]').click();
            cy.get('[data-cy=collection-version-number]').should('contain', '2');
            cy.get('[data-cy=collection-files-panel]').should('not.contain', 'foo').and('contain', 'bar');

            // Click on version number, check version browser. Click on past version.
            cy.get('[data-cy=collection-version-browser]').should('not.exist');
            cy.get('[data-cy=collection-version-number]').contains('2').click();
            cy.get('[data-cy=collection-version-browser]')
                .should('contain', 'Nr').and('contain', 'Size').and('contain', 'Date')
                .within(() => {
                    // Version 1: 6 bytes in size
                    cy.get('[data-cy=collection-version-browser-select-1]')
                        .should('contain', '1').and('contain', '6 B');
                    // Version 2: 3 bytes in size (one file removed)
                    cy.get('[data-cy=collection-version-browser-select-2]')
                        .should('contain', '2').and('contain', '3 B');
                    cy.get('[data-cy=collection-version-browser-select-3]')
                        .should('not.exist');
                    cy.get('[data-cy=collection-version-browser-select-1]')
                        .click();
            });
            cy.get('[data-cy=collection-info-panel]').should('contain', 'This is an old version');
            cy.get('[data-cy=read-only-icon]').should('exist');
            cy.get('[data-cy=collection-version-number]').should('contain', '1');
            cy.get('[data-cy=collection-info-panel]').should('contain', colName);
            cy.get('[data-cy=collection-files-panel]')
                .should('contain', 'foo').and('contain', 'bar');

            // Check that only old collection action are available on context menu
            cy.get('[data-cy=collection-panel-options-btn]').click();
            cy.get('[data-cy=context-menu]')
                .should('contain', 'Recover version')
                .and('not.contain', 'Add to favorites');
            cy.get('body').click(); // Collapse the menu avoiding details panel expansion

            // Click on "head version" link, confirm that it's the latest version.
            cy.get('[data-cy=collection-info-panel]').contains('head version').click();
            cy.get('[data-cy=collection-info-panel]')
                .should('not.contain', 'This is an old version');
            cy.get('[data-cy=read-only-icon]').should('not.exist');
            cy.get('[data-cy=collection-version-number]').should('contain', '2');
            cy.get('[data-cy=collection-info-panel]').should('contain', colName);
            cy.get('[data-cy=collection-files-panel]').
                should('not.contain', 'foo').and('contain', 'bar');

            // Check that old collection action isn't available on context menu
            cy.get('[data-cy=collection-panel-options-btn]').click()
            cy.get('[data-cy=context-menu]').should('not.contain', 'Recover version')
            cy.get('body').click(); // Collapse the menu avoiding details panel expansion

            // Make another change, confirm new version.
            cy.get('[data-cy=collection-panel-options-btn]').click();
            cy.get('[data-cy=context-menu]').contains('Edit collection').click();
            cy.get('[data-cy=form-dialog]')
                .should('contain', 'Edit Collection')
                .within(() => {
                    // appends some text
                    cy.get('input').first().type(' renamed');
                });
            cy.get('[data-cy=form-submit-btn]').click();
            cy.get('[data-cy=collection-info-panel]')
                .should('not.contain', 'This is an old version');
            cy.get('[data-cy=read-only-icon]').should('not.exist');
            cy.get('[data-cy=collection-version-number]').should('contain', '3');
            cy.get('[data-cy=collection-info-panel]').should('contain', colName + ' renamed');
            cy.get('[data-cy=collection-files-panel]')
                .should('not.contain', 'foo').and('contain', 'bar');
            cy.get('[data-cy=collection-version-browser-select-3]')
                .should('contain', '3').and('contain', '3 B');

<<<<<<< HEAD
            // Recover first version
            cy.get('[data-cy=collection-version-browser]').within(() => {
                cy.get('[data-cy=collection-version-browser-select-1]').click();
            });
            cy.get('[data-cy=collection-panel-options-btn]').click()
            cy.get('[data-cy=context-menu]').contains('Recover version').click();
            cy.get('[data-cy=collection-info-panel]')
                .should('not.contain', 'This is an old version');
            cy.get('[data-cy=collection-version-number]').should('contain', '4');
            cy.get('[data-cy=collection-info-panel]').should('contain', colName);
            cy.get('[data-cy=collection-files-panel]')
                .should('contain', 'foo').and('contain', 'bar');
=======
            // Check context menus on version browser
            cy.get('[data-cy=collection-version-browser-select-3]').rightclick()
            cy.get('[data-cy=context-menu]')
                .should('contain', 'Add to favorites')
                .and('contain', 'Make a copy')
                .and('contain', 'Edit collection');
            cy.get('body').click();
            // (and now an old version...)
            cy.get('[data-cy=collection-version-browser-select-1]').rightclick()
            cy.get('[data-cy=context-menu]')
                .should('contain', 'Add to favorites')
                .and('contain', 'Make a copy')
                .and('not.contain', 'Edit collection');
            cy.get('body').click();
>>>>>>> 3c2e3213
        });
    });
})<|MERGE_RESOLUTION|>--- conflicted
+++ resolved
@@ -394,7 +394,21 @@
             cy.get('[data-cy=collection-version-browser-select-3]')
                 .should('contain', '3').and('contain', '3 B');
 
-<<<<<<< HEAD
+            // Check context menus on version browser
+            cy.get('[data-cy=collection-version-browser-select-3]').rightclick()
+            cy.get('[data-cy=context-menu]')
+                .should('contain', 'Add to favorites')
+                .and('contain', 'Make a copy')
+                .and('contain', 'Edit collection');
+            cy.get('body').click();
+            // (and now an old version...)
+            cy.get('[data-cy=collection-version-browser-select-1]').rightclick()
+            cy.get('[data-cy=context-menu]')
+                .should('not.contain', 'Add to favorites')
+                .and('contain', 'Make a copy')
+                .and('not.contain', 'Edit collection');
+            cy.get('body').click();
+
             // Recover first version
             cy.get('[data-cy=collection-version-browser]').within(() => {
                 cy.get('[data-cy=collection-version-browser-select-1]').click();
@@ -407,22 +421,6 @@
             cy.get('[data-cy=collection-info-panel]').should('contain', colName);
             cy.get('[data-cy=collection-files-panel]')
                 .should('contain', 'foo').and('contain', 'bar');
-=======
-            // Check context menus on version browser
-            cy.get('[data-cy=collection-version-browser-select-3]').rightclick()
-            cy.get('[data-cy=context-menu]')
-                .should('contain', 'Add to favorites')
-                .and('contain', 'Make a copy')
-                .and('contain', 'Edit collection');
-            cy.get('body').click();
-            // (and now an old version...)
-            cy.get('[data-cy=collection-version-browser-select-1]').rightclick()
-            cy.get('[data-cy=context-menu]')
-                .should('contain', 'Add to favorites')
-                .and('contain', 'Make a copy')
-                .and('not.contain', 'Edit collection');
-            cy.get('body').click();
->>>>>>> 3c2e3213
         });
     });
 })