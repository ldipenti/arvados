// Copyright (C) The Arvados Authors. All rights reserved.
//
// SPDX-License-Identifier: AGPL-3.0

const path = require("path");

describe("Collection panel tests", function () {
    let activeUser;
    let adminUser;
    let downloadsFolder;

    before(function () {
        // Only set up common users once. These aren't set up as aliases because
        // aliases are cleaned up after every test. Also it doesn't make sense
        // to set the same users on beforeEach() over and over again, so we
        // separate a little from Cypress' 'Best Practices' here.
        cy.getUser("admin", "Admin", "User", true, true)
            .as("adminUser")
            .then(function () {
                adminUser = this.adminUser;
            });
        cy.getUser("collectionuser1", "Collection", "User", false, true)
            .as("activeUser")
            .then(function () {
                activeUser = this.activeUser;
            });
        downloadsFolder = Cypress.config("downloadsFolder");
    });

    beforeEach(function () {
        cy.clearCookies();
        cy.clearLocalStorage();
    });

    it("allows to download mountain duck config for a collection", () => {
        cy.createCollection(adminUser.token, {
            name: `Test collection ${Math.floor(Math.random() * 999999)}`,
            owner_uuid: activeUser.user.uuid,
            manifest_text: ". 37b51d194a7513e45b56f6524f2d51f2+3 0:3:bar\n",
        })
            .as("testCollection")
            .then(function (testCollection) {
                cy.loginAs(activeUser);
                cy.goToPath(`/collections/${testCollection.uuid}`);

                cy.get("[data-cy=collection-panel-options-btn]").click();
                cy.get("[data-cy=context-menu]").contains("Open with 3rd party client").click();
                cy.get("[data-cy=download-button").click();

                const filename = path.join(downloadsFolder, `${testCollection.name}.duck`);

                cy.readFile(filename, { timeout: 15000 })
                    .then(body => {
                        const childrenCollection = Array.prototype.slice.call(Cypress.$(body).find("dict")[0].children);
                        const map = {};
                        let i,
                            j = 2;

                        for (i = 0; i < childrenCollection.length; i += j) {
                            map[childrenCollection[i].outerText] = childrenCollection[i + 1].outerText;
                        }

                        cy.get("#simple-tabpanel-0")
                            .find("a")
                            .then(a => {
                                const [host, port] = a.text().split("@")[1].split("/")[0].split(":");
                                expect(map["Protocol"]).to.equal("davs");
                                expect(map["UUID"]).to.equal(testCollection.uuid);
                                expect(map["Username"]).to.equal(activeUser.user.username);
                                expect(map["Port"]).to.equal(port);
                                expect(map["Hostname"]).to.equal(host);
                                if (map["Path"]) {
                                    expect(map["Path"]).to.equal(`/c=${testCollection.uuid}`);
                                }
                            });
                    })
                    .then(() => cy.task("clearDownload", { filename }));
            });
    });

    it("attempts to use a preexisting name creating or updating a collection", function () {
        const name = `Test collection ${Math.floor(Math.random() * 999999)}`;
        cy.createCollection(adminUser.token, {
            name: name,
            owner_uuid: activeUser.user.uuid,
            manifest_text: ". 37b51d194a7513e45b56f6524f2d51f2+3 0:3:bar\n",
        });
        cy.loginAs(activeUser);
        cy.goToPath(`/projects/${activeUser.user.uuid}`);
        cy.get("[data-cy=breadcrumb-first]").should("contain", "Projects");
        cy.get("[data-cy=breadcrumb-last]").should("not.exist");
        // Attempt to create new collection with a duplicate name
        cy.get("[data-cy=side-panel-button]").click();
        cy.get("[data-cy=side-panel-new-collection]").click();
        cy.get("[data-cy=form-dialog]")
            .should("contain", "New collection")
            .within(() => {
                cy.get("[data-cy=name-field]").within(() => {
                    cy.get("input").type(name);
                });
                cy.get("[data-cy=form-submit-btn]").click();
            });
        // Error message should display, allowing editing the name
        cy.get("[data-cy=form-dialog]")
            .should("exist")
            .and("contain", "Collection with the same name already exists")
            .within(() => {
                cy.get("[data-cy=name-field]").within(() => {
                    cy.get("input").type(" renamed");
                });
                cy.get("[data-cy=form-submit-btn]").click();
            });
        cy.get("[data-cy=form-dialog]").should("not.exist");
        // Attempt to rename the collection with the duplicate name
        cy.get("[data-cy=collection-panel-options-btn]").click();
        cy.get("[data-cy=context-menu]").contains("Edit collection").click();
        cy.get("[data-cy=form-dialog]")
            .should("contain", "Edit Collection")
            .within(() => {
                cy.get("[data-cy=name-field]").within(() => {
                    cy.get("input").type("{selectall}{backspace}").type(name);
                });
                cy.get("[data-cy=form-submit-btn]").click();
            });
        cy.get("[data-cy=form-dialog]").should("exist").and("contain", "Collection with the same name already exists");
    });

    it("uses the property editor (from edit dialog) with vocabulary terms", function () {
        cy.createCollection(adminUser.token, {
            name: `Test collection ${Math.floor(Math.random() * 999999)}`,
            owner_uuid: activeUser.user.uuid,
            manifest_text: ". 37b51d194a7513e45b56f6524f2d51f2+3 0:3:bar\n",
        })
            .as("testCollection")
            .then(function () {
                cy.loginAs(activeUser);
                cy.goToPath(`/collections/${this.testCollection.uuid}`);

                cy.get("[data-cy=collection-info-panel").should("contain", this.testCollection.name).and("not.contain", "Color: Magenta");

                cy.get("[data-cy=collection-panel-options-btn]").click();
                cy.get("[data-cy=context-menu]").contains("Edit collection").click();
                cy.get("[data-cy=form-dialog]").should("contain", "Properties");

                // Key: Color (IDTAGCOLORS) - Value: Magenta (IDVALCOLORS3)
                cy.get("[data-cy=resource-properties-form]").within(() => {
                    cy.get("[data-cy=property-field-key]").within(() => {
                        cy.get("input").type("Color");
                    });
                    cy.get("[data-cy=property-field-value]").within(() => {
                        cy.get("input").type("Magenta");
                    });
                    cy.root().submit();
                });
                // Confirm proper vocabulary labels are displayed on the UI.
                cy.get("[data-cy=form-dialog]").should("contain", "Color: Magenta");
                cy.get("[data-cy=form-dialog]").contains("Save").click();
                cy.get("[data-cy=form-dialog]").should("not.exist");
                // Confirm proper vocabulary IDs were saved on the backend.
                cy.doRequest("GET", `/arvados/v1/collections/${this.testCollection.uuid}`)
                    .its("body")
                    .as("collection")
                    .then(function () {
                        expect(this.collection.properties.IDTAGCOLORS).to.equal("IDVALCOLORS3");
                    });
                // Confirm the property is displayed on the UI.
                cy.get("[data-cy=collection-info-panel").should("contain", this.testCollection.name).and("contain", "Color: Magenta");
            });
    });

    it("uses the editor (from details panel) with vocabulary terms", function () {
        cy.createCollection(adminUser.token, {
            name: `Test collection ${Math.floor(Math.random() * 999999)}`,
            owner_uuid: activeUser.user.uuid,
            manifest_text: ". 37b51d194a7513e45b56f6524f2d51f2+3 0:3:bar\n",
        })
            .as("testCollection")
            .then(function () {
                cy.loginAs(activeUser);
                cy.goToPath(`/collections/${this.testCollection.uuid}`);

                cy.get("[data-cy=collection-info-panel")
                    .should("contain", this.testCollection.name)
                    .and("not.contain", "Color: Magenta")
                    .and("not.contain", "Size: S");
                cy.get("[data-cy=additional-info-icon]").click();

                cy.get("[data-cy=details-panel]").within(() => {
                    cy.get("[data-cy=details-panel-edit-btn]").click();
                });
                cy.get("[data-cy=form-dialog").contains("Edit Collection");

                // Key: Color (IDTAGCOLORS) - Value: Magenta (IDVALCOLORS3)
                cy.get("[data-cy=resource-properties-form]").within(() => {
                    cy.get("[data-cy=property-field-key]").within(() => {
                        cy.get("input").type("Color");
                    });
                    cy.get("[data-cy=property-field-value]").within(() => {
                        cy.get("input").type("Magenta");
                    });
                    cy.root().submit();
                });
                // Confirm proper vocabulary labels are displayed on the UI.
                cy.get("[data-cy=form-dialog]").should("contain", "Color: Magenta");

                // Case-insensitive on-blur auto-selection test
                // Key: Size (IDTAGSIZES) - Value: Small (IDVALSIZES2)
                cy.get("[data-cy=resource-properties-form]").within(() => {
                    cy.get("[data-cy=property-field-key]").within(() => {
                        cy.get("input").type("sIzE");
                    });
                    cy.get("[data-cy=property-field-value]").within(() => {
                        cy.get("input").type("sMaLL");
                    });
                    // Cannot "type()" TAB on Cypress so let's click another field
                    // to trigger the onBlur event.
                    cy.get("[data-cy=property-field-key]").click();
                    cy.root().submit();
                });
                // Confirm proper vocabulary labels are displayed on the UI.
                cy.get("[data-cy=form-dialog]").should("contain", "Size: S");

                cy.get("[data-cy=form-dialog]").contains("Save").click();
                cy.get("[data-cy=form-dialog]").should("not.exist");

                // Confirm proper vocabulary IDs were saved on the backend.
                cy.doRequest("GET", `/arvados/v1/collections/${this.testCollection.uuid}`)
                    .its("body")
                    .as("collection")
                    .then(function () {
                        expect(this.collection.properties.IDTAGCOLORS).to.equal("IDVALCOLORS3");
                        expect(this.collection.properties.IDTAGSIZES).to.equal("IDVALSIZES2");
                    });

                // Confirm properties display on the UI.
                cy.get("[data-cy=collection-info-panel")
                    .should("contain", this.testCollection.name)
                    .and("contain", "Color: Magenta")
                    .and("contain", "Size: S");
            });
    });

    it("shows collection by URL", function () {
        cy.loginAs(activeUser);
        [true, false].map(function (isWritable) {
            // Using different file names to avoid test flakyness: the second iteration
            // on this loop may pass an assertion from the first iteration by looking
            // for the same file name.
            const fileName = isWritable ? "bar" : "foo";
            const subDirName = "subdir";
            cy.createGroup(adminUser.token, {
                name: "Shared project",
                group_class: "project",
            })
                .as("sharedGroup")
                .then(function () {
                    // Creates the collection using the admin token so we can set up
                    // a bogus manifest text without block signatures.
                    cy.doRequest("GET", "/arvados/v1/config", null, null)
                        .its("body")
                        .should(clusterConfig => {
                            expect(clusterConfig.Collections, "clusterConfig").to.have.property("TrustAllContent", true);
                            expect(clusterConfig.Services, "clusterConfig").to.have.property("WebDAV").have.property("ExternalURL");
                            expect(clusterConfig.Services, "clusterConfig").to.have.property("WebDAVDownload").have.property("ExternalURL");
                            const inlineUrl =
                                clusterConfig.Services.WebDAV.ExternalURL !== ""
                                    ? clusterConfig.Services.WebDAV.ExternalURL
                                    : clusterConfig.Services.WebDAVDownload.ExternalURL;
                            expect(inlineUrl).to.not.contain("*");
                        })
                        .createCollection(adminUser.token, {
                            name: "Test collection",
                            owner_uuid: this.sharedGroup.uuid,
                            properties: { someKey: "someValue" },
                            manifest_text: `. 37b51d194a7513e45b56f6524f2d51f2+3 0:3:${fileName}\n./${subDirName} 37b51d194a7513e45b56f6524f2d51f2+3 0:3:${fileName}\n`,
                        })
                        .as("testCollection")
                        .then(function () {
                            // Share the group with active user.
                            cy.createLink(adminUser.token, {
                                name: isWritable ? "can_write" : "can_read",
                                link_class: "permission",
                                head_uuid: this.sharedGroup.uuid,
                                tail_uuid: activeUser.user.uuid,
                            });
                            cy.goToPath(`/collections/${this.testCollection.uuid}`);

                            // Check that name & uuid are correct.
                            cy.get("[data-cy=collection-info-panel]")
                                .should("contain", this.testCollection.name)
                                .and("contain", this.testCollection.uuid)
                                .and("not.contain", "This is an old version");
                            // Check for the read-only icon
                            cy.get("[data-cy=read-only-icon]").should(`${isWritable ? "not." : ""}exist`);
                            // Check that both read and write operations are available on
                            // the 'More options' menu.
                            cy.get("[data-cy=collection-panel-options-btn]").click();
                            cy.get("[data-cy=context-menu]")
                                .should("contain", "Add to favorites")
                                .and(`${isWritable ? "" : "not."}contain`, "Edit collection");
                            cy.get("body").click(); // Collapse the menu avoiding details panel expansion
                            cy.get("[data-cy=collection-info-panel]")
                                .should("contain", "someKey: someValue")
                                .and("not.contain", "anotherKey: anotherValue");
                            // Check that the file listing show both read & write operations
                            cy.waitForDom()
                                .get("[data-cy=collection-files-panel]")
                                .within(() => {
                                    cy.get("[data-cy=collection-files-right-panel]", { timeout: 5000 }).should("contain", fileName);
                                    if (isWritable) {
                                        cy.get("[data-cy=upload-button]").should(`${isWritable ? "" : "not."}contain`, "Upload data");
                                    }
                                });
                            // Test context menus
                            cy.get("[data-cy=collection-files-panel]").contains(fileName).rightclick();
                            cy.get("[data-cy=context-menu]")
                                .should("contain", "Download")
                                .and("contain", "Open in new tab")
                                .and("contain", "Copy to clipboard")
                                .and(`${isWritable ? "" : "not."}contain`, "Rename")
                                .and(`${isWritable ? "" : "not."}contain`, "Remove");
                            cy.get("body").click(); // Collapse the menu
                            cy.get("[data-cy=collection-files-panel]").contains(subDirName).rightclick();
                            cy.get("[data-cy=context-menu]")
                                .should("not.contain", "Download")
                                .and("contain", "Open in new tab")
                                .and("contain", "Copy to clipboard")
                                .and(`${isWritable ? "" : "not."}contain`, "Rename")
                                .and(`${isWritable ? "" : "not."}contain`, "Remove");
                            cy.get("body").click(); // Collapse the menu
                            // File/dir item 'more options' button
                            cy.get("[data-cy=file-item-options-btn").first().click();
                            cy.get("[data-cy=context-menu]").should(`${isWritable ? "" : "not."}contain`, "Remove");
                            cy.get("body").click(); // Collapse the menu
                            // Hamburger 'more options' menu button
                            cy.get("[data-cy=collection-files-panel-options-btn]").click();
                            cy.get("[data-cy=context-menu]").should("contain", "Select all").click();
                            cy.get("[data-cy=collection-files-panel-options-btn]").click();
                            cy.get("[data-cy=context-menu]").should(`${isWritable ? "" : "not."}contain`, "Remove selected");
                            cy.get("body").click(); // Collapse the menu
                        });
                });
        });
    });

    it("renames a file using valid names", function () {
        function eachPair(lst, func) {
            for (var i = 0; i < lst.length - 1; i++) {
                func(lst[i], lst[i + 1]);
            }
        }
        // Creates the collection using the admin token so we can set up
        // a bogus manifest text without block signatures.
        cy.createCollection(adminUser.token, {
            name: `Test collection ${Math.floor(Math.random() * 999999)}`,
            owner_uuid: activeUser.user.uuid,
            manifest_text: ". 37b51d194a7513e45b56f6524f2d51f2+3 0:3:bar\n",
        })
            .as("testCollection")
            .then(function () {
                cy.loginAs(activeUser);
                cy.goToPath(`/collections/${this.testCollection.uuid}`);

                const names = [
                    "bar", // initial name already set
                    "&",
                    "foo",
                    "&amp;",
                    "I ❤️ ⛵️",
                    "...",
                    "#..",
                    "some name with whitespaces",
                    "some name with #2",
                    "is this name legal? I hope it is",
                    "some_file.pdf#",
                    "some_file.pdf?",
                    "?some_file.pdf",
                    "some%file.pdf",
                    "some%2Ffile.pdf",
                    "some%22file.pdf",
                    "some%20file.pdf",
                    "G%C3%BCnter's%20file.pdf",
                    "table%&?*2",
                    "bar", // make sure we can go back to the original name as a last step
                ];
                cy.intercept({method: 'PUT', url: '**/arvados/v1/collections/*'}).as('renameRequest');
                eachPair(names, (from, to) => {
                    cy.waitForDom().get("[data-cy=collection-files-panel]").contains(`${from}`).rightclick();
                    cy.get("[data-cy=context-menu]").contains("Rename").click();
                    cy.get("[data-cy=form-dialog]")
                        .should("contain", "Rename")
                        .within(() => {
                            cy.get("input").type("{selectall}{backspace}").type(to, { parseSpecialCharSequences: false });
                        });
<<<<<<< HEAD
                    cy.get("[data-cy=form-submit-btn]").click();
                    cy.get("[data-cy=collection-files-panel]").should("not.contain", `${from}`).and("contain", `${to}`);
                });
=======
                    cy.get('[data-cy=form-submit-btn]').click();
                    cy.wait('@renameRequest');
                    cy.get('[data-cy=collection-files-panel]')
                        .should('not.contain', `${from}`)
                        .and('contain', `${to}`);
                })
>>>>>>> c30fc0c7
            });
    });

    it("renames a file to a different directory", function () {
        // Creates the collection using the admin token so we can set up
        // a bogus manifest text without block signatures.
        cy.createCollection(adminUser.token, {
            name: `Test collection ${Math.floor(Math.random() * 999999)}`,
            owner_uuid: activeUser.user.uuid,
            manifest_text: ". 37b51d194a7513e45b56f6524f2d51f2+3 0:3:bar\n",
        })
            .as("testCollection")
            .then(function () {
                cy.loginAs(activeUser);
                cy.goToPath(`/collections/${this.testCollection.uuid}`);

                ["subdir", "G%C3%BCnter's%20file", "table%&?*2"].forEach(subdir => {
                    cy.waitForDom().get("[data-cy=collection-files-panel]").contains("bar").rightclick();
                    cy.get("[data-cy=context-menu]").contains("Rename").click();
                    cy.get("[data-cy=form-dialog]")
                        .should("contain", "Rename")
                        .within(() => {
                            cy.get("input").type(`{selectall}{backspace}${subdir}/foo`);
                        });
                    cy.get("[data-cy=form-submit-btn]").click();
                    cy.get("[data-cy=collection-files-panel]").should("not.contain", "bar").and("contain", subdir);
                    cy.get("[data-cy=collection-files-panel]").contains(subdir).click();

                    // Rename 'subdir/foo' to 'bar'
                    cy.wait(1000);
                    cy.get("[data-cy=collection-files-panel]").contains("foo").rightclick();
                    cy.get("[data-cy=context-menu]").contains("Rename").click();
                    cy.get("[data-cy=form-dialog]")
                        .should("contain", "Rename")
                        .within(() => {
                            cy.get("input").should("have.value", `${subdir}/foo`).type(`{selectall}{backspace}bar`);
                        });
                    cy.get("[data-cy=form-submit-btn]").click();

                    // need to wait for dialog to dismiss
                    cy.get("[data-cy=form-dialog]").should("not.exist");

                    cy.waitForDom().get("[data-cy=collection-files-panel]").contains("Home").click();

                    cy.wait(2000);
                    cy.get("[data-cy=collection-files-panel]")
                        .should("contain", subdir) // empty dir kept
                        .and("contain", "bar");

                    cy.get("[data-cy=collection-files-panel]").contains(subdir).rightclick();
                    cy.get("[data-cy=context-menu]").contains("Remove").click();
                    cy.get("[data-cy=confirmation-dialog-ok-btn]").click();
                    cy.get("[data-cy=form-dialog]").should("not.exist");
                });
            });
    });

    it("shows collection owner", () => {
        cy.createCollection(adminUser.token, {
            name: `Test collection ${Math.floor(Math.random() * 999999)}`,
            owner_uuid: activeUser.user.uuid,
            manifest_text: ". 37b51d194a7513e45b56f6524f2d51f2+3 0:3:bar\n",
        })
            .as("testCollection")
            .then(testCollection => {
                cy.loginAs(activeUser);
                cy.goToPath(`/collections/${testCollection.uuid}`);
                cy.wait(5000);
                cy.get("[data-cy=collection-info-panel]").contains(`Collection User`);
            });
    });

    it("tries to rename a file with illegal names", function () {
        // Creates the collection using the admin token so we can set up
        // a bogus manifest text without block signatures.
        cy.createCollection(adminUser.token, {
            name: `Test collection ${Math.floor(Math.random() * 999999)}`,
            owner_uuid: activeUser.user.uuid,
            manifest_text: ". 37b51d194a7513e45b56f6524f2d51f2+3 0:3:bar\n",
        })
            .as("testCollection")
            .then(function () {
                cy.loginAs(activeUser);
                cy.goToPath(`/collections/${this.testCollection.uuid}`);

                const illegalNamesFromUI = [
                    [".", "Name cannot be '.' or '..'"],
                    ["..", "Name cannot be '.' or '..'"],
                    ["", "This field is required"],
                    [" ", "Leading/trailing whitespaces not allowed"],
                    [" foo", "Leading/trailing whitespaces not allowed"],
                    ["foo ", "Leading/trailing whitespaces not allowed"],
                    ["//foo", "Empty dir name not allowed"],
                ];
                illegalNamesFromUI.forEach(([name, errMsg]) => {
                    cy.get("[data-cy=collection-files-panel]").contains("bar").rightclick();
                    cy.get("[data-cy=context-menu]").contains("Rename").click();
                    cy.get("[data-cy=form-dialog]")
                        .should("contain", "Rename")
                        .within(() => {
                            cy.get("input").type(`{selectall}{backspace}${name}`);
                        });
                    cy.get("[data-cy=form-dialog]")
                        .should("contain", "Rename")
                        .within(() => {
                            cy.contains(`${errMsg}`);
                        });
                    cy.get("[data-cy=form-cancel-btn]").click();
                });
            });
    });

    it("can correctly display old versions", function () {
        const colName = `Versioned Collection ${Math.floor(Math.random() * 999999)}`;
        let colUuid = "";
        let oldVersionUuid = "";
        // Make sure no other collections with this name exist
        cy.doRequest("GET", "/arvados/v1/collections", null, {
            filters: `[["name", "=", "${colName}"]]`,
            include_old_versions: true,
        })
            .its("body.items")
            .as("collections")
            .then(function () {
                expect(this.collections).to.be.empty;
            });
        // Creates the collection using the admin token so we can set up
        // a bogus manifest text without block signatures.
        cy.createCollection(adminUser.token, {
            name: colName,
            owner_uuid: activeUser.user.uuid,
            preserve_version: true,
            manifest_text: ". 37b51d194a7513e45b56f6524f2d51f2+3 0:3:bar\n",
        })
            .as("originalVersion")
            .then(function () {
                // Change the file name to create a new version.
                cy.updateCollection(adminUser.token, this.originalVersion.uuid, {
                    manifest_text: ". 37b51d194a7513e45b56f6524f2d51f2+3 0:3:foo\n",
                });
                colUuid = this.originalVersion.uuid;
            });
        // Confirm that there are 2 versions of the collection
        cy.doRequest("GET", "/arvados/v1/collections", null, {
            filters: `[["name", "=", "${colName}"]]`,
            include_old_versions: true,
        })
            .its("body.items")
            .as("collections")
            .then(function () {
                expect(this.collections).to.have.lengthOf(2);
                this.collections.map(function (aCollection) {
                    expect(aCollection.current_version_uuid).to.equal(colUuid);
                    if (aCollection.uuid !== aCollection.current_version_uuid) {
                        oldVersionUuid = aCollection.uuid;
                    }
                });
                // Check the old version displays as what it is.
                cy.loginAs(activeUser);
                cy.goToPath(`/collections/${oldVersionUuid}`);

                cy.get("[data-cy=collection-info-panel]").should("contain", "This is an old version");
                cy.get("[data-cy=read-only-icon]").should("exist");
                cy.get("[data-cy=collection-info-panel]").should("contain", colName);
                cy.get("[data-cy=collection-files-panel]").should("contain", "bar");
            });
    });

    it("views & edits storage classes data", function () {
        const colName = `Test Collection ${Math.floor(Math.random() * 999999)}`;
        cy.createCollection(adminUser.token, {
            name: colName,
            owner_uuid: activeUser.user.uuid,
            manifest_text: ". 37b51d194a7513e45b56f6524f2d51f2+3 0:3:some-file\n",
        })
            .as("collection")
            .then(function () {
                expect(this.collection.storage_classes_desired).to.deep.equal(["default"]);

                cy.loginAs(activeUser);
                cy.goToPath(`/collections/${this.collection.uuid}`);

                // Initial check: it should show the 'default' storage class
                cy.get("[data-cy=collection-info-panel]")
                    .should("contain", "Storage classes")
                    .and("contain", "default")
                    .and("not.contain", "foo")
                    .and("not.contain", "bar");
                // Edit collection: add storage class 'foo'
                cy.get("[data-cy=collection-panel-options-btn]").click();
                cy.get("[data-cy=context-menu]").contains("Edit collection").click();
                cy.get("[data-cy=form-dialog]")
                    .should("contain", "Edit Collection")
                    .and("contain", "Storage classes")
                    .and("contain", "default")
                    .and("contain", "foo")
                    .and("contain", "bar")
                    .within(() => {
                        cy.get("[data-cy=checkbox-foo]").click();
                    });
                cy.get("[data-cy=form-submit-btn]").click();
                cy.get("[data-cy=collection-info-panel]").should("contain", "default").and("contain", "foo").and("not.contain", "bar");
                cy.doRequest("GET", `/arvados/v1/collections/${this.collection.uuid}`)
                    .its("body")
                    .as("updatedCollection")
                    .then(function () {
                        expect(this.updatedCollection.storage_classes_desired).to.deep.equal(["default", "foo"]);
                    });
                // Edit collection: remove storage class 'default'
                cy.get("[data-cy=collection-panel-options-btn]").click();
                cy.get("[data-cy=context-menu]").contains("Edit collection").click();
                cy.get("[data-cy=form-dialog]")
                    .should("contain", "Edit Collection")
                    .and("contain", "Storage classes")
                    .and("contain", "default")
                    .and("contain", "foo")
                    .and("contain", "bar")
                    .within(() => {
                        cy.get("[data-cy=checkbox-default]").click();
                    });
                cy.get("[data-cy=form-submit-btn]").click();
                cy.get("[data-cy=collection-info-panel]").should("not.contain", "default").and("contain", "foo").and("not.contain", "bar");
                cy.doRequest("GET", `/arvados/v1/collections/${this.collection.uuid}`)
                    .its("body")
                    .as("updatedCollection")
                    .then(function () {
                        expect(this.updatedCollection.storage_classes_desired).to.deep.equal(["foo"]);
                    });
            });
    });

    it("moves a collection to a different project", function () {
        const collName = `Test Collection ${Math.floor(Math.random() * 999999)}`;
        const projName = `Test Project ${Math.floor(Math.random() * 999999)}`;
        const fileName = `Test_File_${Math.floor(Math.random() * 999999)}`;

        cy.createCollection(adminUser.token, {
            name: collName,
            owner_uuid: activeUser.user.uuid,
            manifest_text: `. 37b51d194a7513e45b56f6524f2d51f2+3 0:3:${fileName}\n`,
        }).as("testCollection");
        cy.createGroup(adminUser.token, {
            name: projName,
            group_class: "project",
            owner_uuid: activeUser.user.uuid,
        }).as("testProject");

        cy.getAll("@testCollection", "@testProject").then(function ([testCollection, testProject]) {
            cy.loginAs(activeUser);
            cy.goToPath(`/collections/${testCollection.uuid}`);
            cy.get("[data-cy=collection-files-panel]").should("contain", fileName);
            cy.get("[data-cy=collection-info-panel]").should("not.contain", projName).and("not.contain", testProject.uuid);
            cy.get("[data-cy=collection-panel-options-btn]").click();
            cy.get("[data-cy=context-menu]").contains("Move to").click();
            cy.get("[data-cy=form-dialog]")
                .should("contain", "Move to")
                .within(() => {
                    // must use .then to avoid selecting instead of expanding https://github.com/cypress-io/cypress/issues/5529
                    cy.get("[data-cy=projects-tree-home-tree-picker]")
                        .find("i")
                        .then(el => el.click());
                    cy.get("[data-cy=projects-tree-home-tree-picker]").contains(projName).click();
                });
            cy.get("[data-cy=form-submit-btn]").click();
            cy.get("[data-cy=snackbar]").contains("Collection has been moved");
            cy.get("[data-cy=collection-info-panel]").contains(projName).and("contain", testProject.uuid);
            // Double check that the collection is in the project
            cy.goToPath(`/projects/${testProject.uuid}`);
            cy.waitForDom().get("[data-cy=project-panel]").should("contain", collName);
        });
    });

    it("automatically updates the collection UI contents without using the Refresh button", function () {
        const collName = `Test Collection ${Math.floor(Math.random() * 999999)}`;

        cy.createCollection(adminUser.token, {
            name: collName,
            owner_uuid: activeUser.user.uuid,
        }).as("testCollection");

        cy.getAll("@testCollection").then(function ([testCollection]) {
            cy.loginAs(activeUser);

            const files = ["foobar", "anotherFile", "", "finalName"];

            cy.goToPath(`/collections/${testCollection.uuid}`);
            cy.get("[data-cy=collection-files-panel]").should("contain", "This collection is empty");
            cy.get("[data-cy=collection-files-panel]").should("not.contain", files[0]);
            cy.get("[data-cy=collection-info-panel]").should("contain", collName);

            files.map((fileName, i, files) => {
                cy.updateCollection(adminUser.token, testCollection.uuid, {
                    name: `${collName + " updated"}`,
                    manifest_text: fileName ? `. 37b51d194a7513e45b56f6524f2d51f2+3 0:3:${fileName}\n` : "",
                }).as("updatedCollection");
                cy.getAll("@updatedCollection").then(function ([updatedCollection]) {
                    expect(updatedCollection.name).to.equal(`${collName + " updated"}`);
                    cy.get("[data-cy=collection-info-panel]").should("contain", updatedCollection.name);
                    fileName
                        ? cy.get("[data-cy=collection-files-panel]").should("contain", fileName)
                        : cy.get("[data-cy=collection-files-panel]").should("not.contain", files[i - 1]);
                });
            });
        });
    });

    it("makes a copy of an existing collection", function () {
        const collName = `Test Collection ${Math.floor(Math.random() * 999999)}`;
        const copyName = `Copy of: ${collName}`;

        cy.createCollection(adminUser.token, {
            name: collName,
            owner_uuid: activeUser.user.uuid,
            manifest_text: ". 37b51d194a7513e45b56f6524f2d51f2+3 0:3:some-file\n",
        })
            .as("collection")
            .then(function () {
                cy.loginAs(activeUser);
                cy.goToPath(`/collections/${this.collection.uuid}`);
                cy.get("[data-cy=collection-files-panel]").should("contain", "some-file");
                cy.get("[data-cy=collection-panel-options-btn]").click();
                cy.get("[data-cy=context-menu]").contains("Make a copy").click();
                cy.get("[data-cy=form-dialog]")
                    .should("contain", "Make a copy")
                    .within(() => {
                        cy.get("[data-cy=projects-tree-home-tree-picker]").contains("Projects").click();
                        cy.get("[data-cy=form-submit-btn]").click();
                    });
                cy.get("[data-cy=snackbar]").contains("Collection has been copied.");
                cy.get("[data-cy=snackbar-goto-action]").click();
                cy.get("[data-cy=project-panel]").contains(copyName).click();
                cy.get("[data-cy=collection-files-panel]").should("contain", "some-file");
            });
    });

    it("uses the collection version browser to view a previous version", function () {
        const colName = `Test Collection ${Math.floor(Math.random() * 999999)}`;

        // Creates the collection using the admin token so we can set up
        // a bogus manifest text without block signatures.
        cy.createCollection(adminUser.token, {
            name: colName,
            owner_uuid: activeUser.user.uuid,
            preserve_version: true,
            manifest_text: ". 37b51d194a7513e45b56f6524f2d51f2+3 0:3:foo 0:3:bar\n",
        })
            .as("collection")
            .then(function () {
                // Visit collection, check basic information
                cy.loginAs(activeUser);
                cy.goToPath(`/collections/${this.collection.uuid}`);

                cy.get("[data-cy=collection-info-panel]").should("not.contain", "This is an old version");
                cy.get("[data-cy=read-only-icon]").should("not.exist");
                cy.get("[data-cy=collection-version-number]").should("contain", "1");
                cy.get("[data-cy=collection-info-panel]").should("contain", colName);
                cy.get("[data-cy=collection-files-panel]").should("contain", "foo").and("contain", "bar");

                // Modify collection, expect version number change
                cy.get("[data-cy=collection-files-panel]").contains("foo").rightclick();
                cy.get("[data-cy=context-menu]").contains("Remove").click();
                cy.get("[data-cy=confirmation-dialog]").should("contain", "Removing file");
                cy.get("[data-cy=confirmation-dialog-ok-btn]").click();
                cy.get("[data-cy=collection-version-number]").should("contain", "2");
                cy.get("[data-cy=collection-files-panel]").should("not.contain", "foo").and("contain", "bar");

                // Click on version number, check version browser. Click on past version.
                cy.get("[data-cy=collection-version-browser]").should("not.exist");
                cy.get("[data-cy=collection-version-number]").contains("2").click();
                cy.get("[data-cy=collection-version-browser]")
                    .should("contain", "Nr")
                    .and("contain", "Size")
                    .and("contain", "Date")
                    .within(() => {
                        // Version 1: 6 bytes in size
<<<<<<< HEAD
                        cy.get("[data-cy=collection-version-browser-select-1]")
                            .should("contain", "1")
                            .and("contain", "6 B")
                            .and("contain", adminUser.user.full_name);
=======
                        cy.get('[data-cy=collection-version-browser-select-1]')
                            .should('contain', '1')
                            .and('contain', '6 B')
                            .and('contain', adminUser.user.full_name);
>>>>>>> c30fc0c7
                        // Version 2: 3 bytes in size (one file removed)
                        cy.get("[data-cy=collection-version-browser-select-2]")
                            .should("contain", "2")
                            .and("contain", "3 B")
                            .and("contain", activeUser.user.full_name);
                        cy.get("[data-cy=collection-version-browser-select-3]").should("not.exist");
                        cy.get("[data-cy=collection-version-browser-select-1]").click();
                    });
                cy.get("[data-cy=collection-info-panel]").should("contain", "This is an old version");
                cy.get("[data-cy=read-only-icon]").should("exist");
                cy.get("[data-cy=collection-version-number]").should("contain", "1");
                cy.get("[data-cy=collection-info-panel]").should("contain", colName);
                cy.get("[data-cy=collection-files-panel]").should("contain", "foo").and("contain", "bar");

                // Check that only old collection action are available on context menu
                cy.get("[data-cy=collection-panel-options-btn]").click();
                cy.get("[data-cy=context-menu]").should("contain", "Restore version").and("not.contain", "Add to favorites");
                cy.get("body").click(); // Collapse the menu avoiding details panel expansion

                // Click on "head version" link, confirm that it's the latest version.
                cy.get("[data-cy=collection-info-panel]").contains("head version").click();
                cy.get("[data-cy=collection-info-panel]").should("not.contain", "This is an old version");
                cy.get("[data-cy=read-only-icon]").should("not.exist");
                cy.get("[data-cy=collection-version-number]").should("contain", "2");
                cy.get("[data-cy=collection-info-panel]").should("contain", colName);
                cy.get("[data-cy=collection-files-panel]").should("not.contain", "foo").and("contain", "bar");

                // Check that old collection action isn't available on context menu
                cy.get("[data-cy=collection-panel-options-btn]").click();
                cy.get("[data-cy=context-menu]").should("not.contain", "Restore version");
                cy.get("body").click(); // Collapse the menu avoiding details panel expansion

                // Make another change, confirm new version.
                cy.get("[data-cy=collection-panel-options-btn]").click();
                cy.get("[data-cy=context-menu]").contains("Edit collection").click();
                cy.get("[data-cy=form-dialog]")
                    .should("contain", "Edit Collection")
                    .within(() => {
                        // appends some text
                        cy.get("input").first().type(" renamed");
                    });
                cy.get("[data-cy=form-submit-btn]").click();
                cy.get("[data-cy=collection-info-panel]").should("not.contain", "This is an old version");
                cy.get("[data-cy=read-only-icon]").should("not.exist");
                cy.get("[data-cy=collection-version-number]").should("contain", "3");
                cy.get("[data-cy=collection-info-panel]").should("contain", colName + " renamed");
                cy.get("[data-cy=collection-files-panel]").should("not.contain", "foo").and("contain", "bar");
                cy.get("[data-cy=collection-version-browser-select-3]").should("contain", "3").and("contain", "3 B");

                // Check context menus on version browser
<<<<<<< HEAD
                cy.get("[data-cy=collection-version-browser-select-3]").rightclick({ force: true });
                cy.get("[data-cy=context-menu]")
                    .should("contain", "Add to favorites")
                    .and("contain", "Make a copy")
                    .and("contain", "Edit collection");
                cy.get("body").click();
=======
                cy.waitForDom();
                cy.get('[data-cy=collection-version-browser-select-3]').rightclick()
                cy.get('[data-cy=context-menu]')
                    .should('contain', 'Add to favorites')
                    .and('contain', 'Make a copy')
                    .and('contain', 'Edit collection');
                cy.get('body').click();
>>>>>>> c30fc0c7
                // (and now an old version...)
                cy.get("[data-cy=collection-version-browser-select-1]").rightclick();
                cy.get("[data-cy=context-menu]")
                    .should("not.contain", "Add to favorites")
                    .and("contain", "Make a copy")
                    .and("not.contain", "Edit collection");
                cy.get("body").click();

                // Restore first version
                cy.get("[data-cy=collection-version-browser]").within(() => {
                    cy.get("[data-cy=collection-version-browser-select-1]").click();
                });
                cy.get("[data-cy=collection-panel-options-btn]").click();
                cy.get("[data-cy=context-menu]").contains("Restore version").click();
                cy.get("[data-cy=confirmation-dialog]").should("contain", "Restore version");
                cy.get("[data-cy=confirmation-dialog-ok-btn]").click();
                cy.get("[data-cy=collection-info-panel]").should("not.contain", "This is an old version");
                cy.get("[data-cy=collection-version-number]").should("contain", "4");
                cy.get("[data-cy=collection-info-panel]").should("contain", colName);
                cy.get("[data-cy=collection-files-panel]").should("contain", "foo").and("contain", "bar");
            });
    });

<<<<<<< HEAD
    it("creates collection from selected files of another collection", () => {
=======
    it('copies selected files into new collection', () => {
>>>>>>> c30fc0c7
        cy.createCollection(adminUser.token, {
            name: `Test Collection ${Math.floor(Math.random() * 999999)}`,
            owner_uuid: activeUser.user.uuid,
            preserve_version: true,
            manifest_text: ". 37b51d194a7513e45b56f6524f2d51f2+3 0:3:foo 0:3:bar\n",
        })
            .as("collection")
            .then(function () {
                // Visit collection, check basic information
                cy.loginAs(activeUser);
                cy.goToPath(`/collections/${this.collection.uuid}`);

                cy.get("[data-cy=collection-files-panel]").within(() => {
                    cy.get("input[type=checkbox]").first().click();
                });

<<<<<<< HEAD
                cy.get("[data-cy=collection-files-panel-options-btn]").click();
                cy.get("[data-cy=context-menu]").contains("Create a new collection with selected").click();
=======
                cy.get('[data-cy=collection-files-panel-options-btn]').click();
                cy.get('[data-cy=context-menu]').contains('Copy selected into new collection').click();
>>>>>>> c30fc0c7

                cy.get("[data-cy=form-dialog]").contains("Projects").click();

                cy.get("[data-cy=form-submit-btn]").click();

                cy.waitForDom().get(".layout-pane-primary", { timeout: 12000 }).contains("Projects").click();

<<<<<<< HEAD
                cy.get("main").contains(`Files extracted from: ${this.collection.name}`).should("exist");
=======
                cy.waitForDom().get('main').contains(`Files extracted from: ${this.collection.name}`).click();
                cy.get('[data-cy=collection-files-panel]')
                        .and('contain', 'bar');
            });
    });

    it('copies selected files into existing collection', () => {
        cy.createCollection(adminUser.token, {
            name: `Test Collection ${Math.floor(Math.random() * 999999)}`,
            owner_uuid: activeUser.user.uuid,
            preserve_version: true,
            manifest_text: ". 37b51d194a7513e45b56f6524f2d51f2+3 0:3:foo 0:3:bar\n"
        }).as('sourceCollection')

        cy.createCollection(adminUser.token, {
            name: `Destination Collection ${Math.floor(Math.random() * 999999)}`,
            owner_uuid: activeUser.user.uuid,
            preserve_version: true,
            manifest_text: ""
        }).as('destinationCollection');

        cy.getAll('@sourceCollection', '@destinationCollection').then(function ([sourceCollection, destinationCollection]) {
                // Visit collection, check basic information
                cy.loginAs(activeUser)
                cy.goToPath(`/collections/${sourceCollection.uuid}`);

                cy.get('[data-cy=collection-files-panel]').within(() => {
                    cy.get('input[type=checkbox]').first().click();
                });

                cy.get('[data-cy=collection-files-panel-options-btn]').click();
                cy.get('[data-cy=context-menu]').contains('Copy selected into existing collection').click();

                cy.get('[data-cy=form-dialog]').contains(destinationCollection.name).click();

                cy.get('[data-cy=form-submit-btn]').click();
                cy.wait(2000);

                cy.goToPath(`/collections/${destinationCollection.uuid}`);

                cy.get('main').contains(destinationCollection.name).should('exist');
                cy.get('[data-cy=collection-files-panel]')
                        .and('contain', 'bar');
            });
    });

    it('copies selected files into separate collections', () => {
        cy.createCollection(adminUser.token, {
            name: `Test Collection ${Math.floor(Math.random() * 999999)}`,
            owner_uuid: activeUser.user.uuid,
            preserve_version: true,
            manifest_text: ". 37b51d194a7513e45b56f6524f2d51f2+3 0:3:foo 0:3:bar\n"
        }).as('sourceCollection')

        cy.getAll('@sourceCollection').then(function ([sourceCollection]) {
                // Visit collection, check basic information
                cy.loginAs(activeUser)
                cy.goToPath(`/collections/${sourceCollection.uuid}`);

                // Select both files
                cy.waitForDom().get('[data-cy=collection-files-panel]').within(() => {
                    cy.get('input[type=checkbox]').first().click();
                    cy.get('input[type=checkbox]').last().click();
                });

                // Copy to separate collections
                cy.get('[data-cy=collection-files-panel-options-btn]').click();
                cy.get('[data-cy=context-menu]').contains('Copy selected into separate collections').click();
                cy.get('[data-cy=form-dialog]').contains('Projects').click();
                cy.get('[data-cy=form-submit-btn]').click();

                // Verify created collections
                cy.waitForDom().get('.layout-pane-primary', { timeout: 12000 }).contains('Projects').click();
                cy.get('main').contains(`File copied from collection ${sourceCollection.name}/foo`).click();
                cy.get('[data-cy=collection-files-panel]')
                        .and('contain', 'foo');
                cy.get('.layout-pane-primary').contains('Projects').click();
                cy.get('main').contains(`File copied from collection ${sourceCollection.name}/bar`).click();
                cy.get('[data-cy=collection-files-panel]')
                        .and('contain', 'bar');

                // Verify separate collection menu items not present when single file selected
                // Wait for dom for collection to re-render
                cy.waitForDom().get('[data-cy=collection-files-panel]').within(() => {
                    cy.get('input[type=checkbox]').first().click();
                });
                cy.get('[data-cy=collection-files-panel-options-btn]').click();
                cy.get('[data-cy=context-menu]').should('not.contain', 'Copy selected into separate collections');
                cy.get('[data-cy=context-menu]').should('not.contain', 'Move selected into separate collections');
            });
    });

    it('moves selected files into new collection', () => {
        cy.createCollection(adminUser.token, {
            name: `Test Collection ${Math.floor(Math.random() * 999999)}`,
            owner_uuid: activeUser.user.uuid,
            preserve_version: true,
            manifest_text: ". 37b51d194a7513e45b56f6524f2d51f2+3 0:3:foo 0:3:bar\n"
        })
            .as('collection').then(function () {
                // Visit collection, check basic information
                cy.loginAs(activeUser)
                cy.goToPath(`/collections/${this.collection.uuid}`);

                cy.get('[data-cy=collection-files-panel]').within(() => {
                    cy.get('input[type=checkbox]').first().click();
                });

                cy.get('[data-cy=collection-files-panel-options-btn]').click();
                cy.get('[data-cy=context-menu]').contains('Move selected into new collection').click();

                cy.get('[data-cy=form-dialog]').contains('Projects').click();

                cy.get('[data-cy=form-submit-btn]').click();

                cy.waitForDom().get('.layout-pane-primary', { timeout: 12000 }).contains('Projects').click();

                cy.get('main').contains(`Files moved from: ${this.collection.name}`).click();
                cy.get('[data-cy=collection-files-panel]')
                        .and('contain', 'bar');
            });
    });

    it('moves selected files into existing collection', () => {
        cy.createCollection(adminUser.token, {
            name: `Test Collection ${Math.floor(Math.random() * 999999)}`,
            owner_uuid: activeUser.user.uuid,
            preserve_version: true,
            manifest_text: ". 37b51d194a7513e45b56f6524f2d51f2+3 0:3:foo 0:3:bar\n"
        }).as('sourceCollection')

        cy.createCollection(adminUser.token, {
            name: `Destination Collection ${Math.floor(Math.random() * 999999)}`,
            owner_uuid: activeUser.user.uuid,
            preserve_version: true,
            manifest_text: ""
        }).as('destinationCollection');

        cy.getAll('@sourceCollection', '@destinationCollection').then(function ([sourceCollection, destinationCollection]) {
                // Visit collection, check basic information
                cy.loginAs(activeUser)
                cy.goToPath(`/collections/${sourceCollection.uuid}`);

                cy.get('[data-cy=collection-files-panel]').within(() => {
                    cy.get('input[type=checkbox]').first().click();
                });

                cy.get('[data-cy=collection-files-panel-options-btn]').click();
                cy.get('[data-cy=context-menu]').contains('Move selected into existing collection').click();

                cy.get('[data-cy=form-dialog]').contains(destinationCollection.name).click();

                cy.get('[data-cy=form-submit-btn]').click();
                cy.wait(2000);

                cy.goToPath(`/collections/${destinationCollection.uuid}`);

                cy.get('main').contains(destinationCollection.name).should('exist');
                cy.get('[data-cy=collection-files-panel]')
                        .and('contain', 'bar');
            });
    });

    it('moves selected files into separate collections', () => {
        cy.createCollection(adminUser.token, {
            name: `Test Collection ${Math.floor(Math.random() * 999999)}`,
            owner_uuid: activeUser.user.uuid,
            preserve_version: true,
            manifest_text: ". 37b51d194a7513e45b56f6524f2d51f2+3 0:3:foo 0:3:bar\n"
        }).as('sourceCollection')

        cy.getAll('@sourceCollection').then(function ([sourceCollection]) {
                // Visit collection, check basic information
                cy.loginAs(activeUser)
                cy.goToPath(`/collections/${sourceCollection.uuid}`);

                // Select both files
                cy.get('[data-cy=collection-files-panel]').within(() => {
                    cy.get('input[type=checkbox]').first().click();
                    cy.get('input[type=checkbox]').last().click();
                });

                // Copy to separate collections
                cy.get('[data-cy=collection-files-panel-options-btn]').click();
                cy.get('[data-cy=context-menu]').contains('Move selected into separate collections').click();
                cy.get('[data-cy=form-dialog]').contains('Projects').click();
                cy.get('[data-cy=form-submit-btn]').click();

                // Verify created collections
                cy.waitForDom().get('.layout-pane-primary', { timeout: 12000 }).contains('Projects').click();
                cy.get('main').contains(`File moved from collection ${sourceCollection.name}/foo`).click();
                cy.get('[data-cy=collection-files-panel]')
                        .and('contain', 'foo');
                cy.get('.layout-pane-primary').contains('Projects').click();
                cy.get('main').contains(`File moved from collection ${sourceCollection.name}/bar`).click();
                cy.get('[data-cy=collection-files-panel]')
                        .and('contain', 'bar');
>>>>>>> c30fc0c7
            });
    });

    it("creates new collection with properties on home project", function () {
        cy.loginAs(activeUser);
        cy.goToPath(`/projects/${activeUser.user.uuid}`);
        cy.get("[data-cy=breadcrumb-first]").should("contain", "Projects");
        cy.get("[data-cy=breadcrumb-last]").should("not.exist");
        // Create new collection
        cy.get("[data-cy=side-panel-button]").click();
        cy.get("[data-cy=side-panel-new-collection]").click();
        // Name between brackets tests bugfix #17582
        const collName = `[Test collection (${Math.floor(999999 * Math.random())})]`;

        // Select a storage class.
        cy.get("[data-cy=form-dialog]")
            .should("contain", "New collection")
            .and("contain", "Storage classes")
            .and("contain", "default")
            .and("contain", "foo")
            .and("contain", "bar")
            .within(() => {
                cy.get("[data-cy=parent-field]").within(() => {
                    cy.get("input").should("have.value", "Home project");
                });
                cy.get("[data-cy=name-field]").within(() => {
                    cy.get("input").type(collName);
                });
                cy.get("[data-cy=checkbox-foo]").click();
            });

        // Add a property.
        // Key: Color (IDTAGCOLORS) - Value: Magenta (IDVALCOLORS3)
        cy.get("[data-cy=form-dialog]").should("not.contain", "Color: Magenta");
        cy.get("[data-cy=resource-properties-form]").within(() => {
            cy.get("[data-cy=property-field-key]").within(() => {
                cy.get("input").type("Color");
            });
            cy.get("[data-cy=property-field-value]").within(() => {
                cy.get("input").type("Magenta");
            });
            cy.root().submit();
        });
        // Confirm proper vocabulary labels are displayed on the UI.
        cy.get("[data-cy=form-dialog]").should("contain", "Color: Magenta");

        // Value field should not complain about being required just after
        // adding a new property. See #19732
        cy.get("[data-cy=form-dialog]").should("not.contain", "This field is required");

        cy.get("[data-cy=form-submit-btn]").click();
        // Confirm that the user was taken to the newly created collection
        cy.get("[data-cy=form-dialog]").should("not.exist");
        cy.get("[data-cy=breadcrumb-first]").should("contain", "Projects");
        cy.get("[data-cy=breadcrumb-last]").should("contain", collName);
        cy.get("[data-cy=collection-info-panel]")
            .should("contain", "default")
            .and("contain", "foo")
            .and("contain", "Color: Magenta")
            .and("not.contain", "bar");
        // Confirm that the collection's properties has the real values.
        cy.doRequest("GET", "/arvados/v1/collections", null, {
            filters: `[["name", "=", "${collName}"]]`,
        })
            .its("body.items")
            .as("collections")
            .then(function () {
                expect(this.collections).to.have.lengthOf(1);
                expect(this.collections[0].properties).to.have.property("IDTAGCOLORS", "IDVALCOLORS3");
            });
    });

    it("shows responsible person for collection if available", () => {
        cy.createCollection(adminUser.token, {
            name: `Test collection ${Math.floor(Math.random() * 999999)}`,
            owner_uuid: activeUser.user.uuid,
            manifest_text: ". 37b51d194a7513e45b56f6524f2d51f2+3 0:3:bar\n",
        }).as("testCollection1");

        cy.createCollection(adminUser.token, {
            name: `Test collection ${Math.floor(Math.random() * 999999)}`,
            owner_uuid: adminUser.user.uuid,
            manifest_text: ". 37b51d194a7513e45b56f6524f2d51f2+3 0:3:bar\n",
        })
            .as("testCollection2")
            .then(function (testCollection2) {
                cy.shareWith(adminUser.token, activeUser.user.uuid, testCollection2.uuid, "can_write");
            });

        cy.getAll("@testCollection1", "@testCollection2").then(function ([testCollection1, testCollection2]) {
            cy.loginAs(activeUser);

            cy.goToPath(`/collections/${testCollection1.uuid}`);
            cy.get("[data-cy=responsible-person-wrapper]").contains(activeUser.user.uuid);

            cy.goToPath(`/collections/${testCollection2.uuid}`);
            cy.get("[data-cy=responsible-person-wrapper]").contains(adminUser.user.uuid);
        });
    });

    describe("file upload", () => {
        beforeEach(() => {
            cy.createCollection(adminUser.token, {
                name: `Test collection ${Math.floor(Math.random() * 999999)}`,
                owner_uuid: activeUser.user.uuid,
                manifest_text: "./subdir 37b51d194a7513e45b56f6524f2d51f2+3 0:3:foo\n. 37b51d194a7513e45b56f6524f2d51f2+3 0:3:bar\n",
            }).as("testCollection1");
        });

        it("uploads a file and checks the collection UI to be fresh", () => {
            cy.getAll("@testCollection1").then(function ([testCollection1]) {
                cy.loginAs(activeUser);
                cy.goToPath(`/collections/${testCollection1.uuid}`);
                cy.get("[data-cy=upload-button]").click();
                cy.get("[data-cy=collection-files-panel]").contains("5mb_a.bin").should("not.exist");
                cy.get("[data-cy=collection-file-count]").should("contain", "2");
                cy.fixture("files/5mb.bin", "base64").then(content => {
                    cy.get("[data-cy=drag-and-drop]").upload(content, "5mb_a.bin");
                    cy.get("[data-cy=form-submit-btn]").click();
                    cy.get("[data-cy=form-submit-btn]").should("not.exist");
                    cy.get("[data-cy=collection-files-panel]").contains("5mb_a.bin").should("exist");
                    cy.get("[data-cy=collection-file-count]").should("contain", "3");

                    cy.get("[data-cy=collection-files-panel]").contains("subdir").click();
                    cy.get("[data-cy=upload-button]").click();
                    cy.fixture("files/5mb.bin", "base64").then(content => {
                        cy.get("[data-cy=drag-and-drop]").upload(content, "5mb_b.bin");
                        cy.get("[data-cy=form-submit-btn]").click();
                        cy.waitForDom().get("[data-cy=form-submit-btn]").should("not.exist");
                        // subdir gets unselected, I think this is a bug but
                        // for the time being let's just make sure the test works.
                        cy.get("[data-cy=collection-files-panel]").contains("subdir").click();
                        cy.waitForDom().get("[data-cy=collection-files-right-panel]").contains("5mb_b.bin").should("exist");
                    });
                });
            });
        });

        it("allows to cancel running upload", () => {
            cy.getAll("@testCollection1").then(function ([testCollection1]) {
                cy.loginAs(activeUser);

                cy.goToPath(`/collections/${testCollection1.uuid}`);

                cy.get("[data-cy=upload-button]").click();

                cy.fixture("files/5mb.bin", "base64").then(content => {
                    cy.get("[data-cy=drag-and-drop]").upload(content, "5mb_a.bin");
                    cy.get("[data-cy=drag-and-drop]").upload(content, "5mb_b.bin");

                    cy.get("[data-cy=form-submit-btn]").click();

                    cy.get("button").contains("Cancel").click();

                    cy.get("[data-cy=form-submit-btn]").should("not.exist");
                });
            });
        });

        it("allows to cancel single file from the running upload", () => {
            cy.getAll("@testCollection1").then(function ([testCollection1]) {
                cy.loginAs(activeUser);

                cy.goToPath(`/collections/${testCollection1.uuid}`);

                cy.get("[data-cy=upload-button]").click();

                cy.fixture("files/5mb.bin", "base64").then(content => {
                    cy.get("[data-cy=drag-and-drop]").upload(content, "5mb_a.bin");
                    cy.get("[data-cy=drag-and-drop]").upload(content, "5mb_b.bin");

                    cy.get("[data-cy=form-submit-btn]").click();

                    cy.get("button[aria-label=Remove]").eq(1).click();

                    cy.get("[data-cy=form-submit-btn]").should("not.exist");

                    cy.get("[data-cy=collection-files-panel]").contains("5mb_a.bin").should("exist");
                });
            });
        });

        it("allows to cancel all files from the running upload", () => {
            cy.getAll("@testCollection1").then(function ([testCollection1]) {
                cy.loginAs(activeUser);

                cy.goToPath(`/collections/${testCollection1.uuid}`);

                // Confirm initial collection state.
                cy.get("[data-cy=collection-files-panel]").contains("bar").should("exist");
                cy.get("[data-cy=collection-files-panel]").contains("5mb_a.bin").should("not.exist");
                cy.get("[data-cy=collection-files-panel]").contains("5mb_b.bin").should("not.exist");

                cy.get("[data-cy=upload-button]").click();

                cy.fixture("files/5mb.bin", "base64").then(content => {
                    cy.get("[data-cy=drag-and-drop]").upload(content, "5mb_a.bin");
                    cy.get("[data-cy=drag-and-drop]").upload(content, "5mb_b.bin");

                    cy.get("[data-cy=form-submit-btn]").click();

                    cy.get("button[aria-label=Remove]").should("exist");
                    cy.get("button[aria-label=Remove]").click({ multiple: true, force: true });

                    cy.get("[data-cy=form-submit-btn]").should("not.exist");

                    // Confirm final collection state.
                    cy.get("[data-cy=collection-files-panel]").contains("bar").should("exist");
                    // The following fails, but doesn't seem to happen
                    // in the real world. Maybe there's a race between
                    // the PUT request finishing and the 'Remove' button
                    // dissapearing, because sometimes just one of the 2
                    // files gets uploaded.
                    // Maybe this will be needed to simulate a slow network:
                    // https://docs.cypress.io/api/commands/intercept#Convenience-functions-1
                    // cy.get('[data-cy=collection-files-panel]')
                    //     .contains('5mb_a.bin').should('not.exist');
                    // cy.get('[data-cy=collection-files-panel]')
                    //     .contains('5mb_b.bin').should('not.exist');
                });
            });
        });
    });
});<|MERGE_RESOLUTION|>--- conflicted
+++ resolved
@@ -383,7 +383,7 @@
                     "table%&?*2",
                     "bar", // make sure we can go back to the original name as a last step
                 ];
-                cy.intercept({method: 'PUT', url: '**/arvados/v1/collections/*'}).as('renameRequest');
+                cy.intercept({ method: "PUT", url: "**/arvados/v1/collections/*" }).as("renameRequest");
                 eachPair(names, (from, to) => {
                     cy.waitForDom().get("[data-cy=collection-files-panel]").contains(`${from}`).rightclick();
                     cy.get("[data-cy=context-menu]").contains("Rename").click();
@@ -392,18 +392,64 @@
                         .within(() => {
                             cy.get("input").type("{selectall}{backspace}").type(to, { parseSpecialCharSequences: false });
                         });
-<<<<<<< HEAD
                     cy.get("[data-cy=form-submit-btn]").click();
+                    cy.wait("@renameRequest");
                     cy.get("[data-cy=collection-files-panel]").should("not.contain", `${from}`).and("contain", `${to}`);
                 });
-=======
-                    cy.get('[data-cy=form-submit-btn]').click();
-                    cy.wait('@renameRequest');
-                    cy.get('[data-cy=collection-files-panel]')
-                        .should('not.contain', `${from}`)
-                        .and('contain', `${to}`);
-                })
->>>>>>> c30fc0c7
+            });
+    });
+
+    it("renames a file to a different directory", function () {
+        // Creates the collection using the admin token so we can set up
+        // a bogus manifest text without block signatures.
+        cy.createCollection(adminUser.token, {
+            name: `Test collection ${Math.floor(Math.random() * 999999)}`,
+            owner_uuid: activeUser.user.uuid,
+            manifest_text: ". 37b51d194a7513e45b56f6524f2d51f2+3 0:3:bar\n",
+        })
+            .as("testCollection")
+            .then(function () {
+                cy.loginAs(activeUser);
+                cy.goToPath(`/collections/${this.testCollection.uuid}`);
+
+                ["subdir", "G%C3%BCnter's%20file", "table%&?*2"].forEach(subdir => {
+                    cy.waitForDom().get("[data-cy=collection-files-panel]").contains("bar").rightclick();
+                    cy.get("[data-cy=context-menu]").contains("Rename").click();
+                    cy.get("[data-cy=form-dialog]")
+                        .should("contain", "Rename")
+                        .within(() => {
+                            cy.get("input").type(`{selectall}{backspace}${subdir}/foo`);
+                        });
+                    cy.get("[data-cy=form-submit-btn]").click();
+                    cy.get("[data-cy=collection-files-panel]").should("not.contain", "bar").and("contain", subdir);
+                    cy.get("[data-cy=collection-files-panel]").contains(subdir).click();
+
+                    // Rename 'subdir/foo' to 'bar'
+                    cy.wait(1000);
+                    cy.get("[data-cy=collection-files-panel]").contains("foo").rightclick();
+                    cy.get("[data-cy=context-menu]").contains("Rename").click();
+                    cy.get("[data-cy=form-dialog]")
+                        .should("contain", "Rename")
+                        .within(() => {
+                            cy.get("input").should("have.value", `${subdir}/foo`).type(`{selectall}{backspace}bar`);
+                        });
+                    cy.get("[data-cy=form-submit-btn]").click();
+
+                    // need to wait for dialog to dismiss
+                    cy.get("[data-cy=form-dialog]").should("not.exist");
+
+                    cy.waitForDom().get("[data-cy=collection-files-panel]").contains("Home").click();
+
+                    cy.wait(2000);
+                    cy.get("[data-cy=collection-files-panel]")
+                        .should("contain", subdir) // empty dir kept
+                        .and("contain", "bar");
+
+                    cy.get("[data-cy=collection-files-panel]").contains(subdir).rightclick();
+                    cy.get("[data-cy=context-menu]").contains("Remove").click();
+                    cy.get("[data-cy=confirmation-dialog-ok-btn]").click();
+                    cy.get("[data-cy=form-dialog]").should("not.exist");
+                });
             });
     });
 
@@ -779,17 +825,10 @@
                     .and("contain", "Date")
                     .within(() => {
                         // Version 1: 6 bytes in size
-<<<<<<< HEAD
                         cy.get("[data-cy=collection-version-browser-select-1]")
                             .should("contain", "1")
                             .and("contain", "6 B")
                             .and("contain", adminUser.user.full_name);
-=======
-                        cy.get('[data-cy=collection-version-browser-select-1]')
-                            .should('contain', '1')
-                            .and('contain', '6 B')
-                            .and('contain', adminUser.user.full_name);
->>>>>>> c30fc0c7
                         // Version 2: 3 bytes in size (one file removed)
                         cy.get("[data-cy=collection-version-browser-select-2]")
                             .should("contain", "2")
@@ -840,22 +879,13 @@
                 cy.get("[data-cy=collection-version-browser-select-3]").should("contain", "3").and("contain", "3 B");
 
                 // Check context menus on version browser
-<<<<<<< HEAD
-                cy.get("[data-cy=collection-version-browser-select-3]").rightclick({ force: true });
+                cy.waitForDom();
+                cy.get("[data-cy=collection-version-browser-select-3]").rightclick();
                 cy.get("[data-cy=context-menu]")
                     .should("contain", "Add to favorites")
                     .and("contain", "Make a copy")
                     .and("contain", "Edit collection");
                 cy.get("body").click();
-=======
-                cy.waitForDom();
-                cy.get('[data-cy=collection-version-browser-select-3]').rightclick()
-                cy.get('[data-cy=context-menu]')
-                    .should('contain', 'Add to favorites')
-                    .and('contain', 'Make a copy')
-                    .and('contain', 'Edit collection');
-                cy.get('body').click();
->>>>>>> c30fc0c7
                 // (and now an old version...)
                 cy.get("[data-cy=collection-version-browser-select-1]").rightclick();
                 cy.get("[data-cy=context-menu]")
@@ -879,11 +909,7 @@
             });
     });
 
-<<<<<<< HEAD
-    it("creates collection from selected files of another collection", () => {
-=======
-    it('copies selected files into new collection', () => {
->>>>>>> c30fc0c7
+    it("copies selected files into new collection", () => {
         cy.createCollection(adminUser.token, {
             name: `Test Collection ${Math.floor(Math.random() * 999999)}`,
             owner_uuid: activeUser.user.uuid,
@@ -900,13 +926,8 @@
                     cy.get("input[type=checkbox]").first().click();
                 });
 
-<<<<<<< HEAD
                 cy.get("[data-cy=collection-files-panel-options-btn]").click();
-                cy.get("[data-cy=context-menu]").contains("Create a new collection with selected").click();
-=======
-                cy.get('[data-cy=collection-files-panel-options-btn]').click();
-                cy.get('[data-cy=context-menu]').contains('Copy selected into new collection').click();
->>>>>>> c30fc0c7
+                cy.get("[data-cy=context-menu]").contains("Copy selected into new collection").click();
 
                 cy.get("[data-cy=form-dialog]").contains("Projects").click();
 
@@ -914,208 +935,201 @@
 
                 cy.waitForDom().get(".layout-pane-primary", { timeout: 12000 }).contains("Projects").click();
 
-<<<<<<< HEAD
-                cy.get("main").contains(`Files extracted from: ${this.collection.name}`).should("exist");
-=======
-                cy.waitForDom().get('main').contains(`Files extracted from: ${this.collection.name}`).click();
-                cy.get('[data-cy=collection-files-panel]')
-                        .and('contain', 'bar');
-            });
-    });
-
-    it('copies selected files into existing collection', () => {
+                cy.waitForDom().get("main").contains(`Files extracted from: ${this.collection.name}`).click();
+                cy.get("[data-cy=collection-files-panel]").and("contain", "bar");
+            });
+    });
+
+    it("copies selected files into existing collection", () => {
         cy.createCollection(adminUser.token, {
             name: `Test Collection ${Math.floor(Math.random() * 999999)}`,
             owner_uuid: activeUser.user.uuid,
             preserve_version: true,
-            manifest_text: ". 37b51d194a7513e45b56f6524f2d51f2+3 0:3:foo 0:3:bar\n"
-        }).as('sourceCollection')
+            manifest_text: ". 37b51d194a7513e45b56f6524f2d51f2+3 0:3:foo 0:3:bar\n",
+        }).as("sourceCollection");
 
         cy.createCollection(adminUser.token, {
             name: `Destination Collection ${Math.floor(Math.random() * 999999)}`,
             owner_uuid: activeUser.user.uuid,
             preserve_version: true,
-            manifest_text: ""
-        }).as('destinationCollection');
-
-        cy.getAll('@sourceCollection', '@destinationCollection').then(function ([sourceCollection, destinationCollection]) {
+            manifest_text: "",
+        }).as("destinationCollection");
+
+        cy.getAll("@sourceCollection", "@destinationCollection").then(function ([sourceCollection, destinationCollection]) {
+            // Visit collection, check basic information
+            cy.loginAs(activeUser);
+            cy.goToPath(`/collections/${sourceCollection.uuid}`);
+
+            cy.get("[data-cy=collection-files-panel]").within(() => {
+                cy.get("input[type=checkbox]").first().click();
+            });
+
+            cy.get("[data-cy=collection-files-panel-options-btn]").click();
+            cy.get("[data-cy=context-menu]").contains("Copy selected into existing collection").click();
+
+            cy.get("[data-cy=form-dialog]").contains(destinationCollection.name).click();
+
+            cy.get("[data-cy=form-submit-btn]").click();
+            cy.wait(2000);
+
+            cy.goToPath(`/collections/${destinationCollection.uuid}`);
+
+            cy.get("main").contains(destinationCollection.name).should("exist");
+            cy.get("[data-cy=collection-files-panel]").and("contain", "bar");
+        });
+    });
+
+    it("copies selected files into separate collections", () => {
+        cy.createCollection(adminUser.token, {
+            name: `Test Collection ${Math.floor(Math.random() * 999999)}`,
+            owner_uuid: activeUser.user.uuid,
+            preserve_version: true,
+            manifest_text: ". 37b51d194a7513e45b56f6524f2d51f2+3 0:3:foo 0:3:bar\n",
+        }).as("sourceCollection");
+
+        cy.getAll("@sourceCollection").then(function ([sourceCollection]) {
+            // Visit collection, check basic information
+            cy.loginAs(activeUser);
+            cy.goToPath(`/collections/${sourceCollection.uuid}`);
+
+            // Select both files
+            cy.waitForDom()
+                .get("[data-cy=collection-files-panel]")
+                .within(() => {
+                    cy.get("input[type=checkbox]").first().click();
+                    cy.get("input[type=checkbox]").last().click();
+                });
+
+            // Copy to separate collections
+            cy.get("[data-cy=collection-files-panel-options-btn]").click();
+            cy.get("[data-cy=context-menu]").contains("Copy selected into separate collections").click();
+            cy.get("[data-cy=form-dialog]").contains("Projects").click();
+            cy.get("[data-cy=form-submit-btn]").click();
+
+            // Verify created collections
+            cy.waitForDom().get(".layout-pane-primary", { timeout: 12000 }).contains("Projects").click();
+            cy.get("main").contains(`File copied from collection ${sourceCollection.name}/foo`).click();
+            cy.get("[data-cy=collection-files-panel]").and("contain", "foo");
+            cy.get(".layout-pane-primary").contains("Projects").click();
+            cy.get("main").contains(`File copied from collection ${sourceCollection.name}/bar`).click();
+            cy.get("[data-cy=collection-files-panel]").and("contain", "bar");
+
+            // Verify separate collection menu items not present when single file selected
+            // Wait for dom for collection to re-render
+            cy.waitForDom()
+                .get("[data-cy=collection-files-panel]")
+                .within(() => {
+                    cy.get("input[type=checkbox]").first().click();
+                });
+            cy.get("[data-cy=collection-files-panel-options-btn]").click();
+            cy.get("[data-cy=context-menu]").should("not.contain", "Copy selected into separate collections");
+            cy.get("[data-cy=context-menu]").should("not.contain", "Move selected into separate collections");
+        });
+    });
+
+    it("moves selected files into new collection", () => {
+        cy.createCollection(adminUser.token, {
+            name: `Test Collection ${Math.floor(Math.random() * 999999)}`,
+            owner_uuid: activeUser.user.uuid,
+            preserve_version: true,
+            manifest_text: ". 37b51d194a7513e45b56f6524f2d51f2+3 0:3:foo 0:3:bar\n",
+        })
+            .as("collection")
+            .then(function () {
                 // Visit collection, check basic information
-                cy.loginAs(activeUser)
-                cy.goToPath(`/collections/${sourceCollection.uuid}`);
-
-                cy.get('[data-cy=collection-files-panel]').within(() => {
-                    cy.get('input[type=checkbox]').first().click();
-                });
-
-                cy.get('[data-cy=collection-files-panel-options-btn]').click();
-                cy.get('[data-cy=context-menu]').contains('Copy selected into existing collection').click();
-
-                cy.get('[data-cy=form-dialog]').contains(destinationCollection.name).click();
-
-                cy.get('[data-cy=form-submit-btn]').click();
-                cy.wait(2000);
-
-                cy.goToPath(`/collections/${destinationCollection.uuid}`);
-
-                cy.get('main').contains(destinationCollection.name).should('exist');
-                cy.get('[data-cy=collection-files-panel]')
-                        .and('contain', 'bar');
-            });
-    });
-
-    it('copies selected files into separate collections', () => {
+                cy.loginAs(activeUser);
+                cy.goToPath(`/collections/${this.collection.uuid}`);
+
+                cy.get("[data-cy=collection-files-panel]").within(() => {
+                    cy.get("input[type=checkbox]").first().click();
+                });
+
+                cy.get("[data-cy=collection-files-panel-options-btn]").click();
+                cy.get("[data-cy=context-menu]").contains("Move selected into new collection").click();
+
+                cy.get("[data-cy=form-dialog]").contains("Projects").click();
+
+                cy.get("[data-cy=form-submit-btn]").click();
+
+                cy.waitForDom().get(".layout-pane-primary", { timeout: 12000 }).contains("Projects").click();
+
+                cy.get("main").contains(`Files moved from: ${this.collection.name}`).click();
+                cy.get("[data-cy=collection-files-panel]").and("contain", "bar");
+            });
+    });
+
+    it("moves selected files into existing collection", () => {
         cy.createCollection(adminUser.token, {
             name: `Test Collection ${Math.floor(Math.random() * 999999)}`,
             owner_uuid: activeUser.user.uuid,
             preserve_version: true,
-            manifest_text: ". 37b51d194a7513e45b56f6524f2d51f2+3 0:3:foo 0:3:bar\n"
-        }).as('sourceCollection')
-
-        cy.getAll('@sourceCollection').then(function ([sourceCollection]) {
-                // Visit collection, check basic information
-                cy.loginAs(activeUser)
-                cy.goToPath(`/collections/${sourceCollection.uuid}`);
-
-                // Select both files
-                cy.waitForDom().get('[data-cy=collection-files-panel]').within(() => {
-                    cy.get('input[type=checkbox]').first().click();
-                    cy.get('input[type=checkbox]').last().click();
-                });
-
-                // Copy to separate collections
-                cy.get('[data-cy=collection-files-panel-options-btn]').click();
-                cy.get('[data-cy=context-menu]').contains('Copy selected into separate collections').click();
-                cy.get('[data-cy=form-dialog]').contains('Projects').click();
-                cy.get('[data-cy=form-submit-btn]').click();
-
-                // Verify created collections
-                cy.waitForDom().get('.layout-pane-primary', { timeout: 12000 }).contains('Projects').click();
-                cy.get('main').contains(`File copied from collection ${sourceCollection.name}/foo`).click();
-                cy.get('[data-cy=collection-files-panel]')
-                        .and('contain', 'foo');
-                cy.get('.layout-pane-primary').contains('Projects').click();
-                cy.get('main').contains(`File copied from collection ${sourceCollection.name}/bar`).click();
-                cy.get('[data-cy=collection-files-panel]')
-                        .and('contain', 'bar');
-
-                // Verify separate collection menu items not present when single file selected
-                // Wait for dom for collection to re-render
-                cy.waitForDom().get('[data-cy=collection-files-panel]').within(() => {
-                    cy.get('input[type=checkbox]').first().click();
-                });
-                cy.get('[data-cy=collection-files-panel-options-btn]').click();
-                cy.get('[data-cy=context-menu]').should('not.contain', 'Copy selected into separate collections');
-                cy.get('[data-cy=context-menu]').should('not.contain', 'Move selected into separate collections');
-            });
-    });
-
-    it('moves selected files into new collection', () => {
+            manifest_text: ". 37b51d194a7513e45b56f6524f2d51f2+3 0:3:foo 0:3:bar\n",
+        }).as("sourceCollection");
+
+        cy.createCollection(adminUser.token, {
+            name: `Destination Collection ${Math.floor(Math.random() * 999999)}`,
+            owner_uuid: activeUser.user.uuid,
+            preserve_version: true,
+            manifest_text: "",
+        }).as("destinationCollection");
+
+        cy.getAll("@sourceCollection", "@destinationCollection").then(function ([sourceCollection, destinationCollection]) {
+            // Visit collection, check basic information
+            cy.loginAs(activeUser);
+            cy.goToPath(`/collections/${sourceCollection.uuid}`);
+
+            cy.get("[data-cy=collection-files-panel]").within(() => {
+                cy.get("input[type=checkbox]").first().click();
+            });
+
+            cy.get("[data-cy=collection-files-panel-options-btn]").click();
+            cy.get("[data-cy=context-menu]").contains("Move selected into existing collection").click();
+
+            cy.get("[data-cy=form-dialog]").contains(destinationCollection.name).click();
+
+            cy.get("[data-cy=form-submit-btn]").click();
+            cy.wait(2000);
+
+            cy.goToPath(`/collections/${destinationCollection.uuid}`);
+
+            cy.get("main").contains(destinationCollection.name).should("exist");
+            cy.get("[data-cy=collection-files-panel]").and("contain", "bar");
+        });
+    });
+
+    it("moves selected files into separate collections", () => {
         cy.createCollection(adminUser.token, {
             name: `Test Collection ${Math.floor(Math.random() * 999999)}`,
             owner_uuid: activeUser.user.uuid,
             preserve_version: true,
-            manifest_text: ". 37b51d194a7513e45b56f6524f2d51f2+3 0:3:foo 0:3:bar\n"
-        })
-            .as('collection').then(function () {
-                // Visit collection, check basic information
-                cy.loginAs(activeUser)
-                cy.goToPath(`/collections/${this.collection.uuid}`);
-
-                cy.get('[data-cy=collection-files-panel]').within(() => {
-                    cy.get('input[type=checkbox]').first().click();
-                });
-
-                cy.get('[data-cy=collection-files-panel-options-btn]').click();
-                cy.get('[data-cy=context-menu]').contains('Move selected into new collection').click();
-
-                cy.get('[data-cy=form-dialog]').contains('Projects').click();
-
-                cy.get('[data-cy=form-submit-btn]').click();
-
-                cy.waitForDom().get('.layout-pane-primary', { timeout: 12000 }).contains('Projects').click();
-
-                cy.get('main').contains(`Files moved from: ${this.collection.name}`).click();
-                cy.get('[data-cy=collection-files-panel]')
-                        .and('contain', 'bar');
-            });
-    });
-
-    it('moves selected files into existing collection', () => {
-        cy.createCollection(adminUser.token, {
-            name: `Test Collection ${Math.floor(Math.random() * 999999)}`,
-            owner_uuid: activeUser.user.uuid,
-            preserve_version: true,
-            manifest_text: ". 37b51d194a7513e45b56f6524f2d51f2+3 0:3:foo 0:3:bar\n"
-        }).as('sourceCollection')
-
-        cy.createCollection(adminUser.token, {
-            name: `Destination Collection ${Math.floor(Math.random() * 999999)}`,
-            owner_uuid: activeUser.user.uuid,
-            preserve_version: true,
-            manifest_text: ""
-        }).as('destinationCollection');
-
-        cy.getAll('@sourceCollection', '@destinationCollection').then(function ([sourceCollection, destinationCollection]) {
-                // Visit collection, check basic information
-                cy.loginAs(activeUser)
-                cy.goToPath(`/collections/${sourceCollection.uuid}`);
-
-                cy.get('[data-cy=collection-files-panel]').within(() => {
-                    cy.get('input[type=checkbox]').first().click();
-                });
-
-                cy.get('[data-cy=collection-files-panel-options-btn]').click();
-                cy.get('[data-cy=context-menu]').contains('Move selected into existing collection').click();
-
-                cy.get('[data-cy=form-dialog]').contains(destinationCollection.name).click();
-
-                cy.get('[data-cy=form-submit-btn]').click();
-                cy.wait(2000);
-
-                cy.goToPath(`/collections/${destinationCollection.uuid}`);
-
-                cy.get('main').contains(destinationCollection.name).should('exist');
-                cy.get('[data-cy=collection-files-panel]')
-                        .and('contain', 'bar');
-            });
-    });
-
-    it('moves selected files into separate collections', () => {
-        cy.createCollection(adminUser.token, {
-            name: `Test Collection ${Math.floor(Math.random() * 999999)}`,
-            owner_uuid: activeUser.user.uuid,
-            preserve_version: true,
-            manifest_text: ". 37b51d194a7513e45b56f6524f2d51f2+3 0:3:foo 0:3:bar\n"
-        }).as('sourceCollection')
-
-        cy.getAll('@sourceCollection').then(function ([sourceCollection]) {
-                // Visit collection, check basic information
-                cy.loginAs(activeUser)
-                cy.goToPath(`/collections/${sourceCollection.uuid}`);
-
-                // Select both files
-                cy.get('[data-cy=collection-files-panel]').within(() => {
-                    cy.get('input[type=checkbox]').first().click();
-                    cy.get('input[type=checkbox]').last().click();
-                });
-
-                // Copy to separate collections
-                cy.get('[data-cy=collection-files-panel-options-btn]').click();
-                cy.get('[data-cy=context-menu]').contains('Move selected into separate collections').click();
-                cy.get('[data-cy=form-dialog]').contains('Projects').click();
-                cy.get('[data-cy=form-submit-btn]').click();
-
-                // Verify created collections
-                cy.waitForDom().get('.layout-pane-primary', { timeout: 12000 }).contains('Projects').click();
-                cy.get('main').contains(`File moved from collection ${sourceCollection.name}/foo`).click();
-                cy.get('[data-cy=collection-files-panel]')
-                        .and('contain', 'foo');
-                cy.get('.layout-pane-primary').contains('Projects').click();
-                cy.get('main').contains(`File moved from collection ${sourceCollection.name}/bar`).click();
-                cy.get('[data-cy=collection-files-panel]')
-                        .and('contain', 'bar');
->>>>>>> c30fc0c7
-            });
+            manifest_text: ". 37b51d194a7513e45b56f6524f2d51f2+3 0:3:foo 0:3:bar\n",
+        }).as("sourceCollection");
+
+        cy.getAll("@sourceCollection").then(function ([sourceCollection]) {
+            // Visit collection, check basic information
+            cy.loginAs(activeUser);
+            cy.goToPath(`/collections/${sourceCollection.uuid}`);
+
+            // Select both files
+            cy.get("[data-cy=collection-files-panel]").within(() => {
+                cy.get("input[type=checkbox]").first().click();
+                cy.get("input[type=checkbox]").last().click();
+            });
+
+            // Copy to separate collections
+            cy.get("[data-cy=collection-files-panel-options-btn]").click();
+            cy.get("[data-cy=context-menu]").contains("Move selected into separate collections").click();
+            cy.get("[data-cy=form-dialog]").contains("Projects").click();
+            cy.get("[data-cy=form-submit-btn]").click();
+
+            // Verify created collections
+            cy.waitForDom().get(".layout-pane-primary", { timeout: 12000 }).contains("Projects").click();
+            cy.get("main").contains(`File moved from collection ${sourceCollection.name}/foo`).click();
+            cy.get("[data-cy=collection-files-panel]").and("contain", "foo");
+            cy.get(".layout-pane-primary").contains("Projects").click();
+            cy.get("main").contains(`File moved from collection ${sourceCollection.name}/bar`).click();
+            cy.get("[data-cy=collection-files-panel]").and("contain", "bar");
+        });
     });
 
     it("creates new collection with properties on home project", function () {
