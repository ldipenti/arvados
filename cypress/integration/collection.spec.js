// Copyright (C) The Arvados Authors. All rights reserved.
//
// SPDX-License-Identifier: AGPL-3.0

const path = require('path');

describe('Collection panel tests', function () {
    let activeUser;
    let adminUser;
    let downloadsFolder;

    before(function () {
        // Only set up common users once. These aren't set up as aliases because
        // aliases are cleaned up after every test. Also it doesn't make sense
        // to set the same users on beforeEach() over and over again, so we
        // separate a little from Cypress' 'Best Practices' here.
        cy.getUser('admin', 'Admin', 'User', true, true)
            .as('adminUser').then(function () {
                adminUser = this.adminUser;
            }
            );
        cy.getUser('collectionuser1', 'Collection', 'User', false, true)
            .as('activeUser').then(function () {
                activeUser = this.activeUser;
            }
            );
        downloadsFolder = Cypress.config('downloadsFolder');
    });

    beforeEach(function () {
        cy.clearCookies();
        cy.clearLocalStorage();
    });

    it('allows to download mountain duck config for a collection', () => {
        cy.createCollection(adminUser.token, {
            name: `Test collection ${Math.floor(Math.random() * 999999)}`,
            owner_uuid: activeUser.user.uuid,
            manifest_text: ". 37b51d194a7513e45b56f6524f2d51f2+3 0:3:bar\n"
        })
        .as('testCollection').then(function (testCollection) {
            cy.loginAs(activeUser);
            cy.goToPath(`/collections/${testCollection.uuid}`);

            cy.get('[data-cy=collection-panel-options-btn]').click();
            cy.get('[data-cy=context-menu]').contains('Open with 3rd party client').click();
            cy.get('[data-cy=download-button').click();

            const filename = path.join(downloadsFolder, `${testCollection.name}.duck`);

            cy.readFile(filename, { timeout: 15000 })
                .then((body) => {
                    const childrenCollection = Array.prototype.slice.call(Cypress.$(body).find('dict')[0].children);
                    const map = {};
                    let i, j = 2;

                    for (i=0; i < childrenCollection.length; i += j) {
                      map[childrenCollection[i].outerText] = childrenCollection[i + 1].outerText;
                    }

                    cy.get('#simple-tabpanel-0').find('a')
                        .then((a) => {
                            const [host, port] = a.text().split('@')[1].split('/')[0].split(':');
                            expect(map['Protocol']).to.equal('davs');
                            expect(map['UUID']).to.equal(testCollection.uuid);
                            expect(map['Username']).to.equal(activeUser.user.username);
                            expect(map['Port']).to.equal(port);
                            expect(map['Hostname']).to.equal(host);
                            if (map['Path']) {
                                expect(map['Path']).to.equal(`/c=${testCollection.uuid}`);
                            }
                        });
                })
                .then(() => cy.task('clearDownload', { filename }));
        });
    });

    it('uses the property editor (from edit dialog) with vocabulary terms', function () {
        cy.createCollection(adminUser.token, {
            name: `Test collection ${Math.floor(Math.random() * 999999)}`,
            owner_uuid: activeUser.user.uuid,
            manifest_text: ". 37b51d194a7513e45b56f6524f2d51f2+3 0:3:bar\n"
        })
            .as('testCollection').then(function () {
                cy.loginAs(activeUser);
                cy.goToPath(`/collections/${this.testCollection.uuid}`);

                cy.get('[data-cy=collection-info-panel')
                    .should('contain', this.testCollection.name)
                    .and('not.contain', 'Color: Magenta');

                cy.get('[data-cy=collection-panel-options-btn]').click();
                cy.get('[data-cy=context-menu]').contains('Edit collection').click();
                cy.get('[data-cy=form-dialog]').should('contain', 'Properties');

                // Key: Color (IDTAGCOLORS) - Value: Magenta (IDVALCOLORS3)
                cy.get('[data-cy=resource-properties-form]').within(() => {
                    cy.get('[data-cy=property-field-key]').within(() => {
                        cy.get('input').type('Color');
                    });
                    cy.get('[data-cy=property-field-value]').within(() => {
                        cy.get('input').type('Magenta');
                    });
                    cy.root().submit();
                });
                // Confirm proper vocabulary labels are displayed on the UI.
                cy.get('[data-cy=form-dialog]').should('contain', 'Color: Magenta');
                cy.get('[data-cy=form-dialog]').contains('Save').click();
                cy.get('[data-cy=form-dialog]').should('not.exist');
                // Confirm proper vocabulary IDs were saved on the backend.
                cy.doRequest('GET', `/arvados/v1/collections/${this.testCollection.uuid}`)
                    .its('body').as('collection')
                    .then(function () {
                        expect(this.collection.properties.IDTAGCOLORS).to.equal('IDVALCOLORS3');
                    });
                // Confirm the property is displayed on the UI.
                cy.get('[data-cy=collection-info-panel')
                    .should('contain', this.testCollection.name)
                    .and('contain', 'Color: Magenta');
            });
    });

    it('uses the editor (from details panel) with vocabulary terms', function () {
        cy.createCollection(adminUser.token, {
            name: `Test collection ${Math.floor(Math.random() * 999999)}`,
            owner_uuid: activeUser.user.uuid,
            manifest_text: ". 37b51d194a7513e45b56f6524f2d51f2+3 0:3:bar\n"
        })
            .as('testCollection').then(function () {
                cy.loginAs(activeUser);
                cy.goToPath(`/collections/${this.testCollection.uuid}`);

                cy.get('[data-cy=collection-info-panel')
                    .should('contain', this.testCollection.name)
                    .and('not.contain', 'Color: Magenta')
                    .and('not.contain', 'Size: S');
                cy.get('[data-cy=additional-info-icon]').click();

                cy.get('[data-cy=details-panel]').within(() => {
                    cy.get('[data-cy=details-panel-edit-btn]').click();
                });
                cy.get('[data-cy=form-dialog').contains('Edit Collection');

                // Key: Color (IDTAGCOLORS) - Value: Magenta (IDVALCOLORS3)
                cy.get('[data-cy=resource-properties-form]').within(() => {
                    cy.get('[data-cy=property-field-key]').within(() => {
                        cy.get('input').type('Color');
                    });
                    cy.get('[data-cy=property-field-value]').within(() => {
                        cy.get('input').type('Magenta');
                    });
                    cy.root().submit();
                });
                // Confirm proper vocabulary labels are displayed on the UI.
                cy.get('[data-cy=form-dialog]')
                    .should('contain', 'Color: Magenta');

                // Case-insensitive on-blur auto-selection test
                // Key: Size (IDTAGSIZES) - Value: Small (IDVALSIZES2)
                cy.get('[data-cy=resource-properties-form]').within(() => {
                    cy.get('[data-cy=property-field-key]').within(() => {
                        cy.get('input').type('sIzE');
                    });
                    cy.get('[data-cy=property-field-value]').within(() => {
                        cy.get('input').type('sMaLL');
                    });
                    // Cannot "type()" TAB on Cypress so let's click another field
                    // to trigger the onBlur event.
                    cy.get('[data-cy=property-field-key]').click();
                    cy.root().submit();
                });
                // Confirm proper vocabulary labels are displayed on the UI.
                cy.get('[data-cy=form-dialog]')
                    .should('contain', 'Size: S');

                cy.get('[data-cy=form-dialog]').contains('Save').click();
                cy.get('[data-cy=form-dialog]').should('not.exist');

                // Confirm proper vocabulary IDs were saved on the backend.
                cy.doRequest('GET', `/arvados/v1/collections/${this.testCollection.uuid}`)
                    .its('body').as('collection')
                    .then(function () {
                        expect(this.collection.properties.IDTAGCOLORS).to.equal('IDVALCOLORS3');
                        expect(this.collection.properties.IDTAGSIZES).to.equal('IDVALSIZES2');
                    });

                // Confirm properties display on the UI.
                cy.get('[data-cy=collection-info-panel')
                    .should('contain', this.testCollection.name)
                    .and('contain', 'Color: Magenta')
                    .and('contain', 'Size: S');
            });
    });

    it('shows collection by URL', function () {
        cy.loginAs(activeUser);
        [true, false].map(function (isWritable) {
            // Using different file names to avoid test flakyness: the second iteration
            // on this loop may pass an assertion from the first iteration by looking
            // for the same file name.
            const fileName = isWritable ? 'bar' : 'foo';
            const subDirName = 'subdir';
            cy.createGroup(adminUser.token, {
                name: 'Shared project',
                group_class: 'project',
            }).as('sharedGroup').then(function () {
                // Creates the collection using the admin token so we can set up
                // a bogus manifest text without block signatures.
                cy.doRequest('GET', '/arvados/v1/config', null, null)
                    .its('body').should((clusterConfig) => {
                      expect(clusterConfig.Collections, "clusterConfig").to.have.property("TrustAllContent", false);
                      expect(clusterConfig.Services, "clusterConfig").to.have.property("WebDAV").have.property("ExternalURL");
                      expect(clusterConfig.Services, "clusterConfig").to.have.property("WebDAVDownload").have.property("ExternalURL");
                      const inlineUrl = clusterConfig.Services.WebDAV.ExternalURL !== ""
                          ? clusterConfig.Services.WebDAV.ExternalURL
                          : clusterConfig.Services.WebDAVDownload.ExternalURL;
                      expect(inlineUrl).to.not.contain("*");
                    })
                    .createCollection(adminUser.token, {
                      name: 'Test collection',
                      owner_uuid: this.sharedGroup.uuid,
                      properties: { someKey: 'someValue' },
                      manifest_text: `. 37b51d194a7513e45b56f6524f2d51f2+3 0:3:${fileName}\n./${subDirName} 37b51d194a7513e45b56f6524f2d51f2+3 0:3:${fileName}\n`
                    })
                    .as('testCollection').then(function () {
                        // Share the group with active user.
                        cy.createLink(adminUser.token, {
                            name: isWritable ? 'can_write' : 'can_read',
                            link_class: 'permission',
                            head_uuid: this.sharedGroup.uuid,
                            tail_uuid: activeUser.user.uuid
                        })
                        cy.goToPath(`/collections/${this.testCollection.uuid}`);

                        // Check that name & uuid are correct.
                        cy.get('[data-cy=collection-info-panel]')
                            .should('contain', this.testCollection.name)
                            .and('contain', this.testCollection.uuid)
                            .and('not.contain', 'This is an old version');
                        // Check for the read-only icon
                        cy.get('[data-cy=read-only-icon]').should(`${isWritable ? 'not.' : ''}exist`);
                        // Check that both read and write operations are available on
                        // the 'More options' menu.
                        cy.get('[data-cy=collection-panel-options-btn]')
                            .click()
                        cy.get('[data-cy=context-menu]')
                            .should('contain', 'Add to favorites')
                            .and(`${isWritable ? '' : 'not.'}contain`, 'Edit collection');
                        cy.get('body').click(); // Collapse the menu avoiding details panel expansion
                        cy.get('[data-cy=collection-info-panel]')
                            .should('contain', 'someKey: someValue')
                            .and('not.contain', 'anotherKey: anotherValue');
                        // Check that the file listing show both read & write operations
                        cy.get('[data-cy=collection-files-panel]').within(() => {
                            cy.get('[data-cy=collection-files-right-panel]', { timeout: 5000 })
                                .should('contain', fileName);
                            if (isWritable) {
                                cy.get('[data-cy=upload-button]')
                                    .should(`${isWritable ? '' : 'not.'}contain`, 'Upload data');
                            }
                        });
                        // Test context menus
                        cy.get('[data-cy=collection-files-panel]')
                            .contains(fileName).rightclick({ force: true });
                        cy.get('[data-cy=context-menu]')
                            .should('contain', 'Download')
                            .and('not.contain', 'Open in new tab')
                            .and('contain', 'Copy to clipboard')
                            .and(`${isWritable ? '' : 'not.'}contain`, 'Rename')
                            .and(`${isWritable ? '' : 'not.'}contain`, 'Remove');
                        cy.get('body').click(); // Collapse the menu
                        cy.get('[data-cy=collection-files-panel]')
                            .contains(subDirName).rightclick({ force: true });
                        cy.get('[data-cy=context-menu]')
                            .should('not.contain', 'Download')
                            .and('not.contain', 'Open in new tab')
                            .and('contain', 'Copy to clipboard')
                            .and(`${isWritable ? '' : 'not.'}contain`, 'Rename')
                            .and(`${isWritable ? '' : 'not.'}contain`, 'Remove');
                        cy.get('body').click(); // Collapse the menu
                        // Hamburger 'more options' menu button
                        cy.get('[data-cy=collection-files-panel-options-btn]')
                            .click()
                        cy.get('[data-cy=context-menu]')
                            .should('contain', 'Select all')
                            .click()
                        cy.get('[data-cy=collection-files-panel-options-btn]')
                            .click()
                        cy.get('[data-cy=context-menu]')
                            .should(`${isWritable ? '' : 'not.'}contain`, 'Remove selected')
                        cy.get('body').click(); // Collapse the menu
                    })
            })
        })
    })

    it('renames a file using valid names', function () {
        function eachPair(lst, func){
            for(var i=0; i < lst.length - 1; i++){
                func(lst[i], lst[i + 1])
            }
        }
        // Creates the collection using the admin token so we can set up
        // a bogus manifest text without block signatures.
        cy.createCollection(adminUser.token, {
            name: `Test collection ${Math.floor(Math.random() * 999999)}`,
            owner_uuid: activeUser.user.uuid,
            manifest_text: ". 37b51d194a7513e45b56f6524f2d51f2+3 0:3:bar\n"
        })
            .as('testCollection').then(function () {
                cy.loginAs(activeUser);
                cy.goToPath(`/collections/${this.testCollection.uuid}`);

                const names = [
                    'bar', // initial name already set
                    '&',
                    'foo',
                    '&amp;',
                    'I ❤️ ⛵️',
                    '...',
                    '#..',
                    'some name with whitespaces',
                    'some name with #2',
                    'is this name legal? I hope it is',
                    'some_file.pdf#',
                    'some_file.pdf?',
                    '?some_file.pdf',
                    'some%file.pdf',
                    'some%2Ffile.pdf',
                    'some%22file.pdf',
                    'some%20file.pdf',
                    "G%C3%BCnter's%20file.pdf",
                    'table%&?*2',
                    'bar' // make sure we can go back to the original name as a last step
                ];
                eachPair(names, (from, to) => {
<<<<<<< HEAD
                    cy.waitForDom().get('[data-cy=collection-files-panel]')
                        .contains(`${from}`).rightclick();
=======
                    cy.get('[data-cy=collection-files-panel]')
                        .contains(`${from}`).rightclick({force: true});
>>>>>>> 08ac60f8
                    cy.get('[data-cy=context-menu]')
                        .contains('Rename')
                        .click();
                    cy.get('[data-cy=form-dialog]')
                        .should('contain', 'Rename')
                        .within(() => {
                            cy.get('input')
                                .type('{selectall}{backspace}')
                                .type(to, { parseSpecialCharSequences: false });
                        });
                    cy.get('[data-cy=form-submit-btn]').click();
                    cy.get('[data-cy=collection-files-panel]')
                        .should('not.contain', `${from}`)
                        .and('contain', `${to}`);
                })
            });
    });

    it('renames a file to a different directory', function () {
        // Creates the collection using the admin token so we can set up
        // a bogus manifest text without block signatures.
        cy.createCollection(adminUser.token, {
            name: `Test collection ${Math.floor(Math.random() * 999999)}`,
            owner_uuid: activeUser.user.uuid,
            manifest_text: ". 37b51d194a7513e45b56f6524f2d51f2+3 0:3:bar\n"
        })
            .as('testCollection').then(function () {
                cy.loginAs(activeUser);
                cy.goToPath(`/collections/${this.testCollection.uuid}`);

                ['subdir', 'G%C3%BCnter\'s%20file', 'table%&?*2'].forEach((subdir) => {
                    cy.get('[data-cy=collection-files-panel]')
                        .contains('bar').rightclick({force: true});
                    cy.get('[data-cy=context-menu]')
                        .contains('Rename')
                        .click();
                    cy.get('[data-cy=form-dialog]')
                        .should('contain', 'Rename')
                        .within(() => {
                            cy.get('input').type(`{selectall}{backspace}${subdir}/foo`);
                        });
                    cy.get('[data-cy=form-submit-btn]').click();
                    cy.get('[data-cy=collection-files-panel]')
                        .should('not.contain', 'bar')
                        .and('contain', subdir);
                    cy.wait(1000);
                    cy.get('[data-cy=collection-files-panel]').contains(subdir).click();
                    // Rename 'subdir/foo' to 'foo'
                    cy.wait(1000);
                    cy.get('[data-cy=collection-files-panel]')
                        .contains('foo').rightclick();
                    cy.get('[data-cy=context-menu]')
                        .contains('Rename')
                        .click();
                    cy.get('[data-cy=form-dialog]')
                        .should('contain', 'Rename')
                        .within(() => {
                            cy.get('input')
                                .should('have.value', `${subdir}/foo`)
                                .type(`{selectall}{backspace}bar`);
                        });
                    cy.get('[data-cy=form-submit-btn]').click();

                    cy.wait(1000);
                    cy.get('[data-cy=collection-files-panel]')
                        .contains('Home')
                        .click();

                    cy.wait(2000);
                    cy.get('[data-cy=collection-files-panel]')
                        .should('contain', subdir) // empty dir kept
                        .and('contain', 'bar');

                    cy.get('[data-cy=collection-files-panel]')
                        .contains(subdir).rightclick();
                    cy.get('[data-cy=context-menu]')
                        .contains('Remove')
                        .click();
                    cy.get('[data-cy=confirmation-dialog-ok-btn]').click();
                });
            });
    });

    it('tries to rename a file with illegal names', function () {
        // Creates the collection using the admin token so we can set up
        // a bogus manifest text without block signatures.
        cy.createCollection(adminUser.token, {
            name: `Test collection ${Math.floor(Math.random() * 999999)}`,
            owner_uuid: activeUser.user.uuid,
            manifest_text: ". 37b51d194a7513e45b56f6524f2d51f2+3 0:3:bar\n"
        })
            .as('testCollection').then(function () {
                cy.loginAs(activeUser);
                cy.goToPath(`/collections/${this.testCollection.uuid}`);

                const illegalNamesFromUI = [
                    ['.', "Name cannot be '.' or '..'"],
                    ['..', "Name cannot be '.' or '..'"],
                    ['', 'This field is required'],
                    [' ', 'Leading/trailing whitespaces not allowed'],
                    [' foo', 'Leading/trailing whitespaces not allowed'],
                    ['foo ', 'Leading/trailing whitespaces not allowed'],
                    ['//foo', 'Empty dir name not allowed']
                ]
                illegalNamesFromUI.forEach(([name, errMsg]) => {
                    cy.get('[data-cy=collection-files-panel]')
                        .contains('bar').rightclick();
                    cy.get('[data-cy=context-menu]')
                        .contains('Rename')
                        .click();
                    cy.get('[data-cy=form-dialog]')
                        .should('contain', 'Rename')
                        .within(() => {
                            cy.get('input').type(`{selectall}{backspace}${name}`);
                        });
                    cy.get('[data-cy=form-dialog]')
                        .should('contain', 'Rename')
                        .within(() => {
                            cy.contains(`${errMsg}`);
                        });
                    cy.get('[data-cy=form-cancel-btn]').click();
                })
            });
    });

    it('can correctly display old versions', function () {
        const colName = `Versioned Collection ${Math.floor(Math.random() * 999999)}`;
        let colUuid = '';
        let oldVersionUuid = '';
        // Make sure no other collections with this name exist
        cy.doRequest('GET', '/arvados/v1/collections', null, {
            filters: `[["name", "=", "${colName}"]]`,
            include_old_versions: true
        })
            .its('body.items').as('collections')
            .then(function () {
                expect(this.collections).to.be.empty;
            });
        // Creates the collection using the admin token so we can set up
        // a bogus manifest text without block signatures.
        cy.createCollection(adminUser.token, {
            name: colName,
            owner_uuid: activeUser.user.uuid,
            preserve_version: true,
            manifest_text: ". 37b51d194a7513e45b56f6524f2d51f2+3 0:3:bar\n"
        })
            .as('originalVersion').then(function () {
                // Change the file name to create a new version.
                cy.updateCollection(adminUser.token, this.originalVersion.uuid, {
                    manifest_text: ". 37b51d194a7513e45b56f6524f2d51f2+3 0:3:foo\n"
                })
                colUuid = this.originalVersion.uuid;
            });
        // Confirm that there are 2 versions of the collection
        cy.doRequest('GET', '/arvados/v1/collections', null, {
            filters: `[["name", "=", "${colName}"]]`,
            include_old_versions: true
        })
            .its('body.items').as('collections')
            .then(function () {
                expect(this.collections).to.have.lengthOf(2);
                this.collections.map(function (aCollection) {
                    expect(aCollection.current_version_uuid).to.equal(colUuid);
                    if (aCollection.uuid !== aCollection.current_version_uuid) {
                        oldVersionUuid = aCollection.uuid;
                    }
                });
                // Check the old version displays as what it is.
                cy.loginAs(activeUser)
                cy.goToPath(`/collections/${oldVersionUuid}`);

                cy.get('[data-cy=collection-info-panel]').should('contain', 'This is an old version');
                cy.get('[data-cy=read-only-icon]').should('exist');
                cy.get('[data-cy=collection-info-panel]').should('contain', colName);
                cy.get('[data-cy=collection-files-panel]').should('contain', 'bar');
            });
    });

    it('views & edits storage classes data', function () {
        const colName= `Test Collection ${Math.floor(Math.random() * 999999)}`;
        cy.createCollection(adminUser.token, {
            name: colName,
            owner_uuid: activeUser.user.uuid,
            manifest_text: ". 37b51d194a7513e45b56f6524f2d51f2+3 0:3:some-file\n",
        }).as('collection').then(function () {
            expect(this.collection.storage_classes_desired).to.deep.equal(['default'])

            cy.loginAs(activeUser)
            cy.goToPath(`/collections/${this.collection.uuid}`);

            // Initial check: it should show the 'default' storage class
            cy.get('[data-cy=collection-info-panel]')
                .should('contain', 'Storage classes')
                .and('contain', 'default')
                .and('not.contain', 'foo')
                .and('not.contain', 'bar');
            // Edit collection: add storage class 'foo'
            cy.get('[data-cy=collection-panel-options-btn]').click();
            cy.get('[data-cy=context-menu]').contains('Edit collection').click();
            cy.get('[data-cy=form-dialog]')
                .should('contain', 'Edit Collection')
                .and('contain', 'Storage classes')
                .and('contain', 'default')
                .and('contain', 'foo')
                .and('contain', 'bar')
                .within(() => {
                    cy.get('[data-cy=checkbox-foo]').click();
                });
            cy.get('[data-cy=form-submit-btn]').click();
            cy.get('[data-cy=collection-info-panel]')
                .should('contain', 'default')
                .and('contain', 'foo')
                .and('not.contain', 'bar');
            cy.doRequest('GET', `/arvados/v1/collections/${this.collection.uuid}`)
                .its('body').as('updatedCollection')
                .then(function () {
                    expect(this.updatedCollection.storage_classes_desired).to.deep.equal(['default', 'foo']);
                });
            // Edit collection: remove storage class 'default'
            cy.get('[data-cy=collection-panel-options-btn]').click();
            cy.get('[data-cy=context-menu]').contains('Edit collection').click();
            cy.get('[data-cy=form-dialog]')
                .should('contain', 'Edit Collection')
                .and('contain', 'Storage classes')
                .and('contain', 'default')
                .and('contain', 'foo')
                .and('contain', 'bar')
                .within(() => {
                    cy.get('[data-cy=checkbox-default]').click();
                });
            cy.get('[data-cy=form-submit-btn]').click();
            cy.get('[data-cy=collection-info-panel]')
                .should('not.contain', 'default')
                .and('contain', 'foo')
                .and('not.contain', 'bar');
            cy.doRequest('GET', `/arvados/v1/collections/${this.collection.uuid}`)
                .its('body').as('updatedCollection')
                .then(function () {
                    expect(this.updatedCollection.storage_classes_desired).to.deep.equal(['foo']);
                });
        })
    });

    it('moves a collection to a different project', function () {
        const collName = `Test Collection ${Math.floor(Math.random() * 999999)}`;
        const projName = `Test Project ${Math.floor(Math.random() * 999999)}`;
        const fileName = `Test_File_${Math.floor(Math.random() * 999999)}`;

        cy.createCollection(adminUser.token, {
            name: collName,
            owner_uuid: activeUser.user.uuid,
            manifest_text: `. 37b51d194a7513e45b56f6524f2d51f2+3 0:3:${fileName}\n`,
        }).as('testCollection');
        cy.createGroup(adminUser.token, {
            name: projName,
            group_class: 'project',
            owner_uuid: activeUser.user.uuid,
        }).as('testProject');

        cy.getAll('@testCollection', '@testProject')
            .then(function ([testCollection, testProject]) {
                cy.loginAs(activeUser);
                cy.goToPath(`/collections/${testCollection.uuid}`);
                cy.get('[data-cy=collection-files-panel]').should('contain', fileName);
                cy.get('[data-cy=collection-info-panel]')
                    .should('not.contain', projName)
                    .and('not.contain', testProject.uuid);
                cy.get('[data-cy=collection-panel-options-btn]').click();
                cy.get('[data-cy=context-menu]').contains('Move to').click();
                cy.get('[data-cy=form-dialog]')
                    .should('contain', 'Move to')
                    .within(() => {
                        cy.get('[data-cy=projects-tree-home-tree-picker]')
                            .find('i')
                            .click();
                        cy.get('[data-cy=projects-tree-home-tree-picker]')
                            .contains(projName)
                            .click();
                    });
                cy.get('[data-cy=form-submit-btn]').click();
                cy.get('[data-cy=snackbar]')
                    .contains('Collection has been moved')
                cy.get('[data-cy=collection-info-panel]')
                    .contains(projName).and('contain', testProject.uuid);
                // Double check that the collection is in the project
                cy.goToPath(`/projects/${testProject.uuid}`);
                cy.get('[data-cy=project-panel]').should('contain', collName);
            });
    });

    it('automatically updates the collection UI contents without using the Refresh button', function () {
        const collName = `Test Collection ${Math.floor(Math.random() * 999999)}`;
        const fileName = 'foobar'

        cy.createCollection(adminUser.token, {
            name: collName,
            owner_uuid: activeUser.user.uuid,
        }).as('testCollection');

        cy.getAll('@testCollection').then(function ([testCollection]) {
            cy.loginAs(activeUser);
            cy.goToPath(`/collections/${testCollection.uuid}`);
            cy.get('[data-cy=collection-files-panel]').should('contain', 'This collection is empty');
            cy.get('[data-cy=collection-files-panel]').should('not.contain', fileName);
            cy.get('[data-cy=collection-info-panel]').should('contain', collName);

            cy.updateCollection(adminUser.token, testCollection.uuid, {
                name: `${collName + ' updated'}`,
                manifest_text: `. 37b51d194a7513e45b56f6524f2d51f2+3 0:3:${fileName}\n`,
            }).as('updatedCollection');
            cy.getAll('@updatedCollection').then(function ([updatedCollection]) {
                expect(updatedCollection.name).to.equal(`${collName + ' updated'}`);
                cy.get('[data-cy=collection-info-panel]').should('contain', updatedCollection.name);
                cy.get('[data-cy=collection-files-panel]').should('contain', fileName);
            });
        });
    })

    it('makes a copy of an existing collection', function() {
        const collName = `Test Collection ${Math.floor(Math.random() * 999999)}`;
        const copyName = `Copy of: ${collName}`;

        cy.createCollection(adminUser.token, {
            name: collName,
            owner_uuid: activeUser.user.uuid,
            manifest_text: ". 37b51d194a7513e45b56f6524f2d51f2+3 0:3:some-file\n",
        }).as('collection').then(function () {
            cy.loginAs(activeUser)
            cy.goToPath(`/collections/${this.collection.uuid}`);
            cy.get('[data-cy=collection-files-panel]')
                .should('contain', 'some-file');
            cy.get('[data-cy=collection-panel-options-btn]').click();
            cy.get('[data-cy=context-menu]').contains('Make a copy').click();
            cy.get('[data-cy=form-dialog]')
                .should('contain', 'Make a copy')
                .within(() => {
                    cy.get('[data-cy=projects-tree-home-tree-picker]')
                        .contains('Projects')
                        .click();
                    cy.get('[data-cy=form-submit-btn]').click();
                });
            cy.get('[data-cy=snackbar]')
                .contains('Collection has been copied.')
            cy.get('[data-cy=snackbar-goto-action]').click();
            cy.get('[data-cy=project-panel]')
                .contains(copyName).click();
            cy.get('[data-cy=collection-files-panel]')
                .should('contain', 'some-file');
        });
    });

    it('uses the collection version browser to view a previous version', function () {
        const colName = `Test Collection ${Math.floor(Math.random() * 999999)}`;

        // Creates the collection using the admin token so we can set up
        // a bogus manifest text without block signatures.
        cy.createCollection(adminUser.token, {
            name: colName,
            owner_uuid: activeUser.user.uuid,
            preserve_version: true,
            manifest_text: ". 37b51d194a7513e45b56f6524f2d51f2+3 0:3:foo 0:3:bar\n"
        })
            .as('collection').then(function () {
                // Visit collection, check basic information
                cy.loginAs(activeUser)
                cy.goToPath(`/collections/${this.collection.uuid}`);

                cy.get('[data-cy=collection-info-panel]').should('not.contain', 'This is an old version');
                cy.get('[data-cy=read-only-icon]').should('not.exist');
                cy.get('[data-cy=collection-version-number]').should('contain', '1');
                cy.get('[data-cy=collection-info-panel]').should('contain', colName);
                cy.get('[data-cy=collection-files-panel]').should('contain', 'foo').and('contain', 'bar');

                // Modify collection, expect version number change
                cy.get('[data-cy=collection-files-panel]').contains('foo').rightclick();
                cy.get('[data-cy=context-menu]').contains('Remove').click();
                cy.get('[data-cy=confirmation-dialog]').should('contain', 'Removing file');
                cy.get('[data-cy=confirmation-dialog-ok-btn]').click();
                cy.get('[data-cy=collection-version-number]').should('contain', '2');
                cy.get('[data-cy=collection-files-panel]').should('not.contain', 'foo').and('contain', 'bar');

                // Click on version number, check version browser. Click on past version.
                cy.get('[data-cy=collection-version-browser]').should('not.exist');
                cy.get('[data-cy=collection-version-number]').contains('2').click();
                cy.get('[data-cy=collection-version-browser]')
                    .should('contain', 'Nr').and('contain', 'Size').and('contain', 'Date')
                    .within(() => {
                        // Version 1: 6 bytes in size
                        cy.get('[data-cy=collection-version-browser-select-1]')
                            .should('contain', '1')
                            .and('contain', '6 B')
                            .and('contain', adminUser.user.uuid);
                        // Version 2: 3 bytes in size (one file removed)
                        cy.get('[data-cy=collection-version-browser-select-2]')
                            .should('contain', '2')
                            .and('contain', '3 B')
                            .and('contain', activeUser.user.full_name);
                        cy.get('[data-cy=collection-version-browser-select-3]')
                            .should('not.exist');
                        cy.get('[data-cy=collection-version-browser-select-1]')
                            .click();
                    });
                cy.get('[data-cy=collection-info-panel]').should('contain', 'This is an old version');
                cy.get('[data-cy=read-only-icon]').should('exist');
                cy.get('[data-cy=collection-version-number]').should('contain', '1');
                cy.get('[data-cy=collection-info-panel]').should('contain', colName);
                cy.get('[data-cy=collection-files-panel]')
                    .should('contain', 'foo').and('contain', 'bar');

                // Check that only old collection action are available on context menu
                cy.get('[data-cy=collection-panel-options-btn]').click();
                cy.get('[data-cy=context-menu]')
                    .should('contain', 'Restore version')
                    .and('not.contain', 'Add to favorites');
                cy.get('body').click(); // Collapse the menu avoiding details panel expansion

                // Click on "head version" link, confirm that it's the latest version.
                cy.get('[data-cy=collection-info-panel]').contains('head version').click();
                cy.get('[data-cy=collection-info-panel]')
                    .should('not.contain', 'This is an old version');
                cy.get('[data-cy=read-only-icon]').should('not.exist');
                cy.get('[data-cy=collection-version-number]').should('contain', '2');
                cy.get('[data-cy=collection-info-panel]').should('contain', colName);
                cy.get('[data-cy=collection-files-panel]').
                    should('not.contain', 'foo').and('contain', 'bar');

                // Check that old collection action isn't available on context menu
                cy.get('[data-cy=collection-panel-options-btn]').click()
                cy.get('[data-cy=context-menu]').should('not.contain', 'Restore version')
                cy.get('body').click(); // Collapse the menu avoiding details panel expansion

                // Make another change, confirm new version.
                cy.get('[data-cy=collection-panel-options-btn]').click();
                cy.get('[data-cy=context-menu]').contains('Edit collection').click();
                cy.get('[data-cy=form-dialog]')
                    .should('contain', 'Edit Collection')
                    .within(() => {
                        // appends some text
                        cy.get('input').first().type(' renamed');
                    });
                cy.get('[data-cy=form-submit-btn]').click();
                cy.get('[data-cy=collection-info-panel]')
                    .should('not.contain', 'This is an old version');
                cy.get('[data-cy=read-only-icon]').should('not.exist');
                cy.get('[data-cy=collection-version-number]').should('contain', '3');
                cy.get('[data-cy=collection-info-panel]').should('contain', colName + ' renamed');
                cy.get('[data-cy=collection-files-panel]')
                    .should('not.contain', 'foo').and('contain', 'bar');
                cy.get('[data-cy=collection-version-browser-select-3]')
                    .should('contain', '3').and('contain', '3 B');

                // Check context menus on version browser
                cy.get('[data-cy=collection-version-browser-select-3]').rightclick()
                cy.get('[data-cy=context-menu]')
                    .should('contain', 'Add to favorites')
                    .and('contain', 'Make a copy')
                    .and('contain', 'Edit collection');
                cy.get('body').click();
                // (and now an old version...)
                cy.get('[data-cy=collection-version-browser-select-1]').rightclick()
                cy.get('[data-cy=context-menu]')
                    .should('not.contain', 'Add to favorites')
                    .and('contain', 'Make a copy')
                    .and('not.contain', 'Edit collection');
                cy.get('body').click();

                // Restore first version
                cy.get('[data-cy=collection-version-browser]').within(() => {
                    cy.get('[data-cy=collection-version-browser-select-1]').click();
                });
                cy.get('[data-cy=collection-panel-options-btn]').click()
                cy.get('[data-cy=context-menu]').contains('Restore version').click();
                cy.get('[data-cy=confirmation-dialog]').should('contain', 'Restore version');
                cy.get('[data-cy=confirmation-dialog-ok-btn]').click();
                cy.get('[data-cy=collection-info-panel]')
                    .should('not.contain', 'This is an old version');
                cy.get('[data-cy=collection-version-number]').should('contain', '4');
                cy.get('[data-cy=collection-info-panel]').should('contain', colName);
                cy.get('[data-cy=collection-files-panel]')
                    .should('contain', 'foo').and('contain', 'bar');
            });
    });

    it('creates collection from selected files of another collection', () => {
        cy.createCollection(adminUser.token, {
            name: `Test Collection ${Math.floor(Math.random() * 999999)}`,
            owner_uuid: activeUser.user.uuid,
            preserve_version: true,
            manifest_text: ". 37b51d194a7513e45b56f6524f2d51f2+3 0:3:foo 0:3:bar\n"
        })
            .as('collection').then(function () {
                // Visit collection, check basic information
                cy.loginAs(activeUser)
                cy.goToPath(`/collections/${this.collection.uuid}`);

                cy.get('[data-cy=collection-files-panel]').within(() => {
                    cy.get('input[type=checkbox]').first().click();
                });

                cy.get('[data-cy=collection-files-panel-options-btn]').click();
                cy.get('[data-cy=context-menu]').contains('Create a new collection with selected').click();

                cy.get('[data-cy=form-dialog]').contains('Projects').click();

                cy.get('[data-cy=form-submit-btn]').click();

                cy.get('.layout-pane-primary', { timeout: 12000 }).contains('Projects').click();

                cy.get('main').contains(`Files extracted from: ${this.collection.name}`).should('exist');
            });
    });

    it('creates new collection with properties on home project', function () {
        cy.loginAs(activeUser);
        cy.goToPath(`/projects/${activeUser.user.uuid}`);
        cy.get('[data-cy=breadcrumb-first]').should('contain', 'Projects');
        cy.get('[data-cy=breadcrumb-last]').should('not.exist');
        // Create new collection
        cy.get('[data-cy=side-panel-button]').click();
        cy.get('[data-cy=side-panel-new-collection]').click();
        // Name between brackets tests bugfix #17582
        const collName = `[Test collection (${Math.floor(999999 * Math.random())})]`;

        // Select a storage class.
        cy.get('[data-cy=form-dialog]')
            .should('contain', 'New collection')
            .and('contain', 'Storage classes')
            .and('contain', 'default')
            .and('contain', 'foo')
            .and('contain', 'bar')
            .within(() => {
                cy.get('[data-cy=parent-field]').within(() => {
                    cy.get('input').should('have.value', 'Home project');
                });
                cy.get('[data-cy=name-field]').within(() => {
                    cy.get('input').type(collName);
                });
                cy.get('[data-cy=checkbox-foo]').click();
            })

        // Add a property.
        // Key: Color (IDTAGCOLORS) - Value: Magenta (IDVALCOLORS3)
        cy.get('[data-cy=form-dialog]').should('not.contain', 'Color: Magenta');
        cy.get('[data-cy=resource-properties-form]').within(() => {
            cy.get('[data-cy=property-field-key]').within(() => {
                cy.get('input').type('Color');
            });
            cy.get('[data-cy=property-field-value]').within(() => {
                cy.get('input').type('Magenta');
            });
            cy.root().submit();
        });
        // Confirm proper vocabulary labels are displayed on the UI.
        cy.get('[data-cy=form-dialog]').should('contain', 'Color: Magenta');

        cy.get('[data-cy=form-submit-btn]').click();
        // Confirm that the user was taken to the newly created collection
        cy.get('[data-cy=form-dialog]').should('not.exist');
        cy.get('[data-cy=breadcrumb-first]').should('contain', 'Projects');
        cy.get('[data-cy=breadcrumb-last]').should('contain', collName);
        cy.get('[data-cy=collection-info-panel]')
            .should('contain', 'default')
            .and('contain', 'foo')
            .and('contain', 'Color: Magenta')
            .and('not.contain', 'bar');
        // Confirm that the collection's properties has the real values.
        cy.doRequest('GET', '/arvados/v1/collections', null, {
            filters: `[["name", "=", "${collName}"]]`,
        })
        .its('body.items').as('collections')
        .then(function() {
            expect(this.collections).to.have.lengthOf(1);
            expect(this.collections[0].properties).to.have.property(
                'IDTAGCOLORS', 'IDVALCOLORS3');
        });
    });

    it('shows responsible person for collection if available', () => {
        cy.createCollection(adminUser.token, {
            name: `Test collection ${Math.floor(Math.random() * 999999)}`,
            owner_uuid: activeUser.user.uuid,
            manifest_text: ". 37b51d194a7513e45b56f6524f2d51f2+3 0:3:bar\n"
        }).as('testCollection1');

        cy.createCollection(adminUser.token, {
            name: `Test collection ${Math.floor(Math.random() * 999999)}`,
            owner_uuid: adminUser.user.uuid,
            manifest_text: ". 37b51d194a7513e45b56f6524f2d51f2+3 0:3:bar\n"
        }).as('testCollection2').then(function (testCollection2) {
            cy.shareWith(adminUser.token, activeUser.user.uuid, testCollection2.uuid, 'can_write');
        });

        cy.getAll('@testCollection1', '@testCollection2')
            .then(function ([testCollection1, testCollection2]) {
                cy.loginAs(activeUser);

                cy.goToPath(`/collections/${testCollection1.uuid}`);
                cy.get('[data-cy=responsible-person-wrapper]')
                    .contains(activeUser.user.uuid);

                cy.goToPath(`/collections/${testCollection2.uuid}`);
                cy.get('[data-cy=responsible-person-wrapper]')
                    .contains(adminUser.user.uuid);
            });
    });

    describe('file upload', () => {
        beforeEach(() => {
            cy.createCollection(adminUser.token, {
                name: `Test collection ${Math.floor(Math.random() * 999999)}`,
                owner_uuid: activeUser.user.uuid,
                manifest_text: "./subdir 37b51d194a7513e45b56f6524f2d51f2+3 0:3:foo\n. 37b51d194a7513e45b56f6524f2d51f2+3 0:3:bar\n"
            }).as('testCollection1');
        });

        it('uploads a file and checks the collection UI to be fresh', () => {
            cy.getAll('@testCollection1')
                .then(function([testCollection1]) {
                    cy.loginAs(activeUser);
                    cy.goToPath(`/collections/${testCollection1.uuid}`);
                    cy.get('[data-cy=upload-button]').click();
                    cy.get('[data-cy=collection-files-panel]')
                        .contains('5mb_a.bin').should('not.exist');
                    cy.get('[data-cy=collection-file-count]').should('contain', '2');
                    cy.fixture('files/5mb.bin', 'base64').then(content => {
                        cy.get('[data-cy=drag-and-drop]').upload(content, '5mb_a.bin');
                        cy.get('[data-cy=form-submit-btn]').click();
                        cy.get('[data-cy=form-submit-btn]').should('not.exist');
                        cy.get('[data-cy=collection-files-panel]')
                            .contains('5mb_a.bin').should('exist');
                        cy.get('[data-cy=collection-file-count]').should('contain', '3');

                        cy.get('[data-cy=collection-files-panel]').contains('subdir').click();
                        cy.get('[data-cy=upload-button]').click();
                        cy.fixture('files/5mb.bin', 'base64').then(content => {
                            cy.get('[data-cy=drag-and-drop]').upload(content, '5mb_b.bin');
                            cy.get('[data-cy=form-submit-btn]').click();
                            cy.get('[data-cy=form-submit-btn]').should('not.exist');
                            cy.get('[data-cy=collection-files-right-panel]')
                                 .contains('5mb_b.bin').should('exist');
                        });
                    });
                });
        });

        it('allows to cancel running upload', () => {
            cy.getAll('@testCollection1')
                .then(function([testCollection1]) {
                    cy.loginAs(activeUser);

                    cy.goToPath(`/collections/${testCollection1.uuid}`);

                    cy.get('[data-cy=upload-button]').click();

                    cy.fixture('files/5mb.bin', 'base64').then(content => {
                        cy.get('[data-cy=drag-and-drop]').upload(content, '5mb_a.bin');
                        cy.get('[data-cy=drag-and-drop]').upload(content, '5mb_b.bin');

                        cy.get('[data-cy=form-submit-btn]').click();

                        cy.get('button').contains('Cancel').click();

                        cy.get('[data-cy=form-submit-btn]').should('not.exist');
                    });
                });
        });

        it('allows to cancel single file from the running upload', () => {
            cy.getAll('@testCollection1')
                .then(function([testCollection1]) {
                    cy.loginAs(activeUser);

                    cy.goToPath(`/collections/${testCollection1.uuid}`);

                    cy.get('[data-cy=upload-button]').click();

                    cy.fixture('files/5mb.bin', 'base64').then(content => {
                        cy.get('[data-cy=drag-and-drop]').upload(content, '5mb_a.bin');
                        cy.get('[data-cy=drag-and-drop]').upload(content, '5mb_b.bin');

                        cy.get('[data-cy=form-submit-btn]').click();

                        cy.get('button[aria-label=Remove]').eq(1).click();

                        cy.get('[data-cy=form-submit-btn]').should('not.exist');

                        cy.get('[data-cy=collection-files-panel]').contains('5mb_a.bin').should('exist');
                    });
                });
        });

        it('allows to cancel all files from the running upload', () => {
            cy.getAll('@testCollection1')
                .then(function([testCollection1]) {
                    cy.loginAs(activeUser);

                    cy.goToPath(`/collections/${testCollection1.uuid}`);

                    cy.get('[data-cy=upload-button]').click();

                    cy.fixture('files/5mb.bin', 'base64').then(content => {
                        cy.get('[data-cy=drag-and-drop]').upload(content, '5mb_a.bin');
                        cy.get('[data-cy=drag-and-drop]').upload(content, '5mb_b.bin');

                        cy.get('[data-cy=form-submit-btn]').click();

                        cy.get('button[aria-label=Remove]').should('exist');
                        cy.get('button[aria-label=Remove]').click({ multiple: true, force: true });

                        cy.get('[data-cy=form-submit-btn]').should('not.exist');
                    });
                });
        });
    });
})<|MERGE_RESOLUTION|>--- conflicted
+++ resolved
@@ -334,13 +334,8 @@
                     'bar' // make sure we can go back to the original name as a last step
                 ];
                 eachPair(names, (from, to) => {
-<<<<<<< HEAD
                     cy.waitForDom().get('[data-cy=collection-files-panel]')
                         .contains(`${from}`).rightclick();
-=======
-                    cy.get('[data-cy=collection-files-panel]')
-                        .contains(`${from}`).rightclick({force: true});
->>>>>>> 08ac60f8
                     cy.get('[data-cy=context-menu]')
                         .contains('Rename')
                         .click();
