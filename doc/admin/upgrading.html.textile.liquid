--- conflicted
+++ resolved
@@ -39,17 +39,15 @@
 
 "Upgrading from 2.1.0":#v2_1_0
 
-<<<<<<< HEAD
 h3. Changes on the collection's @preserve_version@ attribute semantics
 
 The @preserve_version@ attribute on collections was originally designed to allow clients to persist a preexisting collection version. This forced clients to make 2 requests if the intention is to "make this set of changes in a new version that will be kept", so we have changed the semantics to do just that: When passing @preserve_version=true@ along with other collection updates, the current version is persisted and also the newly created one will be persisted on the next update.
-=======
+
 h3. System token requirements
 
 System services now log a warning at startup if any of the system tokens (@ManagementToken@, @SystemRootToken@, and @Collections.BlobSigningKey@) are less than 32 characters, or contain characters other than a-z, A-Z, and 0-9. After upgrading, run @arvados-server config-check@ and update your configuration file if needed to resolve any warnings.
 
 The @API.RailsSessionSecretToken@ configuration key has been removed. Delete this entry from your configuration file after upgrading.
->>>>>>> 80a90301
 
 h3. Centos7 Python 3 dependency upgraded to python3
 
