# Copyright (C) The Arvados Authors. All rights reserved.
#
# SPDX-License-Identifier: CC-BY-SA-3.0

# baseurl is the location of the generated site from the browser's
# perspective (e.g., http://doc.arvados.org or
# file:///tmp/arvados/doc/.site). To make docs show up inside
# workbench, use /doc here and add a symlink at
# apps/workbench/public/doc pointing to ../../../doc/.site
# You can also set these on the command line:
# $ rake generate baseurl=/example arvados_api_host=example.com

baseurl:
current_version:
all_versions:
arvados_api_host: localhost
arvados_cluster_uuid: local
arvados_workbench_host: http://localhost

exclude: ["Rakefile", "tmp", "vendor"]

navbar:
  userguide:
    - Welcome:
      - user/index.html.textile.liquid
      - user/getting_started/community.html.textile.liquid
    - Walkthough:
      - user/tutorials/wgs-tutorial.html.textile.liquid
    - Run a workflow using Workbench:
      - user/getting_started/workbench.html.textile.liquid
      - user/tutorials/tutorial-workflow-workbench.html.textile.liquid
    - Working at the Command Line:
      - user/getting_started/setup-cli.html.textile.liquid
      - user/reference/api-tokens.html.textile.liquid
      - user/getting_started/check-environment.html.textile.liquid
    - Access an Arvados virtual machine:
      - user/getting_started/vm-login-with-webshell.html.textile.liquid
      - user/getting_started/ssh-access-unix.html.textile.liquid
      - user/getting_started/ssh-access-windows.html.textile.liquid
    - Working with data sets:
      - user/tutorials/tutorial-keep.html.textile.liquid
      - user/tutorials/tutorial-keep-get.html.textile.liquid
      - user/tutorials/tutorial-keep-mount-gnu-linux.html.textile.liquid
      - user/tutorials/tutorial-keep-mount-os-x.html.textile.liquid
      - user/tutorials/tutorial-keep-mount-windows.html.textile.liquid
      - user/tutorials/tutorial-keep-collection-lifecycle.html.textile.liquid
      - user/topics/arv-copy.html.textile.liquid
      - user/topics/collection-versioning.html.textile.liquid
      - user/topics/storage-classes.html.textile.liquid
    - Data Analysis with Workflows:
      - user/cwl/arvados-vscode-training.html.md.liquid
      - user/cwl/cwl-runner.html.textile.liquid
      - user/cwl/cwl-run-options.html.textile.liquid
      - user/tutorials/writing-cwl-workflow.html.textile.liquid
      - user/topics/arv-docker.html.textile.liquid
      - user/cwl/cwl-style.html.textile.liquid
      - user/cwl/cwl-extensions.html.textile.liquid
      - user/cwl/federated-workflows.html.textile.liquid
      - user/cwl/cwl-versions.html.textile.liquid
      - user/cwl/crunchstat-summary.html.textile.liquid
<<<<<<< HEAD
      - user/cwl/costanalyzer.html.textile.liquid
=======
      - user/debugging/container-shell-access.html.textile.liquid
>>>>>>> 2d0fb353
    - Working with git repositories:
      - user/tutorials/add-new-repository.html.textile.liquid
      - user/tutorials/git-arvados-guide.html.textile.liquid
    - Reference:
      - user/topics/link-accounts.html.textile.liquid
      - user/reference/cookbook.html.textile.liquid
    - Arvados License:
      - user/copying/copying.html.textile.liquid
      - user/copying/agpl-3.0.html
      - user/copying/LICENSE-2.0.html
      - user/copying/by-sa-3.0.html
  sdk:
    - Overview:
      - sdk/index.html.textile.liquid
    - Python:
      - sdk/python/sdk-python.html.textile.liquid
      - sdk/python/example.html.textile.liquid
      - sdk/python/python.html.textile.liquid
      - sdk/python/arvados-fuse.html.textile.liquid
      - sdk/python/arvados-cwl-runner.html.textile.liquid
      - sdk/python/cookbook.html.textile.liquid
      - sdk/python/events.html.textile.liquid
    - CLI:
      - sdk/cli/install.html.textile.liquid
      - sdk/cli/index.html.textile.liquid
      - sdk/cli/reference.html.textile.liquid
      - sdk/cli/subcommands.html.textile.liquid
    - Go:
      - sdk/go/index.html.textile.liquid
      - sdk/go/example.html.textile.liquid
    - R:
      - sdk/R/index.html.md
      - sdk/R/arvados/index.html.textile.liquid
    - Ruby:
      - sdk/ruby/index.html.textile.liquid
      - sdk/ruby/example.html.textile.liquid
    - Java v2:
      - sdk/java-v2/index.html.textile.liquid
      - sdk/java-v2/example.html.textile.liquid
      - sdk/java-v2/javadoc.html.textile.liquid
    - Java v1:
      - sdk/java/index.html.textile.liquid
      - sdk/java/example.html.textile.liquid
    - Perl:
      - sdk/perl/index.html.textile.liquid
      - sdk/perl/example.html.textile.liquid
  api:
    - Concepts:
      - api/index.html.textile.liquid
      - api/tokens.html.textile.liquid
      - api/requests.html.textile.liquid
      - api/methods.html.textile.liquid
      - api/resources.html.textile.liquid
      - api/tokens_sso.html.textile.liquid
    - Permission and authentication:
      - api/methods/api_client_authorizations.html.textile.liquid
      - api/methods/api_clients.html.textile.liquid
      - api/methods/authorized_keys.html.textile.liquid
      - api/methods/groups.html.textile.liquid
      - api/methods/users.html.textile.liquid
      - api/methods/user_agreements.html.textile.liquid
    - System resources:
      - api/methods/keep_services.html.textile.liquid
      - api/methods/links.html.textile.liquid
      - api/methods/logs.html.textile.liquid
      - api/methods/nodes.html.textile.liquid
      - api/methods/virtual_machines.html.textile.liquid
      - api/methods/keep_disks.html.textile.liquid
    - Data management:
      - api/keep-webdav.html.textile.liquid
      - api/keep-s3.html.textile.liquid
      - api/keep-web-urls.html.textile.liquid
      - api/projects.html.textile.liquid
      - api/methods/collections.html.textile.liquid
      - api/methods/repositories.html.textile.liquid
    - Container engine:
      - api/methods/container_requests.html.textile.liquid
      - api/methods/containers.html.textile.liquid
      - api/methods/workflows.html.textile.liquid
    - Management (admin/system):
      - api/dispatch.html.textile.liquid
    - Jobs engine (legacy):
      - api/crunch-scripts.html.textile.liquid
      - api/methods/jobs.html.textile.liquid
      - api/methods/job_tasks.html.textile.liquid
      - api/methods/pipeline_instances.html.textile.liquid
      - api/methods/pipeline_templates.html.textile.liquid
    - Metadata for bioinformatics (deprecated):
      - api/methods/humans.html.textile.liquid
      - api/methods/specimens.html.textile.liquid
      - api/methods/traits.html.textile.liquid
  architecture:
    - Topics:
      - architecture/index.html.textile.liquid
    - Storage in Keep:
      - architecture/storage.html.textile.liquid
      - architecture/keep-components-overview.html.textile.liquid
      - architecture/keep-clients.html.textile.liquid
      - architecture/keep-data-lifecycle.html.textile.liquid
      - architecture/manifest-format.html.textile.liquid
    - Computation with Crunch:
      - api/execution.html.textile.liquid
    - Other:
      - api/permission-model.html.textile.liquid
      - architecture/federation.html.textile.liquid
  admin:
    - Topics:
      - admin/index.html.textile.liquid
    - Users and Groups:
      - admin/user-management.html.textile.liquid
      - admin/user-management-cli.html.textile.liquid
      - admin/reassign-ownership.html.textile.liquid
      - admin/link-accounts.html.textile.liquid
      - admin/group-management.html.textile.liquid
      - admin/federation.html.textile.liquid
      - admin/merge-remote-account.html.textile.liquid
      - admin/migrating-providers.html.textile.liquid
      - user/topics/arvados-sync-groups.html.textile.liquid
      - admin/scoped-tokens.html.textile.liquid
      - admin/token-expiration-policy.html.textile.liquid
      - admin/user-activity.html.textile.liquid
    - Monitoring:
      - admin/logging.html.textile.liquid
      - admin/metrics.html.textile.liquid
      - admin/health-checks.html.textile.liquid
      - admin/management-token.html.textile.liquid
    - Data Management:
      - admin/collection-versioning.html.textile.liquid
      - admin/collection-managed-properties.html.textile.liquid
      - admin/keep-balance.html.textile.liquid
      - admin/controlling-container-reuse.html.textile.liquid
      - admin/logs-table-management.html.textile.liquid
      - admin/workbench2-vocabulary.html.textile.liquid
      - admin/storage-classes.html.textile.liquid
      - admin/keep-recovering-data.html.textile.liquid
      - admin/keep-measuring-deduplication.html.textile.liquid
    - Cloud:
      - admin/spot-instances.html.textile.liquid
      - admin/cloudtest.html.textile.liquid
    - Other:
      - install/migrate-docker19.html.textile.liquid
      - admin/upgrade-crunch2.html.textile.liquid
  installguide:
    - Overview:
      - install/index.html.textile.liquid
    - Docker quick start:
      - install/arvbox.html.textile.liquid
    - Installation with Salt:
      - install/salt.html.textile.liquid
      - install/salt-vagrant.html.textile.liquid
      - install/salt-single-host.html.textile.liquid
      - install/salt-multi-host.html.textile.liquid
    - Arvados on Kubernetes:
      - install/arvados-on-kubernetes.html.textile.liquid
      - install/arvados-on-kubernetes-minikube.html.textile.liquid
      - install/arvados-on-kubernetes-GKE.html.textile.liquid
    - Manual installation:
      - install/install-manual-prerequisites.html.textile.liquid
      - install/packages.html.textile.liquid
      - admin/upgrading.html.textile.liquid
    - Configuration:
      - install/config.html.textile.liquid
      - admin/config-migration.html.textile.liquid
      - admin/config.html.textile.liquid
    - Core:
      - install/install-api-server.html.textile.liquid
    - Keep:
      - install/install-keepstore.html.textile.liquid
      - install/configure-fs-storage.html.textile.liquid
      - install/configure-s3-object-storage.html.textile.liquid
      - install/configure-azure-blob-storage.html.textile.liquid
      - install/install-keepproxy.html.textile.liquid
      - install/install-keep-web.html.textile.liquid
      - install/install-keep-balance.html.textile.liquid
    - User interface:
      - install/setup-login.html.textile.liquid
      - install/install-ws.html.textile.liquid
      - install/install-workbench-app.html.textile.liquid
      - install/install-workbench2-app.html.textile.liquid
      - install/install-composer.html.textile.liquid
    - Additional services:
      - install/install-shell-server.html.textile.liquid
      - install/install-webshell.html.textile.liquid
      - install/install-arv-git-httpd.html.textile.liquid
    - Containers API (cloud):
      - install/install-jobs-image.html.textile.liquid
      - install/crunch2-cloud/install-compute-node.html.textile.liquid
      - install/crunch2-cloud/install-dispatch-cloud.html.textile.liquid
    - Containers API (slurm):
      - install/crunch2-slurm/install-dispatch.html.textile.liquid
      - install/crunch2-slurm/configure-slurm.html.textile.liquid
      - install/crunch2-slurm/install-compute-node.html.textile.liquid
      - install/crunch2-slurm/install-test.html.textile.liquid
    - Additional configuration:
      - install/container-shell-access.html.textile.liquid
    - External dependencies:
      - install/install-postgresql.html.textile.liquid
      - install/ruby.html.textile.liquid
      - install/nginx.html.textile.liquid
      - install/install-docker.html.textile.liquid<|MERGE_RESOLUTION|>--- conflicted
+++ resolved
@@ -58,11 +58,8 @@
       - user/cwl/federated-workflows.html.textile.liquid
       - user/cwl/cwl-versions.html.textile.liquid
       - user/cwl/crunchstat-summary.html.textile.liquid
-<<<<<<< HEAD
       - user/cwl/costanalyzer.html.textile.liquid
-=======
       - user/debugging/container-shell-access.html.textile.liquid
->>>>>>> 2d0fb353
     - Working with git repositories:
       - user/tutorials/add-new-repository.html.textile.liquid
       - user/tutorials/git-arvados-guide.html.textile.liquid
