--- conflicted
+++ resolved
@@ -7,10 +7,6 @@
 baseurl: /doc
 
 exclude: ["Rakefile", "tmp", "vendor"]
-<<<<<<< HEAD
-baseurl: /doc
-=======
->>>>>>> 77227193
 arvados_api_host: qr1hi.arvadosapi.com
 
 navbar:
