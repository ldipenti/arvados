--- conflicted
+++ resolved
@@ -111,13 +111,9 @@
           "dataclass": "Collection"
         }
       },
-<<<<<<< HEAD
-      "script_version":"<b>you</b>:master",
+      "repository":"<b>you</b>",
+      "script_version":"master",
       "output_is_persistent":true
-=======
-      "repository":"<b>you</b>",
-      "script_version":"master"
->>>>>>> 736c7c62
     }
   }
 }
