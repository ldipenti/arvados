--- conflicted
+++ resolved
@@ -43,13 +43,9 @@
           "dataclass": "Collection"
         }
       },
-<<<<<<< HEAD
-      "script_version":"<b>you</b>:master",
+      "repository":"<b>you</b>",
+      "script_version":"master",
       "output_is_persistent":false
-=======
-      "repository":"<b>you</b>",
-      "script_version":"master"
->>>>>>> 736c7c62
     },
     "filter":{
       "script":"0-filter.py",
@@ -58,13 +54,9 @@
           "output_of":"do_hash"
         }
       },
-<<<<<<< HEAD
-      "script_version":"<b>you</b>:master",
+      "repository":"<b>you</b>",
+      "script_version":"master",
       "output_is_persistent":true
-=======
-      "repository":"<b>you</b>",
-      "script_version":"master"
->>>>>>> 736c7c62
     }
   }
 }
