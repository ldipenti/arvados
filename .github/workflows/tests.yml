--- conflicted
+++ resolved
@@ -26,11 +26,7 @@
   build-test-docker-image:
     name: Build Test Docker Image
     runs-on: ubuntu-latest
-<<<<<<< HEAD
-    if: github.event_name != 'pull_request'
-=======
     if: ${{ inputs.rebuild_image == true || github.event_name == 'schedule' }}
->>>>>>> c55b3833
     steps:
       - name: Checkout code
         uses: actions/checkout@b4ffde65f46336ab88eb53be808477a3936bae11 # v4.1.1
@@ -66,11 +62,7 @@
     name: Doc PySDK API Fuse Tests
     runs-on: ubuntu-latest
     needs: build-test-docker-image
-<<<<<<< HEAD
-    if: ${{ always() && !cancelled() && !contains(needs.*.result, 'failure') }}
-=======
     if: ${{ always() && !cancelled() && !contains(needs.*.result, 'failure') && github.event_name != 'schedule' }}
->>>>>>> c55b3833
     steps:
       - name: Checkout code
         uses: actions/checkout@b4ffde65f46336ab88eb53be808477a3936bae11 # v4.1.1
@@ -105,11 +97,7 @@
     name: Workbench2 Tests
     runs-on: ubuntu-latest
     needs: build-test-docker-image
-<<<<<<< HEAD
-    if: ${{ always() && !cancelled() && !contains(needs.*.result, 'failure') }}
-=======
     if: ${{ always() && !cancelled() && !contains(needs.*.result, 'failure') && github.event_name != 'schedule' }}
->>>>>>> c55b3833
     steps:
       - name: Checkout code
         uses: actions/checkout@b4ffde65f46336ab88eb53be808477a3936bae11 # v4.1.1
@@ -140,11 +128,7 @@
     name: Remainder Tests
     runs-on: ubuntu-latest
     needs: build-test-docker-image
-<<<<<<< HEAD
-    if: ${{ always() && !cancelled() && !contains(needs.*.result, 'failure') }}
-=======
     if: ${{ always() && !cancelled() && !contains(needs.*.result, 'failure') && github.event_name != 'schedule' }}
->>>>>>> c55b3833
     steps:
       - name: Checkout code
         uses: actions/checkout@b4ffde65f46336ab88eb53be808477a3936bae11 # v4.1.1
