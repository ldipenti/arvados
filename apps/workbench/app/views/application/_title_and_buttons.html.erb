<% object_class = @object.class_for_display.downcase %>
<% content_for :page_title do %>
  <%= (@object.respond_to?(:properties) and !@object.properties.nil? ? @object.properties[:page_title] : nil) ||
      @name_link.andand.name ||
      @object.friendly_link_name %>
<% end %>

<% content_for :content_top do %>
  <% if !['Group','User', 'Collection'].include? @object.class.to_s # projects and collections handle it themselves %>
    <%= render partial: 'name_and_description' %>
  <% end %>
<% end %>

<% if @object.class.goes_in_projects? && @object.uuid != current_user.uuid # Not the "Home" project %>
  <% content_for :tab_line_buttons do %>
    <% if @object.class.copies_to_projects? %>
      <%= link_to(
          choose_projects_path(
           title: "Copy this #{object_class} to:",
           action_name: 'Copy',
           action_href: actions_path,
           action_method: 'post',
           action_data: {
             copy_selections_into_project: true,
             selection: @name_link.andand.uuid || @object.uuid,
             selection_param: 'uuid',
             success: 'redirect-to-created-object'
           }.to_json),
          { class: "btn btn-sm btn-primary", remote: true, method: 'get', title: "Copy this #{object_class} to a different project" }) do %>
        <i class="fa fa-fw fa-copy"></i> Copy to project...
      <% end %>
    <% end %>
    <% if @object.owner_uuid == current_user.uuid or (Group.find(@object.owner_uuid).writable_by.include?(current_user.uuid) rescue nil) %>
      <%= link_to(
          choose_projects_path(
           title: "Move this #{object_class} to:",
           action_name: 'Move',
           action_href: actions_path,
           action_method: 'post',
           action_data: {
             move_selections_into_project: true,
             selection: @name_link.andand.uuid || @object.uuid,
             selection_param: 'uuid',
             success: 'redirect-to-created-object'
           }.to_json),
          { class: "btn btn-sm btn-primary", remote: true, method: 'get', title: "Move this #{object_class} to a different project"}) do %>
        <i class="fa fa-fw fa-truck"></i> Move...
      <% end %>
    <% end %>
  <% end %>
<<<<<<< HEAD
=======
<% end %>

<%
  # Display any flash messages in an alert. If there is any entry with "error" key, alert-danger is used. 
  flash_msg = ''
  flash_msg_is_error = false
  flash.each do |msg|
    flash_msg_is_error ||= (msg[0]=='error')
    flash_msg += ('<p class="contain-align-left">' + msg[1] + '</p>')
  end
  if flash_msg != ''
%>
<div class="flash-message alert <%= flash_msg_is_error ? 'alert-danger' : 'alert-warning' %>"><%=flash_msg.html_safe%></div>
>>>>>>> 136f77be
<% end %><|MERGE_RESOLUTION|>--- conflicted
+++ resolved
@@ -26,7 +26,8 @@
              selection_param: 'uuid',
              success: 'redirect-to-created-object'
            }.to_json),
-          { class: "btn btn-sm btn-primary", remote: true, method: 'get', title: "Copy this #{object_class} to a different project" }) do %>
+          { class: "btn btn-sm btn-primary", remote: true, method: 'get',
+            title: "Make a copy this #{object_class}" }) do %>
         <i class="fa fa-fw fa-copy"></i> Copy to project...
       <% end %>
     <% end %>
@@ -43,13 +44,12 @@
              selection_param: 'uuid',
              success: 'redirect-to-created-object'
            }.to_json),
-          { class: "btn btn-sm btn-primary", remote: true, method: 'get', title: "Move this #{object_class} to a different project"}) do %>
-        <i class="fa fa-fw fa-truck"></i> Move...
+          { class: "btn btn-sm btn-primary", remote: true, method: 'get',
+            title: "Move this #{object_class} to a different project"}) do %>
+        <i class="fa fa-fw fa-truck"></i> Move <%=object_class%>...
       <% end %>
     <% end %>
   <% end %>
-<<<<<<< HEAD
-=======
 <% end %>
 
 <%
@@ -63,5 +63,4 @@
   if flash_msg != ''
 %>
 <div class="flash-message alert <%= flash_msg_is_error ? 'alert-danger' : 'alert-warning' %>"><%=flash_msg.html_safe%></div>
->>>>>>> 136f77be
 <% end %>