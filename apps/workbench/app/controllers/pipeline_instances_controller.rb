--- conflicted
+++ resolved
@@ -1,11 +1,15 @@
 class PipelineInstancesController < ApplicationController
-<<<<<<< HEAD
+  skip_before_filter :find_object_by_uuid, only: :compare
+  before_filter :find_objects_by_uuid, only: :compare
+  include PipelineInstancesHelper
 
   def show
     pipelines = [@object]
 
     if params[:compare]
-      PipelineInstance.where(uuid: params[:compare]).each do |p| pipelines << p end
+      PipelineInstance.where(uuid: params[:compare]).each do |p|
+        pipelines << p
+      end
     end
 
     count = {}    
@@ -45,17 +49,12 @@
       n = n << 1
     end
 
-    #puts pips
-
     @prov_svg = ProvenanceHelper::create_provenance_graph provenance, "provenance_svg", {
       :all_script_parameters => true, 
       :combine_jobs => :script_and_version,
       :script_version_nodes => true,
       :pips => pips }
-=======
-  skip_before_filter :find_object_by_uuid, only: :compare
-  before_filter :find_objects_by_uuid, only: :compare
-  include PipelineInstancesHelper
+  end
 
   def compare
     @breadcrumb_page_name = 'compare'
@@ -126,7 +125,6 @@
 
   def find_objects_by_uuid
     @objects = model_class.where(uuid: params[:uuids])
->>>>>>> bfa69a74
   end
 
 end