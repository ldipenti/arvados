--- conflicted
+++ resolved
@@ -38,19 +38,10 @@
     arvados_api_client.api "jobs/#{self.uuid}/", "cancel", {}
   end
 
-<<<<<<< HEAD
   def self.queue_size
     arvados_api_client.api("jobs/", "queue_size", {"_method"=> "GET"})[:queue_size] rescue 0
   end
 
-  def state
-    Job::state(self)
-  end
-
-  def self.state job
-    if not job[:cancelled_at].nil?
-      "Canceled"
-=======
   def self.state job
     if job.respond_to? :state and job.state
       return job.state
@@ -58,7 +49,6 @@
 
     if not job[:cancelled_at].nil?
       "Cancelled"
->>>>>>> 40b15ddc
     elsif not job[:finished_at].nil? or not job[:success].nil?
       if job[:success]
         "Completed"
