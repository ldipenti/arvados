#!/bin/bash

ENABLE_SSH=false

function usage {
<<<<<<< HEAD
  echo >&2
  echo >&2 "usage: $0 [options]"
  echo >&2 "  -d [port], --doc[=port]        Start documentation server (default port 9898)"
  echo >&2 "  -w [port], --workbench[=port]  Start workbench server (default port 9899)"
  echo >&2 "  -s [port], --sso[=port]        Start SSO server (default port 9901)"
  echo >&2 "  -a [port], --api[=port]        Start API server (default port 9900)"
  echo >&2 "  -k, --keep                     Start Keep servers"
  echo >&2 "  -h, --help                     Display this help and exit"
  echo >&2
  echo >&2 "If no switches are given, the default is to start all servers on the default"
  echo >&2 "ports."
  echo >&2
}

if [[ "$ENABLE_SSH" != "" ]]; then
  EXTRA=" -e ENABLE_SSH=$ENABLE_SSH"
else
  EXTRA=''
fi

start_doc=false
start_sso=false
start_api=false
start_workbench=false
start_keep=false

# NOTE: This requires GNU getopt (part of the util-linux package on Debian-based distros).
TEMP=`getopt -o d::s::a::w::kh --long doc::,sso::,api::,workbench::,keep,help \
             -n "$0" -- "$@"`

if [ $? != 0 ] ; then echo "Use -h for help"; exit 1 ; fi

# Note the quotes around `$TEMP': they are essential!
eval set -- "$TEMP"

# For optional argument, as we are in quoted mode,
# an empty parameter will be generated if its optional
# argument is not found.
while true; do
  case "$1" in
    -k | --keep ) start_keep=true; shift ;;
    -h | --help ) usage; exit ;;
    -d | --doc)
      case "$2" in
        "") start_doc=9898; shift 2 ;;
        *)  start_doc=$2; shift 2 ;;
      esac ;;
    -s | --sso)
      case "$2" in
        "") start_sso=9901; shift 2 ;;
        *)  start_sso=$2; shift 2 ;;
      esac ;;
    -a | --api)
      case "$2" in
        "") start_api=9900; shift 2 ;;
        *)  start_api=$2; shift 2 ;;
      esac ;;
    -a | --workbench)
      case "$2" in
        "") start_workbench=9899; shift 2 ;;
        *)  start_workbench=$2; shift 2 ;;
      esac ;;
    -- ) shift; break ;;
    * ) usage; exit ;;
  esac
done

# If no options were selected, then start all servers.
if [[ $start_doc != false || $start_sso != false || $start_api != false || $start_workbench != false || $start_keep != false ]]; then
    :
else
    start_doc=9898
    start_sso=9901
    start_api=9900
    start_workbench=9899
    start_keep=true
fi

=======
    echo >&2 "usage:"
    echo >&2 "$0 (start|stop|test)"
    echo >&2 ""
    echo >&2 "$0 start [--ssh] [--doc] [--sso] [--api] [--workbench] [--keep]"
    echo >&2 "  If no switches are given, the default is to start all servers."
    echo >&2 "$0 stop"
    echo >&2 "$0 test [testname] [testname] ..."
    echo >&2 "  By default, all tests are run."
}

>>>>>>> 1768acdd
function ip_address {
    local container=$1
    echo `docker inspect $container  |grep IPAddress |cut -f4 -d\"`
}

function start_container {
    local args="-d -i -t"
    if [[ "$1" != '' ]]; then
      local port="$1"
      args="$args -p $port"
    fi
    if [[ "$2" != '' ]]; then
      local name="$2"
      args="$args -name $name"
    fi
    if [[ "$3" != '' ]]; then
      local volume="$3"
      args="$args -v $volume"
    fi
    if [[ "$4" != '' ]]; then
      local link="$4"
      args="$args -link $link"
    fi
    local image=$5

    if $ENABLE_SSH
    then
      args="$args -e ENABLE_SSH=$ENABLE_SSH"
    fi

    `docker ps |grep -P "$name[^/]" -q`
    if [[ "$?" == "0" ]]; then
      echo "You have a running container with name $name -- skipping."
      return
    fi

    # Remove any existing container by this name.
    docker rm "$name" 2>/dev/null

    echo "Starting container:"
    echo "  docker run $args $image"
    container=`docker run $args $image`
    if [[ "$?" != "0" ]]; then
      echo "Unable to start container"
      exit 1
    fi
    if $ENABLE_SSH
    then
      ip=$(ip_address $container )
      echo
      echo "You can ssh into the container with:"
      echo
      echo "    ssh root@$ip"
      echo
    fi
}

declare -a keep_volumes

# Initialize the global `keep_volumes' array. If any keep volumes
# already appear to exist (mounted volumes with a top-level "keep"
# directory), use them; create temporary volumes if necessary.
#
function make_keep_volumes () {
    # Mount a keep volume if we don't already have one
    for mountpoint in $(cut -d ' ' -f 2 /proc/mounts); do
      if [[ -d "$mountpoint/keep" && "$mountpoint" != "/" ]]; then
	keep_volumes+=($mountpoint)
      fi
    done

    # Create any keep volumes that do not yet exist.
    while [ ${#keep_volumes[*]} -lt 2 ]
    do
	new_keep=$(mktemp -d)
	echo >&2 "mounting 512M tmpfs keep volume in $new_keep"
	sudo mount -t tmpfs -o size=512M tmpfs $new_keep
	mkdir $new_keep/keep
	keep_volumes+=($new_keep)
    done
}

function do_start {
    local start_doc=false
    local start_sso=false
    local start_api=false
    local start_workbench=false
    local start_keep=false

    while [ $# -ge 1 ]
    do
        case $1 in
	    --doc)
		start_doc=true
		;;
	    --sso)
		start_sso=true
		;;
	    --api)
		start_api=true
		;;
	    --workbench)
		start_workbench=true
		;;
	    --keep)
		start_keep=true
		;;
	    --ssh)
		ENABLE_SSH=true
		;;
	    *)
		usage
		exit 1
		;;
	esac
	shift
    done

    # If no options were selected, then start all servers.
    if $start_doc || $start_sso || $start_api || $start_workbench || $start_keep
    then
      :
    else
      start_doc=true
      start_sso=true
      start_api=true
      start_workbench=true
      start_keep=true
    fi

    $start_doc && start_container "9898:80" "doc_server" '' '' "arvados/doc"
    $start_sso && start_container "9901:443" "sso_server" '' '' "arvados/sso"
    $start_api && start_container "9900:443" "api_server" '' "sso_server:sso" "arvados/api"
    $start_workbench && start_container "9899:80" "workbench_server" '' "api_server:api" "arvados/workbench"

    if $start_keep
    then
	# create `keep_volumes' array with a list of keep mount points
	# remove any stale metadata from those volumes before starting them
	make_keep_volumes
	for v in ${keep_volumes[*]}
	do
	    [ -f $v/keep/.metadata.yml ] && rm $v/keep/.metadata.yml
	done
	start_container "25107:25107" "keep_server_0" \
	    "${keep_volumes[0]}:/dev/keep-0" \
	    "api_server:api" \
	    "arvados/warehouse"
	start_container "25108:25107" "keep_server_1" \
	    "${keep_volumes[1]}:/dev/keep-0" \
	    "api_server:api" \
	    "arvados/warehouse"
    fi

    ARVADOS_API_HOST=$(ip_address "api_server")
    ARVADOS_API_HOST_INSECURE=yes
    ARVADOS_API_TOKEN=$(cat api/generated/superuser_token)

    echo "To run a test suite:"
    echo "export ARVADOS_API_HOST=$ARVADOS_API_HOST"
    echo "export ARVADOS_API_HOST_INSECURE=$ARVADOS_API_HOST_INSECURE"
    echo "export ARVADOS_API_TOKEN=$ARVADOS_API_TOKEN"
    echo "python -m unittest discover ../sdk/python"
}

function do_stop {
    docker stop doc_server \
	api_server \
	sso_server \
	workbench_server \
	keep_server_0 \
	keep_server_1 2>/dev/null
}

function do_test {
    local alltests
    if [ $# -lt 1 ]
    then
	alltests="python-sdk api"
    else
	alltests="$@"
    fi

    for testname in $alltests
    do
	echo "testing $testname..."
	case $testname in
	    python-sdk)
		do_start --api --keep --sso
		export ARVADOS_API_HOST=$(ip_address "api_server")
		export ARVADOS_API_HOST_INSECURE=yes
		export ARVADOS_API_TOKEN=$(cat api/generated/superuser_token)
		python -m unittest discover ../sdk/python
		;;
	    api)
		docker run -t -i arvados/api \
		    /usr/src/arvados/services/api/script/rake_test.sh
		;;
	    *)
		echo >&2 "unknown test $testname"
		;;
	esac
    done
}

<<<<<<< HEAD
if [[ $start_doc != false ]]; then
  start_container "$start_doc:80" "doc_server" '' '' "arvados/doc"
fi
if [[ $start_sso != false ]]; then
  start_container "$start_sso:443" "sso_server" '' '' "arvados/sso"
fi
if [[ $start_api != false ]]; then
  start_container "$start_api:443" "api_server" '' "sso_server:sso" "arvados/api"
fi
if [[ $start_workbench != false ]]; then
  start_container "$start_workbench:80" "workbench_server" '' "api_server:api" "arvados/workbench"
fi

if [[ $start_keep == true ]]; then
  keepvolume=$(make_keep_volume)
  start_container "25107:25107" "keep_server_0" "$keepvolume:/dev/keep-0" '' "arvados/warehouse"
  start_container "25108:25107" "keep_server_1" "$keepvolume:/dev/keep-0" '' "arvados/warehouse"
fi
=======
if [ $# -lt 1 ]
then
  usage
  exit 1
fi

case $1 in
    start)
	shift
	do_start $@
	;;
    stop)
	shift
	do_stop $@
	;;
    test)
	shift
	do_test $@
	;;
    *)
	usage
	exit 1
	;;
esac
>>>>>>> 1768acdd
<|MERGE_RESOLUTION|>--- conflicted
+++ resolved
@@ -3,97 +3,28 @@
 ENABLE_SSH=false
 
 function usage {
-<<<<<<< HEAD
-  echo >&2
-  echo >&2 "usage: $0 [options]"
-  echo >&2 "  -d [port], --doc[=port]        Start documentation server (default port 9898)"
-  echo >&2 "  -w [port], --workbench[=port]  Start workbench server (default port 9899)"
-  echo >&2 "  -s [port], --sso[=port]        Start SSO server (default port 9901)"
-  echo >&2 "  -a [port], --api[=port]        Start API server (default port 9900)"
-  echo >&2 "  -k, --keep                     Start Keep servers"
-  echo >&2 "  -h, --help                     Display this help and exit"
-  echo >&2
-  echo >&2 "If no switches are given, the default is to start all servers on the default"
-  echo >&2 "ports."
-  echo >&2
-}
-
-if [[ "$ENABLE_SSH" != "" ]]; then
-  EXTRA=" -e ENABLE_SSH=$ENABLE_SSH"
-else
-  EXTRA=''
-fi
-
-start_doc=false
-start_sso=false
-start_api=false
-start_workbench=false
-start_keep=false
-
-# NOTE: This requires GNU getopt (part of the util-linux package on Debian-based distros).
-TEMP=`getopt -o d::s::a::w::kh --long doc::,sso::,api::,workbench::,keep,help \
-             -n "$0" -- "$@"`
-
-if [ $? != 0 ] ; then echo "Use -h for help"; exit 1 ; fi
-
-# Note the quotes around `$TEMP': they are essential!
-eval set -- "$TEMP"
-
-# For optional argument, as we are in quoted mode,
-# an empty parameter will be generated if its optional
-# argument is not found.
-while true; do
-  case "$1" in
-    -k | --keep ) start_keep=true; shift ;;
-    -h | --help ) usage; exit ;;
-    -d | --doc)
-      case "$2" in
-        "") start_doc=9898; shift 2 ;;
-        *)  start_doc=$2; shift 2 ;;
-      esac ;;
-    -s | --sso)
-      case "$2" in
-        "") start_sso=9901; shift 2 ;;
-        *)  start_sso=$2; shift 2 ;;
-      esac ;;
-    -a | --api)
-      case "$2" in
-        "") start_api=9900; shift 2 ;;
-        *)  start_api=$2; shift 2 ;;
-      esac ;;
-    -a | --workbench)
-      case "$2" in
-        "") start_workbench=9899; shift 2 ;;
-        *)  start_workbench=$2; shift 2 ;;
-      esac ;;
-    -- ) shift; break ;;
-    * ) usage; exit ;;
-  esac
-done
-
-# If no options were selected, then start all servers.
-if [[ $start_doc != false || $start_sso != false || $start_api != false || $start_workbench != false || $start_keep != false ]]; then
-    :
-else
-    start_doc=9898
-    start_sso=9901
-    start_api=9900
-    start_workbench=9899
-    start_keep=true
-fi
-
-=======
-    echo >&2 "usage:"
-    echo >&2 "$0 (start|stop|test)"
-    echo >&2 ""
-    echo >&2 "$0 start [--ssh] [--doc] [--sso] [--api] [--workbench] [--keep]"
-    echo >&2 "  If no switches are given, the default is to start all servers."
+    echo >&2
+    echo >&2 "usage: $0 (start|stop|test) [options]"
+    echo >&2
+    echo >&2 "$0 start options:"
+    echo >&2 "  -d [port], --doc[=port]        Start documentation server (default port 9898)"
+    echo >&2 "  -w [port], --workbench[=port]  Start workbench server (default port 9899)"
+    echo >&2 "  -s [port], --sso[=port]        Start SSO server (default port 9901)"
+    echo >&2 "  -a [port], --api[=port]        Start API server (default port 9900)"
+    echo >&2 "  -k, --keep                     Start Keep servers"
+    echo >&2 "  --ssh                          Enable SSH access to server containers"
+    echo >&2 "  -h, --help                     Display this help and exit"
+    echo >&2
+    echo >&2 "  If no switches are given, the default is to start all"
+    echo >&2 "  servers on the default ports."
+    echo >&2
     echo >&2 "$0 stop"
+    echo >&2 "  Stop all servers."
+    echo >&2
     echo >&2 "$0 test [testname] [testname] ..."
     echo >&2 "  By default, all tests are run."
 }
 
->>>>>>> 1768acdd
 function ip_address {
     local container=$1
     echo `docker inspect $container  |grep IPAddress |cut -f4 -d\"`
@@ -183,26 +114,55 @@
     local start_workbench=false
     local start_keep=false
 
+    # NOTE: This requires GNU getopt (part of the util-linux package on Debian-based distros).
+    local TEMP=`getopt -o d::s::a::w::kh \
+                  --long doc::,sso::,api::,workbench::,keep,help,ssh \
+                  -n "$0" -- "$@"`
+
+    if [ $? != 0 ] ; then echo "Use -h for help"; exit 1 ; fi
+
+    # Note the quotes around `$TEMP': they are essential!
+    eval set -- "$TEMP"
+
     while [ $# -ge 1 ]
     do
         case $1 in
-	    --doc)
-		start_doc=true
-		;;
-	    --sso)
-		start_sso=true
-		;;
-	    --api)
-		start_api=true
-		;;
-	    --workbench)
-		start_workbench=true
-		;;
-	    --keep)
+	    -d | --doc)
+		case "$2" in
+		    "") start_doc=9898; shift 2 ;;
+		    *)  start_doc=$2; shift 2 ;;
+		esac
+		;;
+	    -s | --sso)
+		case "$2" in
+		    "") start_sso=9901; shift 2 ;;
+		    *)  start_sso=$2; shift 2 ;;
+		esac
+		;;
+	    -a | --api)
+		case "$2" in
+		    "") start_api=9900; shift 2 ;;
+		    *)  start_api=$2; shift 2 ;;
+		esac
+		;;
+	    -w | --workbench)
+		case "$2" in
+		    "") start_workbench=9899; shift 2 ;;
+		    *)  start_workbench=$2; shift 2 ;;
+		esac
+		;;
+	    -k | --keep )
 		start_keep=true
+		shift
 		;;
 	    --ssh)
+		# ENABLE_SSH is a global variable
 		ENABLE_SSH=true
+		shift
+		;;
+	    --)
+		shift
+		break
 		;;
 	    *)
 		usage
@@ -213,10 +173,12 @@
     done
 
     # If no options were selected, then start all servers.
-    if $start_doc || $start_sso || $start_api || $start_workbench || $start_keep
-    then
-      :
-    else
+    if [[ $start_doc == false &&
+	  $start_sso == false &&
+	  $start_api == false &&
+	  $start_workbench == false &&
+	  $start_keep == false ]]
+    then
       start_doc=true
       start_sso=true
       start_api=true
@@ -299,26 +261,6 @@
     done
 }
 
-<<<<<<< HEAD
-if [[ $start_doc != false ]]; then
-  start_container "$start_doc:80" "doc_server" '' '' "arvados/doc"
-fi
-if [[ $start_sso != false ]]; then
-  start_container "$start_sso:443" "sso_server" '' '' "arvados/sso"
-fi
-if [[ $start_api != false ]]; then
-  start_container "$start_api:443" "api_server" '' "sso_server:sso" "arvados/api"
-fi
-if [[ $start_workbench != false ]]; then
-  start_container "$start_workbench:80" "workbench_server" '' "api_server:api" "arvados/workbench"
-fi
-
-if [[ $start_keep == true ]]; then
-  keepvolume=$(make_keep_volume)
-  start_container "25107:25107" "keep_server_0" "$keepvolume:/dev/keep-0" '' "arvados/warehouse"
-  start_container "25108:25107" "keep_server_1" "$keepvolume:/dev/keep-0" '' "arvados/warehouse"
-fi
-=======
 if [ $# -lt 1 ]
 then
   usage
@@ -342,5 +284,4 @@
 	usage
 	exit 1
 	;;
-esac
->>>>>>> 1768acdd
+esac