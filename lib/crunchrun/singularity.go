// Copyright (C) The Arvados Authors. All rights reserved.
//
// SPDX-License-Identifier: AGPL-3.0

package crunchrun

import (
	"bytes"
	"errors"
	"fmt"
	"io/ioutil"
	"net"
	"os"
	"os/exec"
	"os/user"
	"regexp"
	"sort"
<<<<<<< HEAD
	"strings"
=======
	"strconv"
>>>>>>> aabea703
	"syscall"
	"time"

	"git.arvados.org/arvados.git/sdk/go/arvados"
	"golang.org/x/net/context"
)

type singularityExecutor struct {
	logf          func(string, ...interface{})
	fakeroot      bool // use --fakeroot flag, allow --network=bridge when non-root (currently only used by tests)
	spec          containerSpec
	tmpdir        string
	child         *exec.Cmd
	imageFilename string // "sif" image
}

func newSingularityExecutor(logf func(string, ...interface{})) (*singularityExecutor, error) {
	tmpdir, err := ioutil.TempDir("", "crunch-run-singularity-")
	if err != nil {
		return nil, err
	}
	return &singularityExecutor{
		logf:   logf,
		tmpdir: tmpdir,
	}, nil
}

func (e *singularityExecutor) Runtime() string {
	buf, err := exec.Command("singularity", "--version").CombinedOutput()
	if err != nil {
		return "singularity (unknown version)"
	}
	return strings.TrimSuffix(string(buf), "\n")
}

func (e *singularityExecutor) getOrCreateProject(ownerUuid string, name string, containerClient *arvados.Client) (*arvados.Group, error) {
	var gp arvados.GroupList
	err := containerClient.RequestAndDecode(&gp,
		arvados.EndpointGroupList.Method,
		arvados.EndpointGroupList.Path,
		nil, arvados.ListOptions{Filters: []arvados.Filter{
			arvados.Filter{"owner_uuid", "=", ownerUuid},
			arvados.Filter{"name", "=", name},
			arvados.Filter{"group_class", "=", "project"},
		},
			Limit: 1})
	if err != nil {
		return nil, err
	}
	if len(gp.Items) == 1 {
		return &gp.Items[0], nil
	}

	var rgroup arvados.Group
	err = containerClient.RequestAndDecode(&rgroup,
		arvados.EndpointGroupCreate.Method,
		arvados.EndpointGroupCreate.Path,
		nil, map[string]interface{}{
			"group": map[string]string{
				"owner_uuid":  ownerUuid,
				"name":        name,
				"group_class": "project",
			},
		})
	if err != nil {
		return nil, err
	}
	return &rgroup, nil
}

func (e *singularityExecutor) checkImageCache(dockerImageID string, container arvados.Container, arvMountPoint string,
	containerClient *arvados.Client) (collection *arvados.Collection, err error) {

	// Cache the image to keep
	cacheGroup, err := e.getOrCreateProject(container.RuntimeUserUUID, ".cache", containerClient)
	if err != nil {
		return nil, fmt.Errorf("error getting '.cache' project: %v", err)
	}
	imageGroup, err := e.getOrCreateProject(cacheGroup.UUID, "auto-generated singularity images", containerClient)
	if err != nil {
		return nil, fmt.Errorf("error getting 'auto-generated singularity images' project: %s", err)
	}

	collectionName := fmt.Sprintf("singularity image for %v", dockerImageID)
	var cl arvados.CollectionList
	err = containerClient.RequestAndDecode(&cl,
		arvados.EndpointCollectionList.Method,
		arvados.EndpointCollectionList.Path,
		nil, arvados.ListOptions{Filters: []arvados.Filter{
			arvados.Filter{"owner_uuid", "=", imageGroup.UUID},
			arvados.Filter{"name", "=", collectionName},
		},
			Limit: 1})
	if err != nil {
		return nil, fmt.Errorf("error querying for collection '%v': %v", collectionName, err)
	}
	var imageCollection arvados.Collection
	if len(cl.Items) == 1 {
		imageCollection = cl.Items[0]
	} else {
		collectionName := "converting " + collectionName
		exp := time.Now().Add(24 * 7 * 2 * time.Hour)
		err = containerClient.RequestAndDecode(&imageCollection,
			arvados.EndpointCollectionCreate.Method,
			arvados.EndpointCollectionCreate.Path,
			nil, map[string]interface{}{
				"collection": map[string]string{
					"owner_uuid": imageGroup.UUID,
					"name":       collectionName,
					"trash_at":   exp.UTC().Format(time.RFC3339),
				},
				"ensure_unique_name": true,
			})
		if err != nil {
			return nil, fmt.Errorf("error creating '%v' collection: %s", collectionName, err)
		}

	}

	return &imageCollection, nil
}

// LoadImage will satisfy ContainerExecuter interface transforming
// containerImage into a sif file for later use.
func (e *singularityExecutor) LoadImage(dockerImageID string, imageTarballPath string, container arvados.Container, arvMountPoint string,
	containerClient *arvados.Client) error {

	var imageFilename string
	var sifCollection *arvados.Collection
	var err error
	if containerClient != nil {
		sifCollection, err = e.checkImageCache(dockerImageID, container, arvMountPoint, containerClient)
		if err != nil {
			return err
		}
		imageFilename = fmt.Sprintf("%s/by_uuid/%s/image.sif", arvMountPoint, sifCollection.UUID)
	} else {
		imageFilename = e.tmpdir + "/image.sif"
	}

	if _, err := os.Stat(imageFilename); os.IsNotExist(err) {
		// Make sure the docker image is readable, and error
		// out if not.
		if _, err := os.Stat(imageTarballPath); err != nil {
			return err
		}

		e.logf("building singularity image")
		// "singularity build" does not accept a
		// docker-archive://... filename containing a ":" character,
		// as in "/path/to/sha256:abcd...1234.tar". Workaround: make a
		// symlink that doesn't have ":" chars.
		err := os.Symlink(imageTarballPath, e.tmpdir+"/image.tar")
		if err != nil {
			return err
		}

		// Set up a cache and tmp dir for singularity build
		err = os.Mkdir(e.tmpdir+"/cache", 0700)
		if err != nil {
			return err
		}
		defer os.RemoveAll(e.tmpdir + "/cache")
		err = os.Mkdir(e.tmpdir+"/tmp", 0700)
		if err != nil {
			return err
		}
		defer os.RemoveAll(e.tmpdir + "/tmp")

		build := exec.Command("singularity", "build", imageFilename, "docker-archive://"+e.tmpdir+"/image.tar")
		build.Env = os.Environ()
		build.Env = append(build.Env, "SINGULARITY_CACHEDIR="+e.tmpdir+"/cache")
		build.Env = append(build.Env, "SINGULARITY_TMPDIR="+e.tmpdir+"/tmp")
		e.logf("%v", build.Args)
		out, err := build.CombinedOutput()
		// INFO:    Starting build...
		// Getting image source signatures
		// Copying blob ab15617702de done
		// Copying config 651e02b8a2 done
		// Writing manifest to image destination
		// Storing signatures
		// 2021/04/22 14:42:14  info unpack layer: sha256:21cbfd3a344c52b197b9fa36091e66d9cbe52232703ff78d44734f85abb7ccd3
		// INFO:    Creating SIF file...
		// INFO:    Build complete: arvados-jobs.latest.sif
		e.logf("%s", out)
		if err != nil {
			return err
		}
	}

	if containerClient == nil {
		e.imageFilename = imageFilename
		return nil
	}

	// update TTL to now + two weeks
	exp := time.Now().Add(24 * 7 * 2 * time.Hour)

	uuidPath, err := containerClient.PathForUUID("update", sifCollection.UUID)
	if err != nil {
		e.logf("error PathForUUID: %v", err)
		return nil
	}
	var imageCollection arvados.Collection
	err = containerClient.RequestAndDecode(&imageCollection,
		arvados.EndpointCollectionUpdate.Method,
		uuidPath,
		nil, map[string]interface{}{
			"collection": map[string]string{
				"name":     fmt.Sprintf("singularity image for %v", dockerImageID),
				"trash_at": exp.UTC().Format(time.RFC3339),
			},
		})
	if err == nil {
		// If we just wrote the image to the cache, the
		// response also returns the updated PDH
		e.imageFilename = fmt.Sprintf("%s/by_id/%s/image.sif", arvMountPoint, imageCollection.PortableDataHash)
		return nil
	}

	e.logf("error updating/renaming collection for cached sif image: %v", err)
	// Failed to update but maybe it lost a race and there is
	// another cached collection in the same place, so check the cache
	// again
	sifCollection, err = e.checkImageCache(dockerImageID, container, arvMountPoint, containerClient)
	if err != nil {
		return err
	}
	e.imageFilename = fmt.Sprintf("%s/by_id/%s/image.sif", arvMountPoint, sifCollection.PortableDataHash)

	return nil
}

func (e *singularityExecutor) Create(spec containerSpec) error {
	e.spec = spec
	return nil
}

func (e *singularityExecutor) execCmd(path string) *exec.Cmd {
	args := []string{path, "exec", "--containall", "--cleanenv", "--pwd=" + e.spec.WorkingDir}
	if e.fakeroot {
		args = append(args, "--fakeroot")
	}
	if !e.spec.EnableNetwork {
		args = append(args, "--net", "--network=none")
	} else if u, err := user.Current(); err == nil && u.Uid == "0" || e.fakeroot {
		// Specifying --network=bridge fails unless (a) we are
		// root, (b) we are using --fakeroot, or (c)
		// singularity has been configured to allow our
		// uid/gid to use it like so:
		//
		// singularity config global --set 'allow net networks' bridge
		// singularity config global --set 'allow net groups' mygroup
		args = append(args, "--net", "--network=bridge")
	}
	if e.spec.CUDADeviceCount != 0 {
		args = append(args, "--nv")
	}

	readonlyflag := map[bool]string{
		false: "rw",
		true:  "ro",
	}
	var binds []string
	for path, _ := range e.spec.BindMounts {
		binds = append(binds, path)
	}
	sort.Strings(binds)
	for _, path := range binds {
		mount := e.spec.BindMounts[path]
		if path == e.spec.Env["HOME"] {
			// Singularity treats $HOME as special case
			args = append(args, "--home", mount.HostPath+":"+path)
		} else {
			args = append(args, "--bind", mount.HostPath+":"+path+":"+readonlyflag[mount.ReadOnly])
		}
	}

	// This is for singularity 3.5.2. There are some behaviors
	// that will change in singularity 3.6, please see:
	// https://sylabs.io/guides/3.7/user-guide/environment_and_metadata.html
	// https://sylabs.io/guides/3.5/user-guide/environment_and_metadata.html
	env := make([]string, 0, len(e.spec.Env))
	for k, v := range e.spec.Env {
		if k == "HOME" {
			// Singularity treats $HOME as special case,
			// this is handled with --home above
			continue
		}
		env = append(env, "SINGULARITYENV_"+k+"="+v)
	}

	// Singularity always makes all nvidia devices visible to the
	// container.  If a resource manager such as slurm or LSF told
	// us to select specific devices we need to propagate that.
	if cudaVisibleDevices := os.Getenv("CUDA_VISIBLE_DEVICES"); cudaVisibleDevices != "" {
		// If a resource manager such as slurm or LSF told
		// us to select specific devices we need to propagate that.
		env = append(env, "SINGULARITYENV_CUDA_VISIBLE_DEVICES="+cudaVisibleDevices)
	}
	// Singularity's default behavior is to evaluate each
	// SINGULARITYENV_* env var with a shell as a double-quoted
	// string and pass the result to the contained
	// process. Singularity 3.10+ has an option to pass env vars
	// through literally without evaluating, which is what we
	// want. See https://github.com/sylabs/singularity/pull/704
	// and https://dev.arvados.org/issues/19081
	env = append(env, "SINGULARITY_NO_EVAL=1")

	args = append(args, e.imageFilename)
	args = append(args, e.spec.Command...)

	return &exec.Cmd{
		Path:   path,
		Args:   args,
		Env:    env,
		Stdin:  e.spec.Stdin,
		Stdout: e.spec.Stdout,
		Stderr: e.spec.Stderr,
	}
}

func (e *singularityExecutor) Start() error {
	path, err := exec.LookPath("singularity")
	if err != nil {
		return err
	}
	child := e.execCmd(path)
	err = child.Start()
	if err != nil {
		return err
	}
	e.child = child
	return nil
}

func (e *singularityExecutor) CgroupID() string {
	return ""
}

func (e *singularityExecutor) Stop() error {
	if err := e.child.Process.Signal(syscall.Signal(0)); err != nil {
		// process already exited
		return nil
	}
	return e.child.Process.Signal(syscall.SIGKILL)
}

func (e *singularityExecutor) Wait(context.Context) (int, error) {
	err := e.child.Wait()
	if err, ok := err.(*exec.ExitError); ok {
		return err.ProcessState.ExitCode(), nil
	}
	if err != nil {
		return 0, err
	}
	return e.child.ProcessState.ExitCode(), nil
}

func (e *singularityExecutor) Close() {
	err := os.RemoveAll(e.tmpdir)
	if err != nil {
		e.logf("error removing temp dir: %s", err)
	}
}

func (e *singularityExecutor) InjectCommand(ctx context.Context, detachKeys, username string, usingTTY bool, injectcmd []string) (*exec.Cmd, error) {
	target, err := e.containedProcess()
	if err != nil {
		return nil, err
	}
	return exec.CommandContext(ctx, "nsenter", append([]string{fmt.Sprintf("--target=%d", target), "--all"}, injectcmd...)...), nil
}

var (
	errContainerHasNoIPAddress = errors.New("container has no IP address distinct from host")
)

func (e *singularityExecutor) IPAddress() (string, error) {
	target, err := e.containedProcess()
	if err != nil {
		return "", err
	}
	targetIPs, err := processIPs(target)
	if err != nil {
		return "", err
	}
	selfIPs, err := processIPs(os.Getpid())
	if err != nil {
		return "", err
	}
	for ip := range targetIPs {
		if !selfIPs[ip] {
			return ip, nil
		}
	}
	return "", errContainerHasNoIPAddress
}

func processIPs(pid int) (map[string]bool, error) {
	fibtrie, err := os.ReadFile(fmt.Sprintf("/proc/%d/net/fib_trie", pid))
	if err != nil {
		return nil, err
	}

	addrs := map[string]bool{}
	// When we see a pair of lines like this:
	//
	//              |-- 10.1.2.3
	//                 /32 host LOCAL
	//
	// ...we set addrs["10.1.2.3"] = true
	lines := bytes.Split(fibtrie, []byte{'\n'})
	for linenumber, line := range lines {
		if !bytes.HasSuffix(line, []byte("/32 host LOCAL")) {
			continue
		}
		if linenumber < 1 {
			continue
		}
		i := bytes.LastIndexByte(lines[linenumber-1], ' ')
		if i < 0 || i >= len(line)-7 {
			continue
		}
		addr := string(lines[linenumber-1][i+1:])
		if net.ParseIP(addr).To4() != nil {
			addrs[addr] = true
		}
	}
	return addrs, nil
}

var (
	errContainerNotStarted = errors.New("container has not started yet")
	errCannotFindChild     = errors.New("failed to find any process inside the container")
	reProcStatusPPid       = regexp.MustCompile(`\nPPid:\t(\d+)\n`)
)

// Return the PID of a process that is inside the container (not
// necessarily the topmost/pid=1 process in the container).
func (e *singularityExecutor) containedProcess() (int, error) {
	if e.child == nil || e.child.Process == nil {
		return 0, errContainerNotStarted
	}
	lsns, err := exec.Command("lsns").CombinedOutput()
	if err != nil {
		return 0, fmt.Errorf("lsns: %w", err)
	}
	for _, line := range bytes.Split(lsns, []byte{'\n'}) {
		fields := bytes.Fields(line)
		if len(fields) < 4 {
			continue
		}
		if !bytes.Equal(fields[1], []byte("pid")) {
			continue
		}
		pid, err := strconv.ParseInt(string(fields[3]), 10, 64)
		if err != nil {
			return 0, fmt.Errorf("error parsing PID field in lsns output: %q", fields[3])
		}
		for parent := pid; ; {
			procstatus, err := os.ReadFile(fmt.Sprintf("/proc/%d/status", parent))
			if err != nil {
				break
			}
			m := reProcStatusPPid.FindSubmatch(procstatus)
			if m == nil {
				break
			}
			parent, err = strconv.ParseInt(string(m[1]), 10, 64)
			if err != nil {
				break
			}
			if int(parent) == e.child.Process.Pid {
				return int(pid), nil
			}
		}
	}
	return 0, errCannotFindChild
}<|MERGE_RESOLUTION|>--- conflicted
+++ resolved
@@ -15,11 +15,8 @@
 	"os/user"
 	"regexp"
 	"sort"
-<<<<<<< HEAD
+	"strconv"
 	"strings"
-=======
-	"strconv"
->>>>>>> aabea703
 	"syscall"
 	"time"
 
