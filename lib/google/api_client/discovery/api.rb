# Copyright 2010 Google Inc.
#
# Licensed under the Apache License, Version 2.0 (the "License");
# you may not use this file except in compliance with the License.
# You may obtain a copy of the License at
#
#      http://www.apache.org/licenses/LICENSE-2.0
#
# Unless required by applicable law or agreed to in writing, software
# distributed under the License is distributed on an "AS IS" BASIS,
# WITHOUT WARRANTIES OR CONDITIONS OF ANY KIND, either express or implied.
# See the License for the specific language governing permissions and
# limitations under the License.


require 'addressable/uri'

require 'google/inflection'
require 'google/api_client/discovery/resource'
require 'google/api_client/discovery/method'

module Google
  class APIClient
    ##
    # A service that has been described by a discovery document.
    class API

      ##
      # Creates a description of a particular version of a service.
      #
      # @param [String] api
      #   The identifier for the service.  Note that while this frequently
      #   matches the first segment of all of the service's RPC names, this
      #   should not be assumed.  There is no requirement that these match.
      # @param [String] version
      #   The identifier for the service version.
      # @param [Hash] api_description
      #   The section of the discovery document that applies to this service
      #   version.
      #
      # @return [Google::APIClient::API] The constructed service object.
      def initialize(document_base, discovery_document)
        @document_base = Addressable::URI.parse(document_base)
        @discovery_document = discovery_document
        metaclass = (class <<self; self; end)
        self.resources.each do |resource|
          method_name = Google::INFLECTOR.underscore(resource.name).to_sym
          if !self.respond_to?(method_name)
            metaclass.send(:define_method, method_name) { resource }
          end
        end
        self.methods.each do |method|
          method_name = Google::INFLECTOR.underscore(method.name).to_sym
          if !self.respond_to?(method_name)
            metaclass.send(:define_method, method_name) { method }
          end
        end
      end

      ##
      # Returns the id of the service.
      #
      # @return [String] The service id.
      def id
        return (
          @discovery_document['id'] ||
          "#{self.name}:#{self.version}"
        )
      end

      ##
      # Returns the identifier for the service.
      #
      # @return [String] The service identifier.
      def name
        return @discovery_document['name']
      end

      ##
      # Returns the version of the service.
      #
      # @return [String] The service version.
      def version
        return @discovery_document['version']
      end

      ##
      # Returns a human-readable title for the API.
<<<<<<< HEAD
      #
      # @return [Hash] The API title.
      def title
        return @discovery_document['title']
      end

      ##
      # Returns a human-readable description of the API.
      #
=======
      #
      # @return [Hash] The API title.
      def title
        return @discovery_document['title']
      end

      ##
      # Returns a human-readable description of the API.
      #
>>>>>>> 4726e71d
      # @return [Hash] The API description.
      def description
        return @discovery_document['description']
      end

      ##
      # Returns a URI for the API documentation.
      #
      # @return [Hash] The API documentation.
      def documentation
        return Addressable::URI.parse(@discovery_document['documentationLink'])
      end

      ##
      # Returns true if this is the preferred version of this API.
      #
      # @return [TrueClass, FalseClass]
      #   Whether or not this is the preferred version of this API.
      def preferred
        return !!@discovery_document['preferred']
      end

      ##
      # Returns the list of API features.
      #
      # @return [Array]
      #   The features supported by this API.
      def features
        return @discovery_document['features'] || []
      end

      ##
      # Returns true if this API uses a data wrapper.
      #
      # @return [TrueClass, FalseClass]
      #   Whether or not this API uses a data wrapper.
      def data_wrapper?
        return self.features.include?('dataWrapper')
      end

      ##
      # Returns the base URI for the discovery document.
      #
      # @return [Addressable::URI] The base URI.
      attr_reader :document_base

      ##
      # Returns the base URI for this version of the service.
      #
      # @return [Addressable::URI] The base URI that methods are joined to.
      def method_base
        if @discovery_document['basePath']
          return @method_base ||= (
            self.document_base +
            Addressable::URI.parse(@discovery_document['basePath'])
          ).normalize
        else
          return nil
        end
      end

      ##
      # Updates the hierarchy of resources and methods with the new base.
      #
      # @param [Addressable::URI, #to_str, String] new_base
      #   The new base URI to use for the service.
      def method_base=(new_method_base)
        @method_base = Addressable::URI.parse(new_method_base)
        self.resources.each do |resource|
          resource.method_base = @method_base
        end
        self.methods.each do |method|
          method.method_base = @method_base
        end
      end

      ##
      # A list of schemas available for this version of the API.
      #
      # @return [Hash] A list of {Google::APIClient::Schema} objects.
      def schemas
        return @schemas ||= (
          (@discovery_document['schemas'] || []).inject({}) do |accu, (k, v)|
            accu[k] = Google::APIClient::Schema.parse(self, v)
            accu
          end
        )
      end

      ##
      # Returns a schema for a kind value.
      #
      # @return [Google::APIClient::Schema] The associated Schema object.
      def schema_for_kind(kind)
        api_name, schema_name = kind.split('#', 2)
        if api_name != self.name
          raise ArgumentError,
            "The kind does not match this API. " +
            "Expected '#{self.name}', got '#{api_name}'."
        end
        for k, v in self.schemas
          return v if k.downcase == schema_name.downcase
        end
        return nil
      end

      ##
      # A list of resources available at the root level of this version of the
      # API.
      #
      # @return [Array] A list of {Google::APIClient::Resource} objects.
      def resources
        return @resources ||= (
          (@discovery_document['resources'] || []).inject([]) do |accu, (k, v)|
            accu << Google::APIClient::Resource.new(
              self, self.method_base, k, v
            )
            accu
          end
        )
      end

      ##
      # A list of methods available at the root level of this version of the
      # API.
      #
      # @return [Array] A list of {Google::APIClient::Method} objects.
      def methods
        return @methods ||= (
          (@discovery_document['methods'] || []).inject([]) do |accu, (k, v)|
            accu << Google::APIClient::Method.new(self, self.method_base, k, v)
            accu
          end
        )
      end

      ##
      # Allows deep inspection of the discovery document.
      def [](key)
        return @discovery_document[key]
      end

      ##
      # Converts the service to a flat mapping of RPC names and method objects.
      #
      # @return [Hash] All methods available on the service.
      #
      # @example
      #   # Discover available methods
      #   method_names = client.discovered_api('buzz').to_h.keys
      def to_h
        return @hash ||= (begin
          methods_hash = {}
          self.methods.each do |method|
            methods_hash[method.id] = method
          end
          self.resources.each do |resource|
            methods_hash.merge!(resource.to_h)
          end
          methods_hash
        end)
      end

      ##
      # Returns a <code>String</code> representation of the service's state.
      #
      # @return [String] The service's state, as a <code>String</code>.
      def inspect
        sprintf(
          "#<%s:%#0x ID:%s>", self.class.to_s, self.object_id, self.id
        )
      end
    end
  end
end<|MERGE_RESOLUTION|>--- conflicted
+++ resolved
@@ -86,7 +86,6 @@
 
       ##
       # Returns a human-readable title for the API.
-<<<<<<< HEAD
       #
       # @return [Hash] The API title.
       def title
@@ -96,17 +95,6 @@
       ##
       # Returns a human-readable description of the API.
       #
-=======
-      #
-      # @return [Hash] The API title.
-      def title
-        return @discovery_document['title']
-      end
-
-      ##
-      # Returns a human-readable description of the API.
-      #
->>>>>>> 4726e71d
       # @return [Hash] The API description.
       def description
         return @discovery_document['description']
