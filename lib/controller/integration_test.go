--- conflicted
+++ resolved
@@ -1227,25 +1227,6 @@
 	var ctr arvados.Container
 	var lastState arvados.ContainerState
 	deadline := time.Now().Add(time.Minute)
-<<<<<<< HEAD
-wait:
-	for ; ; lastState = ctr.State {
-		if time.Now().After(deadline) {
-			c.Errorf("timed out, container request state is %q", cr.State)
-			showlogs(ctr.Log)
-			c.FailNow()
-		}
-		err = ac.RequestAndDecode(&ctr, "GET", "/arvados/v1/containers/"+cr.ContainerUUID, nil, nil)
-		if err != nil {
-			// container req is being auto-retried with a new container uuid
-			ac.RequestAndDecode(&cr, "GET", "/arvados/v1/container_requests/"+cr.UUID, nil, nil)
-			c.Assert(err, check.IsNil)
-			time.Sleep(time.Second / 2)
-			continue
-		}
-		switch ctr.State {
-		case lastState:
-=======
 	for cr.State != arvados.ContainerRequestStateFinal {
 		err = ac.RequestAndDecode(&cr, "GET", "/arvados/v1/container_requests/"+cr.UUID, nil, nil)
 		c.Assert(err, check.IsNil)
@@ -1261,7 +1242,6 @@
 				showlogs(ctr.Log)
 				c.FailNow()
 			}
->>>>>>> 46aadf6a
 			time.Sleep(time.Second / 2)
 		}
 	}
