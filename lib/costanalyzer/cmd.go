// Copyright (C) The Arvados Authors. All rights reserved.
//
// SPDX-License-Identifier: Apache-2.0

package costanalyzer

import (
	"io"
	"time"

<<<<<<< HEAD
	"git.arvados.org/arvados.git/lib/cmd"
	"git.arvados.org/arvados.git/lib/config"
=======
>>>>>>> 523d1c2a
	"git.arvados.org/arvados.git/sdk/go/ctxlog"
)

var Command = command{}

type command struct {
	uuids      arrayFlags
	resultsDir string
	cache      bool
	begin      time.Time
	end        time.Time
}

// RunCommand implements the subcommand "costanalyzer <collection> <collection> ..."
func (c command) RunCommand(prog string, args []string, stdin io.Reader, stdout, stderr io.Writer) int {
	var err error
	logger := ctxlog.New(stderr, "text", "info")
	logger.SetFormatter(cmd.NoPrefixFormatter{})
	defer func() {
		if err != nil {
			logger.Error("\n" + err.Error())
		}
	}()

<<<<<<< HEAD
	loader := config.NewLoader(stdin, logger)
	loader.SkipLegacy = true

	exitcode, err := costanalyzer(prog, args, loader, logger, stdout, stderr)
=======
	logger.SetFormatter(new(NoPrefixFormatter))

	exitcode, err := c.costAnalyzer(prog, args, logger, stdout, stderr)
>>>>>>> 523d1c2a

	return exitcode
}<|MERGE_RESOLUTION|>--- conflicted
+++ resolved
@@ -8,11 +8,7 @@
 	"io"
 	"time"
 
-<<<<<<< HEAD
 	"git.arvados.org/arvados.git/lib/cmd"
-	"git.arvados.org/arvados.git/lib/config"
-=======
->>>>>>> 523d1c2a
 	"git.arvados.org/arvados.git/sdk/go/ctxlog"
 )
 
@@ -37,16 +33,7 @@
 		}
 	}()
 
-<<<<<<< HEAD
-	loader := config.NewLoader(stdin, logger)
-	loader.SkipLegacy = true
-
-	exitcode, err := costanalyzer(prog, args, loader, logger, stdout, stderr)
-=======
-	logger.SetFormatter(new(NoPrefixFormatter))
-
 	exitcode, err := c.costAnalyzer(prog, args, logger, stdout, stderr)
->>>>>>> 523d1c2a
 
 	return exitcode
 }