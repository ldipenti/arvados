--- conflicted
+++ resolved
@@ -10,12 +10,9 @@
 	"flag"
 	"fmt"
 	"io"
-<<<<<<< HEAD
+	"io/ioutil"
 	"log"
 	"net"
-=======
-	"io/ioutil"
->>>>>>> cdc0e1ac
 	"net/http"
 	"net/url"
 	"os"
