--- conflicted
+++ resolved
@@ -290,8 +290,6 @@
     end
 
   end
-<<<<<<< HEAD
-=======
 
   describe 'when retries disabled and expired_auth_retry on (default)' do
     before do
@@ -347,9 +345,8 @@
         :connection => @connection
       )
 
-      resp.response.status.should == 401
-    end
-
-  end
->>>>>>> 17092bb1
+      expect(resp.response.status).to be == 401
+    end
+
+  end
 end