// Copyright (C) The Arvados Authors. All rights reserved.
//
// SPDX-License-Identifier: AGPL-3.0

import React from "react";
import { connect } from "react-redux";
import { StyleRulesCallback, withStyles, WithStyles, Toolbar, Tooltip, IconButton } from "@material-ui/core";
import { ArvadosTheme } from "common/custom-theme";
import { RootState } from "store/store";
import { Dispatch } from "redux";
import { TCheckedList } from "components/data-table/data-table";
import { ContextMenuResource } from "store/context-menu/context-menu-actions";
import { Resource, ResourceKind, extractUuidKind } from "models/resource";
import { getResource } from "store/resources/resources";
import { ResourcesState } from "store/resources/resources";
import { MultiSelectMenuAction, MultiSelectMenuActionSet } from "views-components/multiselect-toolbar/ms-menu-actions";
import { ContextMenuAction, ContextMenuActionNames } from "views-components/context-menu/context-menu-action-set";
import { multiselectActionsFilters, TMultiselectActionsFilters } from "./ms-toolbar-action-filters";
import { kindToActionSet, findActionByName } from "./ms-kind-action-differentiator";
import { msToggleTrashAction } from "views-components/multiselect-toolbar/ms-project-action-set";
import { copyToClipboardAction } from "store/open-in-new-tab/open-in-new-tab.actions";
import { ContainerRequestResource } from "models/container-request";
import { FavoritesState } from "store/favorites/favorites-reducer";
import { resourceIsFrozen } from "common/frozen-resources";
import { getResourceWithEditableStatus } from "store/resources/resources";
import { GroupResource } from "models/group";
import { EditableResource } from "models/resource";
import { User } from "models/user";
import { GroupClass } from "models/group";
import { isProcessCancelable } from "store/processes/process";
import { CollectionResource } from "models/collection";
import { getProcess } from "store/processes/process";
import { Process } from "store/processes/process";
import { PublicFavoritesState } from "store/public-favorites/public-favorites-reducer";
import { AuthState } from "store/auth/auth-reducer";
import { IntersectionObserverWrapper } from "./ms-toolbar-overflow-wrapper";
<<<<<<< HEAD
import classNames from "classnames";
=======
import { ContextMenuKind, sortMenuItems, menuDirection } from 'views-components/context-menu/menu-item-sort';
>>>>>>> 52d65223

type CssRules = "root" | "button" | "iconContainer" | "icon" | "divider";

const styles: StyleRulesCallback<CssRules> = (theme: ArvadosTheme) => ({
    root: {
        display: "flex",
        flexDirection: "row",
        width: 0,
        height: '2.5rem',
        padding: 0,
<<<<<<< HEAD
        transition: `width ${WIDTH_TRANSITION}ms`,
        overflow: 'hidden',
    },
    transition: {
        display: "flex",
        flexDirection: "row",
        height: '2.5rem',
        padding: 0,
=======
        margin: "1rem auto auto 0.3rem",
>>>>>>> 52d65223
        overflow: 'hidden',
    },
    button: {
        width: "2.5rem",
        height: "2.5rem ",
        paddingLeft: 0,
        border: "1px solid transparent",
    },
    iconContainer: {
        height: '100%',
    },
    icon: {
        marginLeft: '-0.5rem',
    },
    divider: {
        display: "flex",
        alignItems: "center",
    },
});

export type MultiselectToolbarProps = {
    checkedList: TCheckedList;
    selectedResourceUuid: string | null;
    iconProps: IconProps
    user: User | null
    disabledButtons: Set<string>
    auth: AuthState;
    location: string;
    isSubPanel?: boolean;
    injectedStyles?: string;
    executeMulti: (action: ContextMenuAction | MultiSelectMenuAction, checkedList: TCheckedList, resources: ResourcesState) => void;
};

type IconProps = {
    resources: ResourcesState;
    favorites: FavoritesState;
    publicFavorites: PublicFavoritesState;
}

const disallowedPaths = [
    "/favorites",
    "/public-favorites",
    "/trash",
    "/group",
]

const isPathDisallowed = (location: string): boolean => {
    return disallowedPaths.some(path => location.includes(path))
}

export const MultiselectToolbar = connect(
    mapStateToProps,
    mapDispatchToProps
)(
    withStyles(styles)((props: MultiselectToolbarProps & WithStyles<CssRules>) => {
        const { classes, checkedList, iconProps, user, disabledButtons, location, isSubPanel, injectedStyles } = props;
        const selectedResourceUuid = isPathDisallowed(location) ? null : props.selectedResourceUuid;
        const singleResourceKind = selectedResourceUuid && !isSubPanel ? [resourceToMsResourceKind(selectedResourceUuid, iconProps.resources, user)] : null
        const currentResourceKinds = singleResourceKind ? singleResourceKind : Array.from(selectedToKindSet(checkedList));
<<<<<<< HEAD
        const currentPathIsTrash = location.includes("/trash");
        const [isTransitioning, setIsTransitioning] = useState(false);
        let transitionTimeout;
        
        const handleTransition = () => {
            setIsTransitioning(true)
            transitionTimeout = setTimeout(() => {
                setIsTransitioning(false)
            }, WIDTH_TRANSITION);
        }
        
        useEffect(()=>{
                handleTransition()
                return () => {
                    if(transitionTimeout) clearTimeout(transitionTimeout)
                };
            // eslint-disable-next-line
        }, [checkedList])
=======
        const currentPathIsTrash = window.location.pathname === "/trash";
>>>>>>> 52d65223

        const rawActions =
            currentPathIsTrash && selectedToKindSet(checkedList).size
                ? [msToggleTrashAction]
                : selectActionsByKind(currentResourceKinds as string[], multiselectActionsFilters).filter((action) =>
                        selectedResourceUuid === null ? action.isForMulti : true
                    );
                    
        const actions: ContextMenuAction[] | MultiSelectMenuAction[] = sortMenuItems(
            singleResourceKind && singleResourceKind.length ? (singleResourceKind[0] as ContextMenuKind) : ContextMenuKind.MULTI,
            rawActions,
            menuDirection.HORIZONTAL
        ); 

        const targetResources = selectedResourceUuid ? {[selectedResourceUuid]: true} as TCheckedList : checkedList

        return (
            <React.Fragment>
                <Toolbar
<<<<<<< HEAD
                    className={classNames((isTransitioning ? classes.transition: classes.root), injectedStyles)}
                    style={{ width: `${(actions.length * 2.5) + 2}rem`}}
=======
                    className={classes.root}
                    style={{ width: `${(actions.length * 2.5) + 6}rem`}}
>>>>>>> 52d65223
                    data-cy='multiselect-toolbar'
                    >
                    {actions.length ? (
                        <IntersectionObserverWrapper menuLength={actions.length}>
                            {actions.map((action, i) =>{
                                const { hasAlts, useAlts, name, altName, icon, altIcon } = action;
                            return action.name === ContextMenuActionNames.DIVIDER ? (
                                action.component && (
                                    <div
                                        className={classes.divider}
                                        data-targetid={`${name}${i}`}
                                        key={i}
                                    >
                                        <action.component />
                                    </div>
                                )
                            ) : hasAlts ? (
                                <Tooltip
                                    className={classes.button}
                                    data-targetid={name}
                                    title={currentPathIsTrash || (useAlts && useAlts(selectedResourceUuid, iconProps)) ? altName : name}
                                    key={i}
                                    disableFocusListener
                                >
                                    <span className={classes.iconContainer}>
                                        <IconButton
                                            data-cy='multiselect-button'
                                            disabled={disabledButtons.has(name)}
                                            onClick={() => props.executeMulti(action, targetResources, iconProps.resources)}
                                            className={classes.icon}
                                        >
                                            {currentPathIsTrash || (useAlts && useAlts(selectedResourceUuid, iconProps)) ? altIcon && altIcon({}) : icon({})}
                                        </IconButton>
                                    </span>
                                </Tooltip>
                            ) : (
                                <Tooltip
                                    className={classes.button}
                                    data-targetid={name}
                                    title={action.name}
                                    key={i}
                                    disableFocusListener
                                >
                                    <span className={classes.iconContainer}>
                                        <IconButton
                                            data-cy='multiselect-button'
                                            onClick={() => {
                                                props.executeMulti(action, targetResources, iconProps.resources)}}
                                            className={classes.icon}
                                        >
                                            {action.icon({})}
                                        </IconButton>
                                    </span>
                                </Tooltip>
                            );
                            })}
                        </IntersectionObserverWrapper>
                    ) : (
                        <></>
                    )}
                </Toolbar>
            </React.Fragment>
        )
    })
);

export function selectedToArray(checkedList: TCheckedList): Array<string> {
    const arrayifiedSelectedList: Array<string> = [];
    for (const [key, value] of Object.entries(checkedList)) {
        if (value === true) {
            arrayifiedSelectedList.push(key);
        }
    }
    return arrayifiedSelectedList;
}

export function selectedToKindSet(checkedList: TCheckedList): Set<string> {
    const setifiedList = new Set<string>();
    for (const [key, value] of Object.entries(checkedList)) {
        if (value === true) {
            setifiedList.add(extractUuidKind(key) as string);
        }
    }
    return setifiedList;
}

function groupByKind(checkedList: TCheckedList, resources: ResourcesState): Record<string, ContextMenuResource[]> {
    const result = {};
    selectedToArray(checkedList).forEach(uuid => {
        const resource = getResource(uuid)(resources) as ContainerRequestResource | Resource;
        if (!result[resource.kind]) result[resource.kind] = [];
        result[resource.kind].push(resource);
    });
    return result;
}

function filterActions(actionArray: MultiSelectMenuActionSet, filters: Set<string>): Array<MultiSelectMenuAction> {
    return actionArray[0].filter(action => filters.has(action.name as string));
}

const resourceToMsResourceKind = (uuid: string, resources: ResourcesState, user: User | null, readonly = false): (ContextMenuKind | ResourceKind) | undefined => {
    if (!user) return;
    const resource = getResourceWithEditableStatus<GroupResource & EditableResource>(uuid, user.uuid)(resources);
    const { isAdmin } = user;
    const kind = extractUuidKind(uuid);

    const isFrozen = resource?.kind && resource.kind === ResourceKind.PROJECT ? resourceIsFrozen(resource, resources) : false;
    const isEditable = (user.isAdmin || (resource || ({} as EditableResource)).isEditable) && !readonly && !isFrozen;

    switch (kind) {
        case ResourceKind.PROJECT:
            if (isFrozen) {
                return isAdmin ? ContextMenuKind.FROZEN_PROJECT_ADMIN : ContextMenuKind.FROZEN_PROJECT;
            }

            return isAdmin && !readonly
                ? resource && resource.groupClass !== GroupClass.FILTER
                    ? ContextMenuKind.PROJECT_ADMIN
                    : ContextMenuKind.FILTER_GROUP_ADMIN
                : isEditable
                ? resource && resource.groupClass !== GroupClass.FILTER
                    ? ContextMenuKind.PROJECT
                    : ContextMenuKind.FILTER_GROUP
                : ContextMenuKind.READONLY_PROJECT;
        case ResourceKind.COLLECTION:
            const c = getResource<CollectionResource>(uuid)(resources);
            if (c === undefined) {
                return;
            }
            const isOldVersion = c.uuid !== c.currentVersionUuid;
            const isTrashed = c.isTrashed;
            return isOldVersion
                ? ContextMenuKind.OLD_VERSION_COLLECTION
                : isTrashed && isEditable
                ? ContextMenuKind.TRASHED_COLLECTION
                : isAdmin && isEditable
                ? ContextMenuKind.COLLECTION_ADMIN
                : isEditable
                ? ContextMenuKind.COLLECTION
                : ContextMenuKind.READONLY_COLLECTION;
        case ResourceKind.PROCESS:
            return isAdmin && isEditable
                ? resource && isProcessCancelable(getProcess(resource.uuid)(resources) as Process)
                    ? ContextMenuKind.RUNNING_PROCESS_ADMIN
                    : ContextMenuKind.PROCESS_ADMIN
                : readonly
                ? ContextMenuKind.READONLY_PROCESS_RESOURCE
                : resource && isProcessCancelable(getProcess(resource.uuid)(resources) as Process)
                ? ContextMenuKind.RUNNING_PROCESS_RESOURCE
                : ContextMenuKind.PROCESS_RESOURCE;
        case ResourceKind.USER:
<<<<<<< HEAD
            return isAdmin ? msMenuResourceKind.ROOT_PROJECT_ADMIN : msMenuResourceKind.ROOT_PROJECT;
=======
            return ContextMenuKind.ROOT_PROJECT;
>>>>>>> 52d65223
        case ResourceKind.LINK:
            return ContextMenuKind.LINK;
        case ResourceKind.WORKFLOW:
            return isEditable ? ContextMenuKind.WORKFLOW : ContextMenuKind.READONLY_WORKFLOW;
        default:
            return;
    }
}; 

function selectActionsByKind(currentResourceKinds: Array<string>, filterSet: TMultiselectActionsFilters): MultiSelectMenuAction[] {
    const rawResult: Set<MultiSelectMenuAction> = new Set();
    const resultNames = new Set();
    const allFiltersArray: MultiSelectMenuAction[][] = []
    currentResourceKinds.forEach(kind => {
        if (filterSet[kind]) {
            const actions = filterActions(...filterSet[kind]);
            allFiltersArray.push(actions);
            actions.forEach(action => {
                if (!resultNames.has(action.name)) {
                    rawResult.add(action);
                    resultNames.add(action.name);
                }
            });
        }
    });

    const filteredNameSet = allFiltersArray.map(filterArray => {
        const resultSet = new Set<string>();
        filterArray.forEach(action => resultSet.add(action.name as string || ""));
        return resultSet;
    });

    const filteredResult = Array.from(rawResult).filter(action => {
        for (let i = 0; i < filteredNameSet.length; i++) {
            if (!filteredNameSet[i].has(action.name as string)) return false;
        }
        return true;
    });

    return filteredResult;
}


//--------------------------------------------------//

function mapStateToProps({auth, multiselect, resources, favorites, publicFavorites, selectedResourceUuid}: RootState) {
    return {
        checkedList: multiselect.checkedList as TCheckedList,
        user: auth && auth.user ? auth.user : null,
        disabledButtons: new Set<string>(multiselect.disabledButtons),
        auth,
        selectedResourceUuid,
        location: window.location.pathname,
        iconProps: {
            resources,
            favorites,
            publicFavorites
        }
    }
}

function mapDispatchToProps(dispatch: Dispatch) {
    return {
        executeMulti: (selectedAction: ContextMenuAction, checkedList: TCheckedList, resources: ResourcesState): void => {
            const kindGroups = groupByKind(checkedList, resources);
            const currentList = selectedToArray(checkedList)
            switch (selectedAction.name) {
<<<<<<< HEAD
                case MultiSelectMenuActionNames.MOVE_TO:
                case MultiSelectMenuActionNames.REMOVE:
                    const firstResource = getResource(currentList[0])(resources) as ContainerRequestResource | Resource;
                    const action = findActionByName(selectedAction.name as string, kindToActionSet[firstResource.kind]);
                    if (action) action.execute(dispatch, kindGroups[firstResource.kind]);
                    break;
                case MultiSelectMenuActionNames.COPY_TO_CLIPBOARD:
                    const selectedResources = currentList.map(uuid => getResource(uuid)(resources));
=======
                case ContextMenuActionNames.MOVE_TO:
                case ContextMenuActionNames.REMOVE:
                    const firstResource = getResource(selectedToArray(checkedList)[0])(resources) as ContainerRequestResource | Resource;
                    const action = findActionByName(selectedAction.name as string, kindToActionSet[firstResource.kind]);
                    if (action) action.execute(dispatch, kindGroups[firstResource.kind]);
                    break;
                case ContextMenuActionNames.COPY_LINK_TO_CLIPBOARD:
                    const selectedResources = selectedToArray(checkedList).map(uuid => getResource(uuid)(resources));
>>>>>>> 52d65223
                    dispatch<any>(copyToClipboardAction(selectedResources));
                    break;
                default:
                    for (const kind in kindGroups) {
                        const action = findActionByName(selectedAction.name as string, kindToActionSet[kind]);
                        if (action) action.execute(dispatch, kindGroups[kind]);
                    }
                    break;
            }
        },
    };
}<|MERGE_RESOLUTION|>--- conflicted
+++ resolved
@@ -34,11 +34,8 @@
 import { PublicFavoritesState } from "store/public-favorites/public-favorites-reducer";
 import { AuthState } from "store/auth/auth-reducer";
 import { IntersectionObserverWrapper } from "./ms-toolbar-overflow-wrapper";
-<<<<<<< HEAD
 import classNames from "classnames";
-=======
 import { ContextMenuKind, sortMenuItems, menuDirection } from 'views-components/context-menu/menu-item-sort';
->>>>>>> 52d65223
 
 type CssRules = "root" | "button" | "iconContainer" | "icon" | "divider";
 
@@ -49,18 +46,7 @@
         width: 0,
         height: '2.5rem',
         padding: 0,
-<<<<<<< HEAD
-        transition: `width ${WIDTH_TRANSITION}ms`,
-        overflow: 'hidden',
-    },
-    transition: {
-        display: "flex",
-        flexDirection: "row",
-        height: '2.5rem',
-        padding: 0,
-=======
         margin: "1rem auto auto 0.3rem",
->>>>>>> 52d65223
         overflow: 'hidden',
     },
     button: {
@@ -120,28 +106,7 @@
         const selectedResourceUuid = isPathDisallowed(location) ? null : props.selectedResourceUuid;
         const singleResourceKind = selectedResourceUuid && !isSubPanel ? [resourceToMsResourceKind(selectedResourceUuid, iconProps.resources, user)] : null
         const currentResourceKinds = singleResourceKind ? singleResourceKind : Array.from(selectedToKindSet(checkedList));
-<<<<<<< HEAD
-        const currentPathIsTrash = location.includes("/trash");
-        const [isTransitioning, setIsTransitioning] = useState(false);
-        let transitionTimeout;
-        
-        const handleTransition = () => {
-            setIsTransitioning(true)
-            transitionTimeout = setTimeout(() => {
-                setIsTransitioning(false)
-            }, WIDTH_TRANSITION);
-        }
-        
-        useEffect(()=>{
-                handleTransition()
-                return () => {
-                    if(transitionTimeout) clearTimeout(transitionTimeout)
-                };
-            // eslint-disable-next-line
-        }, [checkedList])
-=======
         const currentPathIsTrash = window.location.pathname === "/trash";
->>>>>>> 52d65223
 
         const rawActions =
             currentPathIsTrash && selectedToKindSet(checkedList).size
@@ -161,13 +126,8 @@
         return (
             <React.Fragment>
                 <Toolbar
-<<<<<<< HEAD
-                    className={classNames((isTransitioning ? classes.transition: classes.root), injectedStyles)}
-                    style={{ width: `${(actions.length * 2.5) + 2}rem`}}
-=======
                     className={classes.root}
                     style={{ width: `${(actions.length * 2.5) + 6}rem`}}
->>>>>>> 52d65223
                     data-cy='multiselect-toolbar'
                     >
                     {actions.length ? (
@@ -319,11 +279,7 @@
                 ? ContextMenuKind.RUNNING_PROCESS_RESOURCE
                 : ContextMenuKind.PROCESS_RESOURCE;
         case ResourceKind.USER:
-<<<<<<< HEAD
-            return isAdmin ? msMenuResourceKind.ROOT_PROJECT_ADMIN : msMenuResourceKind.ROOT_PROJECT;
-=======
-            return ContextMenuKind.ROOT_PROJECT;
->>>>>>> 52d65223
+            return isAdmin ? ContextMenuKind.ROOT_PROJECT_ADMIN : ContextMenuKind.ROOT_PROJECT;
         case ResourceKind.LINK:
             return ContextMenuKind.LINK;
         case ResourceKind.WORKFLOW:
@@ -391,16 +347,6 @@
             const kindGroups = groupByKind(checkedList, resources);
             const currentList = selectedToArray(checkedList)
             switch (selectedAction.name) {
-<<<<<<< HEAD
-                case MultiSelectMenuActionNames.MOVE_TO:
-                case MultiSelectMenuActionNames.REMOVE:
-                    const firstResource = getResource(currentList[0])(resources) as ContainerRequestResource | Resource;
-                    const action = findActionByName(selectedAction.name as string, kindToActionSet[firstResource.kind]);
-                    if (action) action.execute(dispatch, kindGroups[firstResource.kind]);
-                    break;
-                case MultiSelectMenuActionNames.COPY_TO_CLIPBOARD:
-                    const selectedResources = currentList.map(uuid => getResource(uuid)(resources));
-=======
                 case ContextMenuActionNames.MOVE_TO:
                 case ContextMenuActionNames.REMOVE:
                     const firstResource = getResource(selectedToArray(checkedList)[0])(resources) as ContainerRequestResource | Resource;
@@ -409,7 +355,6 @@
                     break;
                 case ContextMenuActionNames.COPY_LINK_TO_CLIPBOARD:
                     const selectedResources = selectedToArray(checkedList).map(uuid => getResource(uuid)(resources));
->>>>>>> 52d65223
                     dispatch<any>(copyToClipboardAction(selectedResources));
                     break;
                 default:
