// Copyright (C) The Arvados Authors. All rights reserved.
//
// SPDX-License-Identifier: AGPL-3.0

import React from "react";
import {
    Table,
    TableBody,
    TableRow,
    TableCell,
    TableHead,
    TableSortLabel,
    StyleRulesCallback,
    Theme,
    WithStyles,
    withStyles,
    IconButton,
    Tooltip,
} from "@material-ui/core";
import classnames from "classnames";
import { DataColumn, SortDirection } from "./data-column";
import { DataTableDefaultView } from "../data-table-default-view/data-table-default-view";
import { DataTableFilters } from "../data-table-filters/data-table-filters-tree";
import { DataTableMultiselectPopover } from "../data-table-multiselect-popover/data-table-multiselect-popover";
import { DataTableFiltersPopover } from "../data-table-filters/data-table-filters-popover";
import { countNodes, getTreeDirty } from "models/tree";
import { IconType } from "components/icon/icon";
import { SvgIconProps } from "@material-ui/core/SvgIcon";
import ArrowDownwardIcon from "@material-ui/icons/ArrowDownward";
import { createTree } from "models/tree";
import { DataTableMultiselectOption } from "../data-table-multiselect-popover/data-table-multiselect-popover";
<<<<<<< HEAD
import { isExactlyOneSelected } from "store/multiselect/multiselect-actions";
=======
import { PendingIcon } from "components/icon/icon";
>>>>>>> 52d65223

export type DataColumns<I, R> = Array<DataColumn<I, R>>;

export enum DataTableFetchMode {
    PAGINATED,
    INFINITE,
}

export interface DataTableDataProps<I> {
    items: I[];
    columns: DataColumns<I, any>;
    onRowClick: (event: React.MouseEvent<HTMLTableRowElement>, item: I) => void;
    onContextMenu: (event: React.MouseEvent<HTMLElement>, item: I) => void;
    onRowDoubleClick: (event: React.MouseEvent<HTMLTableRowElement>, item: I) => void;
    onSortToggle: (column: DataColumn<I, any>) => void;
    onFiltersChange: (filters: DataTableFilters, column: DataColumn<I, any>) => void;
    extractKey?: (item: I) => React.Key;
    working?: boolean;
    defaultViewIcon?: IconType;
    defaultViewMessages?: string[];
    toggleMSToolbar: (isVisible: boolean) => void;
    setCheckedListOnStore: (checkedList: TCheckedList) => void;
    currentRoute?: string;
    currentRouteUuid: string;
    checkedList: TCheckedList;
<<<<<<< HEAD
    selectedResourceUuid: string;
    setSelectedUuid: (uuid: string | null) => void;
=======
    isNotFound?: boolean;
>>>>>>> 52d65223
}

type CssRules =
    | "tableBody"
    | "root"
    | "content"
    | "noItemsInfo"
    | "checkBoxHead"
    | "checkBoxCell"
    | "clickBox"
    | "checkBox"
    | "firstTableCell"
    | "tableCell"
    | "arrow"
    | "arrowButton"
    | "tableCellWorkflows";

const styles: StyleRulesCallback<CssRules> = (theme: Theme) => ({
    root: {
        width: "100%",
    },
    content: {
        display: "inline-block",
        width: "100%",
    },
    tableBody: {
        background: theme.palette.background.paper,
    },
    noItemsInfo: {
        textAlign: "center",
        padding: theme.spacing.unit,
    },
    checkBoxHead: {
        padding: "0",
        display: "flex",
        width: '2rem',
        height: "1.5rem",
        paddingLeft: '0.9rem',
        marginRight: '0.5rem'
    },
    checkBoxCell: {
        padding: "0",
    },
    clickBox: {
        display: 'flex',
        width: '1.6rem',
        height: "1.5rem",
        paddingLeft: '0.35rem',
        paddingTop: '0.1rem',
        marginLeft: '0.5rem',
        cursor: "pointer",
    },
    checkBox: {
        cursor: "pointer",
    },
    tableCell: {
        wordWrap: "break-word",
        paddingRight: "24px",
        color: "#737373",
    },
    firstTableCell: {
        paddingLeft: "5px",
    },
    tableCellWorkflows: {
        "&:nth-last-child(2)": {
            padding: "0px",
            maxWidth: "48px",
        },
        "&:last-child": {
            padding: "0px",
            paddingRight: "24px",
            width: "48px",
        },
    },
    arrow: {
        margin: 0,
    },
    arrowButton: {
        color: theme.palette.text.primary,
    },
});

export type TCheckedList = Record<string, boolean>;

type DataTableState = {
    isSelected: boolean;
    isLoaded: boolean;
};

type DataTableProps<T> = DataTableDataProps<T> & WithStyles<CssRules>;

export const DataTable = withStyles(styles)(
    class Component<T> extends React.Component<DataTableProps<T>> {
        state: DataTableState = {
            isSelected: false,
            isLoaded: false,
        };

        componentDidMount(): void {
            this.initializeCheckedList([]);
        }

        componentDidUpdate(prevProps: Readonly<DataTableProps<T>>, prevState: DataTableState) {
            const { items, currentRouteUuid, setCheckedListOnStore } = this.props;
            const { isSelected } = this.state;
            const singleSelected = isExactlyOneSelected(this.props.checkedList);
            if (prevProps.items !== items) {
                if (isSelected === true) this.setState({ isSelected: false });
                if (items.length) this.initializeCheckedList(items);
                else setCheckedListOnStore({});
            }
            if (prevProps.currentRoute !== this.props.currentRoute) {
                this.initializeCheckedList([])
            }
<<<<<<< HEAD
            if (singleSelected && singleSelected !== isExactlyOneSelected(prevProps.checkedList)) {
                this.props.setSelectedUuid(singleSelected);
            }
            if (!singleSelected && !!currentRouteUuid && !this.isAnySelected()) {
                this.props.setSelectedUuid(currentRouteUuid);
            }
            if (!singleSelected && this.isAnySelected()) {
                this.props.setSelectedUuid(null);
=======
            if(prevProps.working === true && this.props.working === false) {
                this.setState({ isLoaded: true });
            }
            if((this.props.items.length > 0) && !this.state.isLoaded) {
                this.setState({ isLoaded: true });
>>>>>>> 52d65223
            }
        }

        componentWillUnmount(): void {
            this.initializeCheckedList([])
        }

        checkBoxColumn: DataColumn<any, any> = {
            name: "checkBoxColumn",
            selected: true,
            configurable: false,
            filters: createTree(),
            render: uuid => {
                const { classes, checkedList } = this.props;
                return (
                    <div
                        className={classes.clickBox}
                        onClick={(ev) => {
                            ev.stopPropagation()
                            this.handleSelectOne(uuid)
                        }}
                        onDoubleClick={(ev) => ev.stopPropagation()}
                    >
                        <input
                            data-cy={`multiselect-checkbox-${uuid}`}
                            type='checkbox'
                            name={uuid}
                            className={classes.checkBox}
                            checked={checkedList && checkedList[uuid] ? checkedList[uuid] : false}
                            onChange={() => this.handleSelectOne(uuid)}
                            onDoubleClick={(ev) => ev.stopPropagation()}
                        ></input>
                    </div>
                );
            },
        };

        multiselectOptions: DataTableMultiselectOption[] = [
            { name: "All", fn: list => this.handleSelectAll(list) },
            { name: "None", fn: list => this.handleSelectNone(list) },
            { name: "Invert", fn: list => this.handleInvertSelect(list) },
        ];

        initializeCheckedList = (uuids: any[]): void => {
            const newCheckedList = { ...this.props.checkedList };

            if(Object.keys(newCheckedList).length === 0){
                for(const uuid of uuids){
                    newCheckedList[uuid] = false
                }
            }

            for (const key in newCheckedList) {
                if (!uuids.includes(key)) {
                    delete newCheckedList[key];
                }
            }
            this.props.setCheckedListOnStore(newCheckedList);
        };

        isAllSelected = (list: TCheckedList): boolean => {
            for (const key in list) {
                if (list[key] === false) return false;
            }
            return true;
        };

        isAnySelected = (): boolean => {
            const { checkedList } = this.props;
            if (!Object.keys(checkedList).length) return false;
            for (const key in checkedList) {
                if (checkedList[key] === true) return true;
            }
            return false;
        };

        handleSelectOne = (uuid: string): void => {
            const { checkedList } = this.props;
            const newCheckedList = { ...checkedList };
            newCheckedList[uuid] = !checkedList[uuid];
            this.setState({ isSelected: this.isAllSelected(newCheckedList) });
            this.props.setCheckedListOnStore(newCheckedList);
        };

        handleSelectorSelect = (): void => {
            const { checkedList } = this.props;
            const { isSelected } = this.state;
            isSelected ? this.handleSelectNone(checkedList) : this.handleSelectAll(checkedList);
        };

        handleSelectAll = (list: TCheckedList): void => {
            if (Object.keys(list).length) {
                const newCheckedList = { ...list };
                for (const key in newCheckedList) {
                    newCheckedList[key] = true;
                }
                this.setState({ isSelected: true });
                this.props.setCheckedListOnStore(newCheckedList);
            }
        };

        handleSelectNone = (list: TCheckedList): void => {
            const newCheckedList = { ...list };
            for (const key in newCheckedList) {
                newCheckedList[key] = false;
            }
            this.setState({ isSelected: false });
            this.props.setCheckedListOnStore(newCheckedList);
        };

        handleInvertSelect = (list: TCheckedList): void => {
            if (Object.keys(list).length) {
                const newCheckedList = { ...list };
                for (const key in newCheckedList) {
                    newCheckedList[key] = !list[key];
                }
                this.setState({ isSelected: this.isAllSelected(newCheckedList) });
                this.props.setCheckedListOnStore(newCheckedList);
            }
        };

        render() {
            const { items, classes, columns, isNotFound } = this.props;
            const { isLoaded } = this.state;
            if (columns[0].name === this.checkBoxColumn.name) columns.shift();
            columns.unshift(this.checkBoxColumn);
            return (
                <div className={classes.root}>
                    <div className={classes.content}>
                        <Table>
                            <TableHead>
                                <TableRow>{this.mapVisibleColumns(this.renderHeadCell)}</TableRow>
                            </TableHead>
                            <TableBody className={classes.tableBody}>{(isLoaded && !isNotFound) && items.map(this.renderBodyRow)}</TableBody>
                        </Table>
                        {(!isLoaded || isNotFound || items.length === 0) && this.renderNoItemsPlaceholder(this.props.columns)}
                    </div>
                </div>
            );
        }

        renderNoItemsPlaceholder = (columns: DataColumns<T, any>) => {
            const { isLoaded } = this.state;
            const { working, isNotFound } = this.props;
            const dirty = columns.some(column => getTreeDirty("")(column.filters));
            if (isNotFound && isLoaded) {
                return (
                    <DataTableDefaultView 
                        icon={this.props.defaultViewIcon} 
                        messages={["No items found"]} 
                    />
                );
            } else 
            if (isLoaded === false || working === true) {
                return (
                    <DataTableDefaultView 
                        icon={PendingIcon} 
                        messages={["Loading data, please wait"]} 
                    />
                );
            } else {
                // isLoaded && !working && !isNotFound
                return (
                    <DataTableDefaultView
                        icon={this.props.defaultViewIcon}
                        messages={this.props.defaultViewMessages}
                        filtersApplied={dirty}
                    />
                );
            }
        };

        renderHeadCell = (column: DataColumn<T, any>, index: number) => {
            const { name, key, renderHeader, filters, sort } = column;
            const { onSortToggle, onFiltersChange, classes, checkedList } = this.props;
            const { isSelected } = this.state;
            return column.name === "checkBoxColumn" ? (
                <TableCell
                    key={key || index}
                    className={classes.checkBoxCell}>
                    <div className={classes.checkBoxHead}>
                        <Tooltip title={this.state.isSelected ? "Deselect All" : "Select All"}>
                            <input
                                type="checkbox"
                                className={classes.checkBox}
                                checked={isSelected}
                                disabled={!this.props.items.length}
                                onChange={this.handleSelectorSelect}></input>
                        </Tooltip>
                        <DataTableMultiselectPopover
                            name={`Options`}
                            disabled={!this.props.items.length}
                            options={this.multiselectOptions}
                            checkedList={checkedList}></DataTableMultiselectPopover>
                    </div>
                </TableCell>
            ) : (
                <TableCell
                    className={index === 1 ? classes.firstTableCell : classes.tableCell}
                    key={key || index}>
                    {renderHeader ? (
                        renderHeader()
                    ) : countNodes(filters) > 0 ? (
                        <DataTableFiltersPopover
                            name={`${name} filters`}
                            mutuallyExclusive={column.mutuallyExclusiveFilters}
                            onChange={filters => onFiltersChange && onFiltersChange(filters, column)}
                            filters={filters}>
                            {name}
                        </DataTableFiltersPopover>
                    ) : sort ? (
                        <TableSortLabel
                            active={sort.direction !== SortDirection.NONE}
                            direction={sort.direction !== SortDirection.NONE ? sort.direction : undefined}
                            IconComponent={this.ArrowIcon}
                            hideSortIcon
                            onClick={() => onSortToggle && onSortToggle(column)}>
                            {name}
                        </TableSortLabel>
                    ) : (
                        <span>{name}</span>
                    )}
                </TableCell>
            );
        };

        ArrowIcon = ({ className, ...props }: SvgIconProps) => (
            <IconButton
                component="span"
                className={this.props.classes.arrowButton}
                tabIndex={-1}>
                <ArrowDownwardIcon
                    {...props}
                    className={classnames(className, this.props.classes.arrow)}
                />
            </IconButton>
        );

        renderBodyRow = (item: any, index: number) => {
            const { onRowClick, onRowDoubleClick, extractKey, classes, selectedResourceUuid, currentRoute } = this.props;
            return (
                <TableRow
                    data-cy={'data-table-row'}
                    hover
                    key={extractKey ? extractKey(item) : index}
                    onClick={event => onRowClick && onRowClick(event, item)}
                    onContextMenu={this.handleRowContextMenu(item)}
                    onDoubleClick={event => onRowDoubleClick && onRowDoubleClick(event, item)}
                    selected={item === selectedResourceUuid}>
                    {this.mapVisibleColumns((column, index) => (
                        <TableCell
                            key={column.key || index}
                            className={
                                currentRoute === "/workflows"
                                    ? classes.tableCellWorkflows
                                    : index === 0
                                    ? classes.checkBoxCell
                                    : `${classes.tableCell} ${index === 1 ? classes.firstTableCell : ""}`
                            }>
                            {column.render(item)}
                        </TableCell>
                    ))}
                </TableRow>
            );
        };

        mapVisibleColumns = (fn: (column: DataColumn<T, any>, index: number) => React.ReactElement<any>) => {
            return this.props.columns.filter(column => column.selected).map(fn);
        };

        handleRowContextMenu = (item: T) => (event: React.MouseEvent<HTMLElement>) => this.props.onContextMenu(event, item);
    }
);<|MERGE_RESOLUTION|>--- conflicted
+++ resolved
@@ -29,11 +29,8 @@
 import ArrowDownwardIcon from "@material-ui/icons/ArrowDownward";
 import { createTree } from "models/tree";
 import { DataTableMultiselectOption } from "../data-table-multiselect-popover/data-table-multiselect-popover";
-<<<<<<< HEAD
 import { isExactlyOneSelected } from "store/multiselect/multiselect-actions";
-=======
 import { PendingIcon } from "components/icon/icon";
->>>>>>> 52d65223
 
 export type DataColumns<I, R> = Array<DataColumn<I, R>>;
 
@@ -59,12 +56,9 @@
     currentRoute?: string;
     currentRouteUuid: string;
     checkedList: TCheckedList;
-<<<<<<< HEAD
     selectedResourceUuid: string;
     setSelectedUuid: (uuid: string | null) => void;
-=======
     isNotFound?: boolean;
->>>>>>> 52d65223
 }
 
 type CssRules =
@@ -179,7 +173,6 @@
             if (prevProps.currentRoute !== this.props.currentRoute) {
                 this.initializeCheckedList([])
             }
-<<<<<<< HEAD
             if (singleSelected && singleSelected !== isExactlyOneSelected(prevProps.checkedList)) {
                 this.props.setSelectedUuid(singleSelected);
             }
@@ -188,13 +181,12 @@
             }
             if (!singleSelected && this.isAnySelected()) {
                 this.props.setSelectedUuid(null);
-=======
+            }
             if(prevProps.working === true && this.props.working === false) {
                 this.setState({ isLoaded: true });
             }
             if((this.props.items.length > 0) && !this.state.isLoaded) {
                 this.setState({ isLoaded: true });
->>>>>>> 52d65223
             }
         }
 
