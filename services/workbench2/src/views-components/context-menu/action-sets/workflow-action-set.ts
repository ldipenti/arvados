// Copyright (C) The Arvados Authors. All rights reserved.
//
// SPDX-License-Identifier: AGPL-3.0

<<<<<<< HEAD
import { ContextMenuActionSet, ContextMenuActionNames } from "views-components/context-menu/context-menu-action-set";
import { openRunProcess, deleteWorkflow } from "store/workflow-panel/workflow-panel-actions";
import { DetailsIcon, AdvancedIcon, OpenIcon, Link, StartIcon, TrashIcon } from "components/icon/icon";
=======
import { ContextMenuActionSet } from "views-components/context-menu/context-menu-action-set";
import { openRunProcess, openRemoveWorkflowDialog } from "store/workflow-panel/workflow-panel-actions";
import { DetailsIcon, AdvancedIcon, OpenIcon, Link, StartIcon, DeleteForever } from "components/icon/icon";
>>>>>>> 90780277
import { copyToClipboardAction, openInNewTabAction } from "store/open-in-new-tab/open-in-new-tab.actions";
import { toggleDetailsPanel } from "store/details-panel/details-panel-action";
import { openAdvancedTabDialog } from "store/advanced-tab/advanced-tab";

export const readOnlyWorkflowActionSet: ContextMenuActionSet = [
    [
        {
            icon: OpenIcon,
            name: ContextMenuActionNames.OPEN_IN_NEW_TAB,
            execute: (dispatch, resources) => {
                dispatch<any>(openInNewTabAction(resources[0]));
            },
        },
        {
            icon: Link,
            name: ContextMenuActionNames.COPY_LINK_TO_CLIPBOARD,
            execute: (dispatch, resources) => {
                dispatch<any>(copyToClipboardAction(resources));
            },
        },
        {
            icon: DetailsIcon,
            name: ContextMenuActionNames.VIEW_DETAILS,
            execute: dispatch => {
                dispatch<any>(toggleDetailsPanel());
            },
        },
        {
            icon: AdvancedIcon,
            name: ContextMenuActionNames.API_DETAILS,
            execute: (dispatch, resources) => {
                dispatch<any>(openAdvancedTabDialog(resources[0].uuid));
            },
        },
        {
            icon: StartIcon,
            name: ContextMenuActionNames.RUN_WORKFLOW,
            execute: (dispatch, resources) => {
                dispatch<any>(openRunProcess(resources[0].uuid, resources[0].ownerUuid, resources[0].name));
            },
        },
    ],
];

export const workflowActionSet: ContextMenuActionSet = [
    [
        ...readOnlyWorkflowActionSet[0],
        {
<<<<<<< HEAD
            icon: TrashIcon,
            name: ContextMenuActionNames.DELETE_WORKFLOW,
=======
            icon: DeleteForever,
            name: "Delete Workflow",
>>>>>>> 90780277
            execute: (dispatch, resources) => {
                dispatch<any>(openRemoveWorkflowDialog(resources[0], resources.length));
            },
        },
    ],
];<|MERGE_RESOLUTION|>--- conflicted
+++ resolved
@@ -2,15 +2,9 @@
 //
 // SPDX-License-Identifier: AGPL-3.0
 
-<<<<<<< HEAD
 import { ContextMenuActionSet, ContextMenuActionNames } from "views-components/context-menu/context-menu-action-set";
-import { openRunProcess, deleteWorkflow } from "store/workflow-panel/workflow-panel-actions";
-import { DetailsIcon, AdvancedIcon, OpenIcon, Link, StartIcon, TrashIcon } from "components/icon/icon";
-=======
-import { ContextMenuActionSet } from "views-components/context-menu/context-menu-action-set";
 import { openRunProcess, openRemoveWorkflowDialog } from "store/workflow-panel/workflow-panel-actions";
 import { DetailsIcon, AdvancedIcon, OpenIcon, Link, StartIcon, DeleteForever } from "components/icon/icon";
->>>>>>> 90780277
 import { copyToClipboardAction, openInNewTabAction } from "store/open-in-new-tab/open-in-new-tab.actions";
 import { toggleDetailsPanel } from "store/details-panel/details-panel-action";
 import { openAdvancedTabDialog } from "store/advanced-tab/advanced-tab";
@@ -59,13 +53,8 @@
     [
         ...readOnlyWorkflowActionSet[0],
         {
-<<<<<<< HEAD
-            icon: TrashIcon,
-            name: ContextMenuActionNames.DELETE_WORKFLOW,
-=======
             icon: DeleteForever,
             name: "Delete Workflow",
->>>>>>> 90780277
             execute: (dispatch, resources) => {
                 dispatch<any>(openRemoveWorkflowDialog(resources[0], resources.length));
             },
