--- conflicted
+++ resolved
@@ -36,11 +36,7 @@
             },
         },
         {
-<<<<<<< HEAD
-            name: 'Home Project',
-=======
             name: ContextMenuActionNames.HOME_PROJECT,
->>>>>>> 52d65223
             icon: ProjectIcon,
             execute: (dispatch, resources) => {
                 dispatch<any>(openUserProjects(resources[0].uuid));
