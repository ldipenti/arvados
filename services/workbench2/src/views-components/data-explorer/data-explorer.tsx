// Copyright (C) The Arvados Authors. All rights reserved.
//
// SPDX-License-Identifier: AGPL-3.0

import { connect } from "react-redux";
import { RootState } from "store/store";
import { DataExplorer as DataExplorerComponent } from "components/data-explorer/data-explorer";
import { getDataExplorer } from "store/data-explorer/data-explorer-reducer";
import { Dispatch } from "redux";
import { dataExplorerActions } from "store/data-explorer/data-explorer-action";
import { DataColumn } from "components/data-table/data-column";
import { DataColumns, TCheckedList } from "components/data-table/data-table";
import { DataTableFilters } from "components/data-table-filters/data-table-filters-tree";
import { toggleMSToolbar, setCheckedListOnStore } from "store/multiselect/multiselect-actions";
import { setSelectedResourceUuid } from "store/selected-resource/selected-resource-actions";

interface Props {
    id: string;
    onRowClick: (item: any) => void;
    onContextMenu?: (event: React.MouseEvent<HTMLElement>, item: any, isAdmin?: boolean) => void;
    onRowDoubleClick: (item: any) => void;
    extractKey?: (item: any) => React.Key;
    working?: boolean;
}

<<<<<<< HEAD
const mapStateToProps = ({ progressIndicator, dataExplorer, router, multiselect, selectedResourceUuid, properties}: RootState, { id }: Props) => {
    const working = !!progressIndicator.some(p => p.id === id && p.working);
=======
const mapStateToProps = ({ progressIndicator, dataExplorer, router, multiselect, detailsPanel, properties, searchBar}: RootState, { id }: Props) => {
    const working = !!progressIndicator.some(p => p.working);
>>>>>>> 1c748824
    const dataExplorerState = getDataExplorer(dataExplorer, id);
    const currentRoute = router.location ? router.location.pathname : "";
    const isMSToolbarVisible = multiselect.isVisible;
    return {
        ...dataExplorerState,
        currentRoute: currentRoute,
        paperKey: currentRoute,
        currentRouteUuid: properties.currentRouteUuid,
        isMSToolbarVisible,
        selectedResourceUuid,
        checkedList: multiselect.checkedList,
        working,
        searchBarValue: searchBar.searchValue,
    };
};

const mapDispatchToProps = () => {
    return (dispatch: Dispatch, { id, onRowClick, onRowDoubleClick, onContextMenu }: Props) => ({
        onSetColumns: (columns: DataColumns<any, any>) => {
            dispatch(dataExplorerActions.SET_COLUMNS({ id, columns }));
        },

        onSearch: (searchValue: string) => {
            dispatch(dataExplorerActions.SET_EXPLORER_SEARCH_VALUE({ id, searchValue }));
        },

        onColumnToggle: (column: DataColumn<any, any>) => {
            dispatch(dataExplorerActions.TOGGLE_COLUMN({ id, columnName: column.name }));
        },

        onSortToggle: (column: DataColumn<any, any>) => {
            dispatch(dataExplorerActions.TOGGLE_SORT({ id, columnName: column.name }));
        },

        onFiltersChange: (filters: DataTableFilters, column: DataColumn<any, any>) => {
            dispatch(dataExplorerActions.SET_FILTERS({ id, columnName: column.name, filters }));
        },

        onChangePage: (page: number) => {
            dispatch(dataExplorerActions.SET_PAGE({ id, page }));
        },

        onChangeRowsPerPage: (rowsPerPage: number) => {
            dispatch(dataExplorerActions.SET_ROWS_PER_PAGE({ id, rowsPerPage }));
        },

        onLoadMore: (page: number) => {
            dispatch(dataExplorerActions.SET_PAGE({ id, page }));
        },

        toggleMSToolbar: (isVisible: boolean) => {
            dispatch<any>(toggleMSToolbar(isVisible));
        },

        setCheckedListOnStore: (checkedList: TCheckedList) => {
            dispatch<any>(setCheckedListOnStore(checkedList));
        },

        setSelectedUuid: (uuid: string | null) => {
            dispatch<any>(setSelectedResourceUuid(uuid));
        },
        
        onRowClick,

        onRowDoubleClick,

        onContextMenu,
    });
};

export const DataExplorer = connect(mapStateToProps, mapDispatchToProps)(DataExplorerComponent);<|MERGE_RESOLUTION|>--- conflicted
+++ resolved
@@ -23,13 +23,8 @@
     working?: boolean;
 }
 
-<<<<<<< HEAD
-const mapStateToProps = ({ progressIndicator, dataExplorer, router, multiselect, selectedResourceUuid, properties}: RootState, { id }: Props) => {
-    const working = !!progressIndicator.some(p => p.id === id && p.working);
-=======
-const mapStateToProps = ({ progressIndicator, dataExplorer, router, multiselect, detailsPanel, properties, searchBar}: RootState, { id }: Props) => {
+const mapStateToProps = ({ progressIndicator, dataExplorer, router, multiselect, selectedResourceUuid, properties, searchBar}: RootState, { id }: Props) => {
     const working = !!progressIndicator.some(p => p.working);
->>>>>>> 1c748824
     const dataExplorerState = getDataExplorer(dataExplorer, id);
     const currentRoute = router.location ? router.location.pathname : "";
     const isMSToolbarVisible = multiselect.isVisible;
