--- conflicted
+++ resolved
@@ -44,17 +44,11 @@
 		limit = 1<<31 - 1
 	}
 	params := arvados.ResourceListParams{
-<<<<<<< HEAD
-		Limit:  &limit,
-		Order:  "modified_at, uuid",
-		Count:  false,
-		Select: []string{"uuid", "manifest_text", "modified_at", "portable_data_hash", "replication_desired"},
-=======
 		Limit:        &limit,
 		Order:        "modified_at, uuid",
+		Count:        false,
 		Select:       []string{"uuid", "unsigned_manifest_text", "modified_at", "portable_data_hash", "replication_desired"},
 		IncludeTrash: true,
->>>>>>> 565e1cc8
 	}
 	var last arvados.Collection
 	var filterTime time.Time
