--- conflicted
+++ resolved
@@ -71,12 +71,8 @@
 
 gem 'themes_for_rails'
 
-<<<<<<< HEAD
-gem 'arvados', '>= 0.1.20140905115707'
-gem 'arvados-cli', '>= 0.1.20140905115707'
-=======
-gem 'arvados-cli', '>= 0.1.20140905164626'
->>>>>>> 15f512c3
+gem 'arvados', '>= 0.1.20140905131846'
+gem 'arvados-cli', '>= 0.1.20140905131846'
 
 # pg_power lets us use partial indexes in schema.rb in Rails 3
 gem 'pg_power'
