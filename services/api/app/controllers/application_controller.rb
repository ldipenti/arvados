<<<<<<< HEAD
module ApiTemplateOverride
  def allowed_to_render?(fieldset, field, model, options)
    if options[:select]
      return options[:select].include? field.to_s
    end
    super
  end
end

class ActsAsApi::ApiTemplate
  prepend ApiTemplateOverride
end
=======
require 'load_param'
require 'record_filters'
>>>>>>> 7ce745d5

class ApplicationController < ActionController::Base
  include CurrentApiClient
  include ThemesForRails::ActionController
  include LoadParam
  include RecordFilters

  ERROR_ACTIONS = [:render_error, :render_not_found]


  respond_to :json
  protect_from_forgery

  before_filter :respond_with_json_by_default
  before_filter :remote_ip
  before_filter :load_read_auths
  before_filter :require_auth_scope, except: ERROR_ACTIONS

  before_filter :catch_redirect_hint
  before_filter(:find_object_by_uuid,
                except: [:index, :create] + ERROR_ACTIONS)
  before_filter :load_limit_offset_order_params, only: [:index, :owned_items]
  before_filter :load_where_param, only: [:index, :owned_items]
  before_filter :load_filters_param, only: [:index, :owned_items]
  before_filter :find_objects_for_index, :only => :index
  before_filter :reload_object_before_update, :only => :update
  before_filter(:render_404_if_no_object,
                except: [:index, :create] + ERROR_ACTIONS)

  theme :select_theme

  attr_accessor :resource_attrs

  def index
    @objects.uniq!(&:id) if @select.nil? or @select.include? "id"
    if params[:eager] and params[:eager] != '0' and params[:eager] != 0 and params[:eager] != ''
      @objects.each(&:eager_load_associations)
    end
    render_list
  end

  def show
    render json: @object.as_api_response
  end

  def create
    @object = model_class.new resource_attrs
    @object.save!
    show
  end

  def update
    attrs_to_update = resource_attrs.reject { |k,v|
      [:kind, :etag, :href].index k
    }
    @object.update_attributes! attrs_to_update
    show
  end

  def destroy
    @object.destroy
    show
  end

  def self._owned_items_requires_parameters
    _index_requires_parameters.
      merge({
              include_linked: {
                type: 'boolean', required: false, default: false
              },
            })
  end

  def owned_items
    all_objects = []
    all_available = 0

    # Trick apply_where_limit_order_params into applying suitable
    # per-table values. *_all are the real ones we'll apply to the
    # aggregate set.
    limit_all = @limit
    offset_all = @offset
    @orders = []

    ArvadosModel.descendants.
      reject(&:abstract_class?).
      sort_by(&:to_s).
      each do |klass|
      case klass.to_s
        # We might expect klass==Link etc. here, but we would be
        # disappointed: when Rails reloads model classes, we get two
        # distinct classes called Link which do not equal each
        # other. But we can still rely on klass.to_s to be "Link".
      when 'ApiClientAuthorization'
        # Do not want.
      else
        @objects = klass.readable_by(*@read_users)
        cond_sql = "#{klass.table_name}.owner_uuid = ?"
        cond_params = [@object.uuid]
        if params[:include_linked]
          @objects = @objects.
            joins("LEFT JOIN links mng_links"\
                  " ON mng_links.link_class=#{klass.sanitize 'permission'}"\
                  "    AND mng_links.name=#{klass.sanitize 'can_manage'}"\
                  "    AND mng_links.tail_uuid=#{klass.sanitize @object.uuid}"\
                  "    AND mng_links.head_uuid=#{klass.table_name}.uuid")
          cond_sql += " OR mng_links.uuid IS NOT NULL"
        end
        @objects = @objects.where(cond_sql, *cond_params).order(:uuid)
        @limit = limit_all - all_objects.count
        apply_where_limit_order_params
        items_available = @objects.
          except(:limit).except(:offset).
          count(:id, distinct: true)
        all_available += items_available
        @offset = [@offset - items_available, 0].max

        all_objects += @objects.to_a
      end
    end
    @objects = all_objects || []
    @object_list = {
      :kind  => "arvados#objectList",
      :etag => "",
      :self_link => "",
      :offset => offset_all,
      :limit => limit_all,
      :items_available => all_available,
      :items => @objects.as_api_response(nil)
    }
    render json: @object_list
  end

  def catch_redirect_hint
    if !current_user
      if params.has_key?('redirect_to') then
        session[:redirect_to] = params[:redirect_to]
      end
    end
  end

  begin
    rescue_from Exception,
    :with => :render_error
    rescue_from ActiveRecord::RecordNotFound,
    :with => :render_not_found
    rescue_from ActionController::RoutingError,
    :with => :render_not_found
    rescue_from ActionController::UnknownController,
    :with => :render_not_found
    rescue_from AbstractController::ActionNotFound,
    :with => :render_not_found
    rescue_from ArvadosModel::PermissionDeniedError,
    :with => :render_error
  end

  def render_404_if_no_object
    render_not_found "Object not found" if !@object
  end

  def render_error(e)
    logger.error e.inspect
    if e.respond_to? :backtrace and e.backtrace
      logger.error e.backtrace.collect { |x| x + "\n" }.join('')
    end
    if @object and @object.errors and @object.errors.full_messages and not @object.errors.full_messages.empty?
      errors = @object.errors.full_messages
    else
      errors = [e.inspect]
    end
    status = e.respond_to?(:http_status) ? e.http_status : 422
    render json: { errors: errors }, status: status
  end

  def render_not_found(e=ActionController::RoutingError.new("Path not found"))
    logger.error e.inspect
    render json: { errors: ["Path not found"] }, status: 404
  end

  protected

<<<<<<< HEAD
  def load_where_param
    if params[:where].nil? or params[:where] == ""
      @where = {}
    elsif params[:where].is_a? Hash
      @where = params[:where]
    elsif params[:where].is_a? String
      begin
        @where = Oj.load(params[:where])
        raise unless @where.is_a? Hash
      rescue
        raise ArgumentError.new("Could not parse \"where\" param as an object")
      end
    end
    @where = @where.with_indifferent_access
  end

  def load_filters_param
    @filters ||= []
    if params[:filters].is_a? Array
      @filters += params[:filters]
    elsif params[:filters].is_a? String and !params[:filters].empty?
      begin
        f = Oj.load params[:filters]
        raise unless f.is_a? Array
        @filters += f
      rescue
        raise ArgumentError.new("Could not parse \"filters\" param as an array")
      end
    end
  end

  def default_orders
    ["#{table_name}.modified_at desc"]
  end

  def load_limit_offset_order_params
    if params[:limit]
      unless params[:limit].to_s.match(/^\d+$/)
        raise ArgumentError.new("Invalid value for limit parameter")
      end
      @limit = params[:limit].to_i
    else
      @limit = DEFAULT_LIMIT
    end

    if params[:offset]
      unless params[:offset].to_s.match(/^\d+$/)
        raise ArgumentError.new("Invalid value for offset parameter")
      end
      @offset = params[:offset].to_i
    else
      @offset = 0
    end

    @orders = []
    if params[:order]
      params[:order].split(',').each do |order|
        attr, direction = order.strip.split " "
        direction ||= 'asc'
        if attr.match /^[a-z][_a-z0-9]+$/ and
            model_class.columns.collect(&:name).index(attr) and
            ['asc','desc'].index direction.downcase
          @orders << "#{table_name}.#{attr} #{direction.downcase}"
        end
      end
    end
    if @orders.empty?
      @orders = default_orders
    end

    case params[:select]
    when Array
      @select = params[:select]
    when String
      begin
        @select = Oj.load params[:select]
        raise unless @select.is_a? Array
      rescue
        raise ArgumentError.new("Could not parse \"select\" param as an array")
      end
    end

    if params[:distinct].is_a? String
      @distinct = params[:distinct]
      @orders.select! { |o| @select.include? o } if @select
    end
  end

=======
>>>>>>> 7ce745d5
  def find_objects_for_index
    @objects ||= model_class.readable_by(*@read_users)
    apply_where_limit_order_params
  end

  def apply_where_limit_order_params
    ar_table_name = @objects.table_name

    ft = record_filters @filters, ar_table_name
    if ft[:cond_out].any?
      @objects = @objects.where(ft[:cond_out].join(' AND '), *ft[:param_out])
    end

    if @where.is_a? Hash and @where.any?
      conditions = ['1=1']
      @where.each do |attr,value|
        if attr.to_s == 'any'
          if value.is_a?(Array) and
              value.length == 2 and
              value[0] == 'contains' then
            ilikes = []
            model_class.searchable_columns('ilike').each do |column|
              # Including owner_uuid in an "any column" search will
              # probably just return a lot of false positives.
              next if column == 'owner_uuid'
              ilikes << "#{ar_table_name}.#{column} ilike ?"
              conditions << "%#{value[1]}%"
            end
            if ilikes.any?
              conditions[0] << ' and (' + ilikes.join(' or ') + ')'
            end
          end
        elsif attr.to_s.match(/^[a-z][_a-z0-9]+$/) and
            model_class.columns.collect(&:name).index(attr.to_s)
          if value.nil?
            conditions[0] << " and #{ar_table_name}.#{attr} is ?"
            conditions << nil
          elsif value.is_a? Array
            if value[0] == 'contains' and value.length == 2
              conditions[0] << " and #{ar_table_name}.#{attr} like ?"
              conditions << "%#{value[1]}%"
            else
              conditions[0] << " and #{ar_table_name}.#{attr} in (?)"
              conditions << value
            end
          elsif value.is_a? String or value.is_a? Fixnum or value == true or value == false
            conditions[0] << " and #{ar_table_name}.#{attr}=?"
            conditions << value
          elsif value.is_a? Hash
            # Not quite the same thing as "equal?" but better than nothing?
            value.each do |k,v|
              if v.is_a? String
                conditions[0] << " and #{ar_table_name}.#{attr} ilike ?"
                conditions << "%#{k}%#{v}%"
              end
            end
          end
        end
      end
      if conditions.length > 1
        conditions[0].sub!(/^1=1 and /, '')
        @objects = @objects.
          where(*conditions)
      end
    end

    @objects = @objects.select(@select.map { |s| "#{table_name}.#{ActiveRecord::Base.connection.quote_column_name s.to_s}" }.join ", ") if @select
    @objects = @objects.uniq(ActiveRecord::Base.connection.quote_column_name @distinct.to_s) if @distinct
    @objects = @objects.order(@orders.join ", ") if @orders.any?
    @objects = @objects.limit(@limit)
    @objects = @objects.offset(@offset)
  end

  def resource_attrs
    return @attrs if @attrs
    @attrs = params[resource_name]
    if @attrs.is_a? String
      @attrs = Oj.load @attrs, symbol_keys: true
    end
    unless @attrs.is_a? Hash
      message = "No #{resource_name}"
      if resource_name.index('_')
        message << " (or #{resource_name.camelcase(:lower)})"
      end
      message << " hash provided with request"
      raise ArgumentError.new(message)
    end
    %w(created_at modified_by_client_uuid modified_by_user_uuid modified_at).each do |x|
      @attrs.delete x.to_sym
    end
    @attrs = @attrs.symbolize_keys if @attrs.is_a? HashWithIndifferentAccess
    @attrs
  end

  # Authentication
  def load_read_auths
    @read_auths = []
    if current_api_client_authorization
      @read_auths << current_api_client_authorization
    end
    # Load reader tokens if this is a read request.
    # If there are too many reader tokens, assume the request is malicious
    # and ignore it.
    if request.get? and params[:reader_tokens] and
        params[:reader_tokens].size < 100
      @read_auths += ApiClientAuthorization
        .includes(:user)
        .where('api_token IN (?) AND
                (expires_at IS NULL OR expires_at > CURRENT_TIMESTAMP)',
               params[:reader_tokens])
        .all
    end
    @read_auths.select! { |auth| auth.scopes_allow_request? request }
    @read_users = @read_auths.map { |auth| auth.user }.uniq
  end

  def require_login
    if not current_user
      respond_to do |format|
        format.json {
          render :json => { errors: ['Not logged in'] }.to_json, status: 401
        }
        format.html {
          redirect_to '/auth/joshid'
        }
      end
      false
    end
  end

  def admin_required
    unless current_user and current_user.is_admin
      render :json => { errors: ['Forbidden'] }.to_json, status: 403
    end
  end

  def require_auth_scope
    if @read_auths.empty?
      if require_login != false
        render :json => { errors: ['Forbidden'] }.to_json, status: 403
      end
      false
    end
  end

  def respond_with_json_by_default
    html_index = request.accepts.index(Mime::HTML)
    if html_index.nil? or request.accepts[0...html_index].include?(Mime::JSON)
      request.format = :json
    end
  end

  def model_class
    controller_name.classify.constantize
  end

  def resource_name             # params[] key used by client
    controller_name.singularize
  end

  def table_name
    controller_name
  end

  def find_object_by_uuid
    if params[:id] and params[:id].match /\D/
      params[:uuid] = params.delete :id
    end
    @where = { uuid: params[:uuid] }
    @offset = 0
    @limit = 1
    @orders = []
    @filters = []
    @objects = nil
    find_objects_for_index
    @object = @objects.first
  end

  def reload_object_before_update
    # This is necessary to prevent an ActiveRecord::ReadOnlyRecord
    # error when updating an object which was retrieved using a join.
    if @object.andand.readonly?
      @object = model_class.find_by_uuid(@objects.first.uuid)
    end
  end

  def load_json_value(hash, key, must_be_class=nil)
    if hash[key].is_a? String
      hash[key] = Oj.load(hash[key], symbol_keys: false)
      if must_be_class and !hash[key].is_a? must_be_class
        raise TypeError.new("parameter #{key.to_s} must be a #{must_be_class.to_s}")
      end
    end
  end

  def self.accept_attribute_as_json(attr, must_be_class=nil)
    before_filter lambda { accept_attribute_as_json attr, must_be_class }
  end
  accept_attribute_as_json :properties, Hash
  accept_attribute_as_json :info, Hash
  def accept_attribute_as_json(attr, must_be_class)
    if params[resource_name] and resource_attrs.is_a? Hash
      if resource_attrs[attr].is_a? Hash
        # Convert symbol keys to strings (in hashes provided by
        # resource_attrs)
        resource_attrs[attr] = resource_attrs[attr].
          with_indifferent_access.to_hash
      else
        load_json_value(resource_attrs, attr, must_be_class)
      end
    end
  end

  def self.accept_param_as_json(key, must_be_class=nil)
    prepend_before_filter lambda { load_json_value(params, key, must_be_class) }
  end
  accept_param_as_json :reader_tokens, Array

  def render_list
    @object_list = {
      :kind  => "arvados##{(@response_resource_name || resource_name).camelize(:lower)}List",
      :etag => "",
      :self_link => "",
      :offset => @offset,
      :limit => @limit,
      :items => @objects.as_api_response(nil, {select: @select})
    }
    if @objects.respond_to? :except
      @object_list[:items_available] = @objects.
        except(:limit).except(:offset).
        count(:id, distinct: true)
    end
    render json: @object_list
  end

  def remote_ip
    # Caveat: this is highly dependent on the proxy setup. YMMV.
    if request.headers.has_key?('HTTP_X_REAL_IP') then
      # We're behind a reverse proxy
      @remote_ip = request.headers['HTTP_X_REAL_IP']
    else
      # Hopefully, we are not!
      @remote_ip = request.env['REMOTE_ADDR']
    end
  end

  def self._index_requires_parameters
    {
      filters: { type: 'array', required: false },
      where: { type: 'object', required: false },
      order: { type: 'string', required: false },
      limit: { type: 'integer', required: false, default: DEFAULT_LIMIT },
      offset: { type: 'integer', required: false, default: 0 },
    }
  end

  def client_accepts_plain_text_stream
    (request.headers['Accept'].split(' ') &
     ['text/plain', '*/*']).count > 0
  end

  def render *opts
    if opts.first
      response = opts.first[:json]
      if response.is_a?(Hash) &&
          params[:_profile] &&
          Thread.current[:request_starttime]
        response[:_profile] = {
          request_time: Time.now - Thread.current[:request_starttime]
        }
      end
    end
    super *opts
  end

  def select_theme
    return Rails.configuration.arvados_theme
  end
end<|MERGE_RESOLUTION|>--- conflicted
+++ resolved
@@ -1,4 +1,3 @@
-<<<<<<< HEAD
 module ApiTemplateOverride
   def allowed_to_render?(fieldset, field, model, options)
     if options[:select]
@@ -11,10 +10,9 @@
 class ActsAsApi::ApiTemplate
   prepend ApiTemplateOverride
 end
-=======
+
 require 'load_param'
 require 'record_filters'
->>>>>>> 7ce745d5
 
 class ApplicationController < ActionController::Base
   include CurrentApiClient
@@ -196,97 +194,6 @@
 
   protected
 
-<<<<<<< HEAD
-  def load_where_param
-    if params[:where].nil? or params[:where] == ""
-      @where = {}
-    elsif params[:where].is_a? Hash
-      @where = params[:where]
-    elsif params[:where].is_a? String
-      begin
-        @where = Oj.load(params[:where])
-        raise unless @where.is_a? Hash
-      rescue
-        raise ArgumentError.new("Could not parse \"where\" param as an object")
-      end
-    end
-    @where = @where.with_indifferent_access
-  end
-
-  def load_filters_param
-    @filters ||= []
-    if params[:filters].is_a? Array
-      @filters += params[:filters]
-    elsif params[:filters].is_a? String and !params[:filters].empty?
-      begin
-        f = Oj.load params[:filters]
-        raise unless f.is_a? Array
-        @filters += f
-      rescue
-        raise ArgumentError.new("Could not parse \"filters\" param as an array")
-      end
-    end
-  end
-
-  def default_orders
-    ["#{table_name}.modified_at desc"]
-  end
-
-  def load_limit_offset_order_params
-    if params[:limit]
-      unless params[:limit].to_s.match(/^\d+$/)
-        raise ArgumentError.new("Invalid value for limit parameter")
-      end
-      @limit = params[:limit].to_i
-    else
-      @limit = DEFAULT_LIMIT
-    end
-
-    if params[:offset]
-      unless params[:offset].to_s.match(/^\d+$/)
-        raise ArgumentError.new("Invalid value for offset parameter")
-      end
-      @offset = params[:offset].to_i
-    else
-      @offset = 0
-    end
-
-    @orders = []
-    if params[:order]
-      params[:order].split(',').each do |order|
-        attr, direction = order.strip.split " "
-        direction ||= 'asc'
-        if attr.match /^[a-z][_a-z0-9]+$/ and
-            model_class.columns.collect(&:name).index(attr) and
-            ['asc','desc'].index direction.downcase
-          @orders << "#{table_name}.#{attr} #{direction.downcase}"
-        end
-      end
-    end
-    if @orders.empty?
-      @orders = default_orders
-    end
-
-    case params[:select]
-    when Array
-      @select = params[:select]
-    when String
-      begin
-        @select = Oj.load params[:select]
-        raise unless @select.is_a? Array
-      rescue
-        raise ArgumentError.new("Could not parse \"select\" param as an array")
-      end
-    end
-
-    if params[:distinct].is_a? String
-      @distinct = params[:distinct]
-      @orders.select! { |o| @select.include? o } if @select
-    end
-  end
-
-=======
->>>>>>> 7ce745d5
   def find_objects_for_index
     @objects ||= model_class.readable_by(*@read_users)
     apply_where_limit_order_params
