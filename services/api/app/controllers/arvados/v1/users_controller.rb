class Arvados::V1::UsersController < ApplicationController
  skip_before_filter :find_object_by_uuid, only:
    [:activate, :event_stream, :current, :system, :setup]
  skip_before_filter :render_404_if_no_object, only:
    [:activate, :event_stream, :current, :system, :setup]
  before_filter :admin_required, only: [:setup, :unsetup]

  def current
    @object = current_user
    show
  end
  def system
    @object = system_user
    show
  end

  class ChannelStreamer
    Q_UPDATE_INTERVAL = 12
    def initialize(opts={})
      @opts = opts
    end
    def each
      return unless @opts[:channel]
      @redis = Redis.new(:timeout => 0)
      @redis.subscribe(@opts[:channel]) do |event|
        event.message do |channel, msg|
          yield msg + "\n"
        end
      end
    end
  end

  def event_stream
    channel = current_user.andand.uuid
    if current_user.andand.is_admin
      channel = params[:uuid] || channel
    end
    if client_accepts_plain_text_stream
      self.response.headers['Last-Modified'] = Time.now.ctime.to_s
      self.response_body = ChannelStreamer.new(channel: channel)
    else
      render json: {
        href: url_for(uuid: channel),
        comment: ('To retrieve the event stream as plain text, ' +
                  'use a request header like "Accept: text/plain"')
      }
    end
  end

  def activate
    if current_user.andand.is_admin && params[:uuid]
      @object = User.find params[:uuid]
    else
      @object = current_user
    end
    if not @object.is_active
      if not (current_user.is_admin or @object.is_invited)
        logger.warn "User #{@object.uuid} called users.activate " +
          "but is not invited"
        raise ArgumentError.new "Cannot activate without being invited."
      end
      act_as_system_user do
        required_uuids = Link.where("owner_uuid = ? and link_class = ? and name = ? and tail_uuid = ? and head_uuid like ?",
                                    system_user_uuid,
                                    'signature',
                                    'require',
                                    system_user_uuid,
                                    Collection.uuid_like_pattern).
          collect(&:head_uuid)
        signed_uuids = Link.where(owner_uuid: system_user_uuid,
                                  link_class: 'signature',
                                  name: 'click',
                                  tail_uuid: @object.uuid,
                                  head_uuid: required_uuids).
          collect(&:head_uuid)
        todo_uuids = required_uuids - signed_uuids
        if todo_uuids == []
          @object.update_attributes is_active: true
          logger.info "User #{@object.uuid} activated"
        else
          logger.warn "User #{@object.uuid} called users.activate " +
            "before signing agreements #{todo_uuids.inspect}"
          raise ArvadosModel::PermissionDeniedError.new \
          "Cannot activate without user agreements #{todo_uuids.inspect}."
        end
      end
    end
    show
  end

  # create user object and all the needed links
  def setup
    @object = nil
    if params[:uuid]
      @object = User.find_by_uuid params[:uuid]
      if !@object
        return render_404_if_no_object
      end
      object_found = true
    else
      if !params[:user]
        raise ArgumentError.new "Required uuid or user"
      else
        if params[:user]['uuid']
          @object = User.find_by_uuid params[:user]['uuid']
          if @object
            object_found = true
          end
        end

        if !@object
          if !params[:user]['email']
            raise ArgumentError.new "Require user email"
          end

          if !params[:openid_prefix]
            raise ArgumentError.new "Required openid_prefix parameter is missing."
          end

          @object = model_class.create! resource_attrs
        end
      end
    end

    if object_found
      @response = @object.setup_repo_vm_links params[:repo_name],
                    params[:vm_uuid], params[:openid_prefix]
    else
      @response = User.setup @object, params[:openid_prefix],
                    params[:repo_name], params[:vm_uuid]
    end

<<<<<<< HEAD
    # setup succeeded. send email to user
    if params[:send_notification_email] == true || params[:send_notification_email] == 'true'
      UserNotifier.account_is_setup(@object).deliver
    end

    render json: { kind: "arvados#HashList", items: @response }
=======
    render json: { kind: "arvados#HashList", items: @response.as_api_response(nil) }
>>>>>>> 97279656
  end

  # delete user agreements, vm, repository, login links; set state to inactive
  def unsetup
    reload_object_before_update
    @object.unsetup
    show
  end

  protected

  def self._setup_requires_parameters 
    {
      send_notification_email: { type: 'boolean', required: true },
    }  
  end

end<|MERGE_RESOLUTION|>--- conflicted
+++ resolved
@@ -130,16 +130,12 @@
                     params[:repo_name], params[:vm_uuid]
     end
 
-<<<<<<< HEAD
     # setup succeeded. send email to user
     if params[:send_notification_email] == true || params[:send_notification_email] == 'true'
       UserNotifier.account_is_setup(@object).deliver
     end
 
-    render json: { kind: "arvados#HashList", items: @response }
-=======
     render json: { kind: "arvados#HashList", items: @response.as_api_response(nil) }
->>>>>>> 97279656
   end
 
   # delete user agreements, vm, repository, login links; set state to inactive
