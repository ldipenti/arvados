class Arvados::V1::CollectionsController < ApplicationController
  def create
    if !resource_attrs[:manifest_text]
      return send_error("'manifest_text' attribute must be specified",
                        status: :unprocessable_entity)
    end

    # Check permissions on the collection manifest.
    # If any signature cannot be verified, return 403 Permission denied.
    api_token = current_api_client_authorization.andand.api_token
    signing_opts = {
      key: Rails.configuration.blob_signing_key,
      api_token: api_token,
      ttl: Rails.configuration.blob_signing_ttl,
    }
    resource_attrs[:manifest_text].lines.each do |entry|
      entry.split[1..-1].each do |tok|
        if /^[[:digit:]]+:[[:digit:]]+:/.match tok
          # This is a filename token, not a blob locator. Note that we
          # keep checking tokens after this, even though manifest
          # format dictates that all subsequent tokens will also be
          # filenames. Safety first!
        elsif Blob.verify_signature tok, signing_opts
          # OK.
        elsif Locator.parse(tok).andand.signature
          # Signature provided, but verify_signature did not like it.
          logger.warn "Invalid signature on locator #{tok}"
          raise ArvadosModel::PermissionDeniedError
        elsif Rails.configuration.permit_create_collection_with_unsigned_manifest
          # No signature provided, but we are running in insecure mode.
          logger.debug "Missing signature on locator #{tok} ignored"
        elsif Blob.new(tok).empty?
          # No signature provided -- but no data to protect, either.
        else
          logger.warn "Missing signature on locator #{tok}"
          raise ArvadosModel::PermissionDeniedError
        end
      end
    end

    # Remove any permission signatures from the manifest.
    munge_manifest_locators(resource_attrs[:manifest_text]) do |loc|
      loc.without_signature.to_s
    end

    super
  end

  def find_object_by_uuid
    if loc = Locator.parse(params[:id])
      loc.strip_hints!
      if c = Collection.readable_by(*@read_users).where({ portable_data_hash: loc.to_s }).limit(1).first
        @object = {
          portable_data_hash: c.portable_data_hash,
          manifest_text: c.manifest_text,
          files: c.files,
          data_size: c.data_size
        }
      end
    else
      super
    end
    true
  end

  def show
<<<<<<< HEAD
    if current_api_client_authorization
      signing_opts = {
        key: Rails.configuration.blob_signing_key,
        api_token: current_api_client_authorization.api_token,
        ttl: Rails.configuration.blob_signing_ttl,
      }
      @object[:manifest_text]
        .gsub!(/ [[:xdigit:]]{32}(\+[[:digit:]]+)?(\+\S+)/) { |word|
        word.strip!
        loc = Locator.parse(word)
        if loc
          " " + Blob.sign_locator(word, signing_opts)
        else
          " " + word
        end
      }
    end
    if @object.is_a? Collection
      render json: @object.as_api_response(:with_data)
=======
    sign_manifests(@object[:manifest_text])
    super
  end

  def index
    sign_manifests(*@objects.map { |c| c[:manifest_text] })
    super
  end

  def collection_uuid(uuid)
    m = /([a-f0-9]{32}(\+[0-9]+)?)(\+.*)?/.match(uuid)
    if m
      m[1]
>>>>>>> 6b0ad588
    else
      render json: @object
    end
  end

  def script_param_edges(visited, sp)
    case sp
    when Hash
      sp.each do |k, v|
        script_param_edges(visited, v)
      end
    when Array
      sp.each do |v|
        script_param_edges(visited, v)
      end
    when String
      return if sp.empty?
      if loc = Locator.parse(sp)
        search_edges(visited, loc.to_s, :search_up)
      end
    end
  end

  def search_edges(visited, uuid, direction)
    if uuid.nil? or uuid.empty? or visited[uuid]
      return
    end

    if loc = Locator.parse(uuid)
      loc.strip_hints!
      return if visited[loc.to_s]
    end

    logger.debug "visiting #{uuid}"

<<<<<<< HEAD
    if loc
      # uuid is a portable_data_hash
      if c = Collection.readable_by(*@read_users).where(portable_data_hash: loc.to_s).limit(1).first
        visited[loc.to_s] = {
          portable_data_hash: c.portable_data_hash,
          files: c.files,
          data_size: c.data_size
        }
=======
    if m
      # uuid is a collection
      Collection.readable_by(current_user).where(uuid: uuid).each do |c|
        visited[uuid] = c.as_api_response
        visited[uuid][:files] = []
        c.files.each do |f|
          visited[uuid][:files] << f
        end
>>>>>>> 6b0ad588
      end

      if direction == :search_up
        # Search upstream for jobs where this locator is the output of some job
        Job.readable_by(*@read_users).where(output: loc.to_s).each do |job|
          search_edges(visited, job.uuid, :search_up)
        end

<<<<<<< HEAD
        Job.readable_by(*@read_users).where(log: loc.to_s).each do |job|
          search_edges(visited, job.uuid, :search_up)
=======
      Job.readable_by(current_user).where(log: uuid).each do |job|
        generate_provenance_edges(visited, job.uuid)
      end

    else
      # uuid is something else
      rsc = ArvadosModel::resource_class_for_uuid uuid
      if rsc == Job
        Job.readable_by(current_user).where(uuid: uuid).each do |job|
          visited[uuid] = job.as_api_response
          script_param_edges(visited, job.script_parameters)
>>>>>>> 6b0ad588
        end
      elsif direction == :search_down
        if loc.to_s == "d41d8cd98f00b204e9800998ecf8427e+0"
          # Special case, don't follow the empty collection.
          return
        end

<<<<<<< HEAD
        # Search downstream for jobs where this locator is in script_parameters
        Job.readable_by(*@read_users).where(["jobs.script_parameters like ?", "%#{loc.to_s}%"]).each do |job|
          search_edges(visited, job.uuid, :search_down)
        end
      end
=======
    #puts "finished #{uuid}"
  end

  def provenance
    visited = {}
    generate_provenance_edges(visited, @object[:uuid])
    render json: visited
  end

  def generate_used_by_edges(visited, uuid)
    m = collection_uuid(uuid)
    uuid = m if m

    if not uuid or uuid.empty? or visited[uuid]
      return ""
    end

    logger.debug "visiting #{uuid}"

    if m
      # uuid is a collection
      Collection.readable_by(current_user).where(uuid: uuid).each do |c|
        visited[uuid] = c.as_api_response
        visited[uuid][:files] = []
        c.files.each do |f|
          visited[uuid][:files] << f
        end
      end

      if uuid == "d41d8cd98f00b204e9800998ecf8427e+0"
        # special case for empty collection
        return
      end

      Job.readable_by(current_user).where(["jobs.script_parameters like ?", "%#{uuid}%"]).each do |job|
        generate_used_by_edges(visited, job.uuid)
      end

>>>>>>> 6b0ad588
    else
      # uuid is a regular Arvados UUID
      rsc = ArvadosModel::resource_class_for_uuid uuid
      if rsc == Job
        Job.readable_by(*@read_users).where(uuid: uuid).each do |job|
          visited[uuid] = job.as_api_response
          if direction == :search_up
            # Follow upstream collections referenced in the script parameters
            script_param_edges(visited, job.script_parameters)
          elsif direction == :search_down
            # Follow downstream job output
            search_edges(visited, job.output, direction)
          end
        end
      elsif rsc == Collection
        if c = Collection.readable_by(*@read_users).where(uuid: uuid).limit(1).first
          search_edges(visited, c.portable_data_hash, direction)
          visited[c.portable_data_hash] = c.as_api_response
        end
      elsif rsc != nil
        rsc.where(uuid: uuid).each do |r|
          visited[uuid] = r.as_api_response
        end
      end
    end

    if direction == :search_up
      # Search for provenance links pointing to the current uuid
      Link.readable_by(*@read_users).
        where(head_uuid: uuid, link_class: "provenance").
        each do |link|
        visited[link.uuid] = link.as_api_response
        search_edges(visited, link.tail_uuid, direction)
      end
    elsif direction == :search_down
      # Search for provenance links emanating from the current uuid
      Link.readable_by(current_user).
        where(tail_uuid: uuid, link_class: "provenance").
        each do |link|
        visited[link.uuid] = link.as_api_response
        search_edges(visited, link.head_uuid, direction)
      end
    end
  end

  def provenance
    visited = {}
    search_edges(visited, @object[:uuid] || @object[:portable_data_hash], :search_up)
    render json: visited
  end

  def used_by
    visited = {}
    search_edges(visited, @object[:uuid] || @object[:portable_data_hash], :search_down)
    render json: visited
  end

<<<<<<< HEAD
=======
  def self.munge_manifest_locators(manifest)
    # Given a manifest text and a block, yield each locator,
    # and replace it with whatever the block returns.
    manifest.andand.gsub!(/ [[:xdigit:]]{32}(\+[[:digit:]]+)?(\+\S+)/) do |word|
      if loc = Locator.parse(word.strip)
        " " + yield(loc)
      else
        " " + word
      end
    end
  end

  protected

  def find_objects_for_index
    # Omit manifest_text from index results unless expressly selected.
    @select ||= model_class.api_accessible_attributes(:user).
      map { |attr_spec| attr_spec.first.to_s } - ["manifest_text"]
    super
  end

  def find_object_by_uuid
    super
    if !@object and !params[:uuid].match(/^[0-9a-f]+\+\d+$/)
      # Normalize the given uuid and search again.
      hash_part = params[:uuid].match(/^([0-9a-f]*)/)[1]
      collection = Collection.where('uuid like ?', hash_part + '+%').first
      if collection
        # We know the collection exists, and what its real uuid is in
        # the database. Now, throw out @objects and repeat the usual
        # lookup procedure. (Returning the collection at this point
        # would bypass permission checks.)
        @objects = nil
        @where = { uuid: collection.uuid }
        find_objects_for_index
        @object = @objects.first
      end
    end
  end

  def munge_manifest_locators(manifest, &block)
    self.class.munge_manifest_locators(manifest, &block)
  end

  def sign_manifests(*manifests)
    if current_api_client_authorization
      signing_opts = {
        key: Rails.configuration.blob_signing_key,
        api_token: current_api_client_authorization.api_token,
        ttl: Rails.configuration.blob_signing_ttl,
      }
      manifests.each do |text|
        munge_manifest_locators(text) do |loc|
          Blob.sign_locator(loc.to_s, signing_opts)
        end
      end
    end
  end
>>>>>>> 6b0ad588
end<|MERGE_RESOLUTION|>--- conflicted
+++ resolved
@@ -64,27 +64,6 @@
   end
 
   def show
-<<<<<<< HEAD
-    if current_api_client_authorization
-      signing_opts = {
-        key: Rails.configuration.blob_signing_key,
-        api_token: current_api_client_authorization.api_token,
-        ttl: Rails.configuration.blob_signing_ttl,
-      }
-      @object[:manifest_text]
-        .gsub!(/ [[:xdigit:]]{32}(\+[[:digit:]]+)?(\+\S+)/) { |word|
-        word.strip!
-        loc = Locator.parse(word)
-        if loc
-          " " + Blob.sign_locator(word, signing_opts)
-        else
-          " " + word
-        end
-      }
-    end
-    if @object.is_a? Collection
-      render json: @object.as_api_response(:with_data)
-=======
     sign_manifests(@object[:manifest_text])
     super
   end
@@ -92,16 +71,6 @@
   def index
     sign_manifests(*@objects.map { |c| c[:manifest_text] })
     super
-  end
-
-  def collection_uuid(uuid)
-    m = /([a-f0-9]{32}(\+[0-9]+)?)(\+.*)?/.match(uuid)
-    if m
-      m[1]
->>>>>>> 6b0ad588
-    else
-      render json: @object
-    end
   end
 
   def script_param_edges(visited, sp)
@@ -134,7 +103,6 @@
 
     logger.debug "visiting #{uuid}"
 
-<<<<<<< HEAD
     if loc
       # uuid is a portable_data_hash
       if c = Collection.readable_by(*@read_users).where(portable_data_hash: loc.to_s).limit(1).first
@@ -143,16 +111,6 @@
           files: c.files,
           data_size: c.data_size
         }
-=======
-    if m
-      # uuid is a collection
-      Collection.readable_by(current_user).where(uuid: uuid).each do |c|
-        visited[uuid] = c.as_api_response
-        visited[uuid][:files] = []
-        c.files.each do |f|
-          visited[uuid][:files] << f
-        end
->>>>>>> 6b0ad588
       end
 
       if direction == :search_up
@@ -161,22 +119,8 @@
           search_edges(visited, job.uuid, :search_up)
         end
 
-<<<<<<< HEAD
         Job.readable_by(*@read_users).where(log: loc.to_s).each do |job|
           search_edges(visited, job.uuid, :search_up)
-=======
-      Job.readable_by(current_user).where(log: uuid).each do |job|
-        generate_provenance_edges(visited, job.uuid)
-      end
-
-    else
-      # uuid is something else
-      rsc = ArvadosModel::resource_class_for_uuid uuid
-      if rsc == Job
-        Job.readable_by(current_user).where(uuid: uuid).each do |job|
-          visited[uuid] = job.as_api_response
-          script_param_edges(visited, job.script_parameters)
->>>>>>> 6b0ad588
         end
       elsif direction == :search_down
         if loc.to_s == "d41d8cd98f00b204e9800998ecf8427e+0"
@@ -184,52 +128,11 @@
           return
         end
 
-<<<<<<< HEAD
         # Search downstream for jobs where this locator is in script_parameters
         Job.readable_by(*@read_users).where(["jobs.script_parameters like ?", "%#{loc.to_s}%"]).each do |job|
           search_edges(visited, job.uuid, :search_down)
         end
       end
-=======
-    #puts "finished #{uuid}"
-  end
-
-  def provenance
-    visited = {}
-    generate_provenance_edges(visited, @object[:uuid])
-    render json: visited
-  end
-
-  def generate_used_by_edges(visited, uuid)
-    m = collection_uuid(uuid)
-    uuid = m if m
-
-    if not uuid or uuid.empty? or visited[uuid]
-      return ""
-    end
-
-    logger.debug "visiting #{uuid}"
-
-    if m
-      # uuid is a collection
-      Collection.readable_by(current_user).where(uuid: uuid).each do |c|
-        visited[uuid] = c.as_api_response
-        visited[uuid][:files] = []
-        c.files.each do |f|
-          visited[uuid][:files] << f
-        end
-      end
-
-      if uuid == "d41d8cd98f00b204e9800998ecf8427e+0"
-        # special case for empty collection
-        return
-      end
-
-      Job.readable_by(current_user).where(["jobs.script_parameters like ?", "%#{uuid}%"]).each do |job|
-        generate_used_by_edges(visited, job.uuid)
-      end
-
->>>>>>> 6b0ad588
     else
       # uuid is a regular Arvados UUID
       rsc = ArvadosModel::resource_class_for_uuid uuid
@@ -287,8 +190,6 @@
     render json: visited
   end
 
-<<<<<<< HEAD
-=======
   def self.munge_manifest_locators(manifest)
     # Given a manifest text and a block, yield each locator,
     # and replace it with whatever the block returns.
@@ -347,5 +248,4 @@
       end
     end
   end
->>>>>>> 6b0ad588
 end