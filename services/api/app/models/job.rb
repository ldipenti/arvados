class Job < ArvadosModel
  include HasUuid
  include KindAndEtag
  include CommonApiTemplate
  attr_protected :docker_image_locator
  serialize :script_parameters, Hash
  serialize :runtime_constraints, Hash
  serialize :tasks_summary, Hash
  before_create :ensure_unique_submit_id
  after_commit :trigger_crunch_dispatch_if_cancelled, :on => :update
  before_validation :set_priority
  validate :ensure_script_version_is_commit
  validate :find_docker_image_locator

  has_many :commit_ancestors, :foreign_key => :descendant, :primary_key => :script_version

  class SubmitIdReused < StandardError
  end

  api_accessible :user, extend: :common do |t|
    t.add :submit_id
    t.add :priority
    t.add :script
    t.add :script_parameters
    t.add :script_version
    t.add :cancelled_at
    t.add :cancelled_by_client_uuid
    t.add :cancelled_by_user_uuid
    t.add :started_at
    t.add :finished_at
    t.add :output
    t.add :success
    t.add :running
    t.add :is_locked_by_uuid
    t.add :log
    t.add :runtime_constraints
    t.add :tasks_summary
    t.add :dependencies
    t.add :nondeterministic
    t.add :repository
    t.add :supplied_script_version
    t.add :docker_image_locator
    t.add :queue_position
<<<<<<< HEAD
=======
    t.add :description
>>>>>>> fe59fe52
  end

  def assert_finished
    update_attributes(finished_at: finished_at || Time.now,
                      success: success.nil? ? false : success,
                      running: false)
  end

  def self.queue
    self.where('started_at is ? and is_locked_by_uuid is ? and cancelled_at is ? and success is ?',
               nil, nil, nil, nil).
      order('priority desc, created_at')
  end

  def queue_position
    i = 0
    Job::queue.each do |j|
      if j[:uuid] == self.uuid
        return i
      end
    end
    nil
  end

  def self.running
    self.where('running = ?', true).
      order('priority desc, created_at')
  end

  protected

  def foreign_key_attributes
    super + %w(output log)
  end

  def skip_uuid_read_permission_check
    super + %w(cancelled_by_client_uuid)
  end

  def skip_uuid_existence_check
    super + %w(output log)
  end

  def set_priority
    if self.priority.nil?
      self.priority = 0
    end
    true
  end

  def ensure_script_version_is_commit
    if self.is_locked_by_uuid and self.started_at
      # Apparently client has already decided to go for it. This is
      # needed to run a local job using a local working directory
      # instead of a commit-ish.
      return true
    end
    if new_record? or script_version_changed?
      sha1 = Commit.find_commit_range(current_user, self.repository, nil, self.script_version, nil)[0] rescue nil
      if sha1
        self.supplied_script_version = self.script_version if self.supplied_script_version.nil? or self.supplied_script_version.empty?
        self.script_version = sha1
      else
        self.errors.add :script_version, "#{self.script_version} does not resolve to a commit"
        return false
      end
    end
  end

  def ensure_unique_submit_id
    if !submit_id.nil?
      if Job.where('submit_id=?',self.submit_id).first
        raise SubmitIdReused.new
      end
    end
    true
  end

  def find_docker_image_locator
    # Find the Collection that holds the Docker image specified in the
    # runtime constraints, and store its locator in docker_image_locator.
    unless runtime_constraints.is_a? Hash
      # We're still in validation stage, so we can't assume
      # runtime_constraints isn't something horrible like an array or
      # a string. Treat those cases as "no docker image supplied";
      # other validations will fail anyway.
      self.docker_image_locator = nil
      return true
    end
    image_search = runtime_constraints['docker_image']
    image_tag = runtime_constraints['docker_image_tag']
    if image_search.nil?
      self.docker_image_locator = nil
      true
    elsif coll = Collection.for_latest_docker_image(image_search, image_tag)
      self.docker_image_locator = coll.portable_data_hash
      true
    else
      errors.add(:docker_image_locator, "not found for #{image_search}")
      false
    end
  end

  def dependencies
    deps = {}
    queue = self.script_parameters.values
    while not queue.empty?
      queue = queue.flatten.compact.collect do |v|
        if v.is_a? Hash
          v.values
        elsif v.is_a? String
          v.match(/^(([0-9a-f]{32})\b(\+[^,]+)?,?)*$/) do |locator|
            deps[locator.to_s] = true
          end
          nil
        end
      end
    end
    deps.keys
  end

  def permission_to_update
    if is_locked_by_uuid_was and !(current_user and
                                   (current_user.uuid == is_locked_by_uuid_was or
                                    current_user.uuid == system_user.uuid))
      if script_changed? or
          script_parameters_changed? or
          script_version_changed? or
          (!cancelled_at_was.nil? and
           (cancelled_by_client_uuid_changed? or
            cancelled_by_user_uuid_changed? or
            cancelled_at_changed?)) or
          started_at_changed? or
          finished_at_changed? or
          running_changed? or
          success_changed? or
          output_changed? or
          log_changed? or
          tasks_summary_changed?
        logger.warn "User #{current_user.uuid if current_user} tried to change protected job attributes on locked #{self.class.to_s} #{uuid_was}"
        return false
      end
    end
    if !is_locked_by_uuid_changed?
      super
    else
      if !current_user
        logger.warn "Anonymous user tried to change lock on #{self.class.to_s} #{uuid_was}"
        false
      elsif is_locked_by_uuid_was and is_locked_by_uuid_was != current_user.uuid
        logger.warn "User #{current_user.uuid} tried to steal lock on #{self.class.to_s} #{uuid_was} from #{is_locked_by_uuid_was}"
        false
      elsif !is_locked_by_uuid.nil? and is_locked_by_uuid != current_user.uuid
        logger.warn "User #{current_user.uuid} tried to lock #{self.class.to_s} #{uuid_was} with uuid #{is_locked_by_uuid}"
        false
      else
        super
      end
    end
  end

  def update_modified_by_fields
    if self.cancelled_at_changed?
      # Ensure cancelled_at cannot be set to arbitrary non-now times,
      # or changed once it is set.
      if self.cancelled_at and not self.cancelled_at_was
        self.cancelled_at = Time.now
        self.cancelled_by_user_uuid = current_user.uuid
        self.cancelled_by_client_uuid = current_api_client.andand.uuid
        @need_crunch_dispatch_trigger = true
      else
        self.cancelled_at = self.cancelled_at_was
        self.cancelled_by_user_uuid = self.cancelled_by_user_uuid_was
        self.cancelled_by_client_uuid = self.cancelled_by_client_uuid_was
      end
    end
    super
  end

  def trigger_crunch_dispatch_if_cancelled
    if @need_crunch_dispatch_trigger
      File.open(Rails.configuration.crunch_refresh_trigger, 'wb') do
        # That's all, just create/touch a file for crunch-job to see.
      end
    end
  end
end<|MERGE_RESOLUTION|>--- conflicted
+++ resolved
@@ -41,10 +41,7 @@
     t.add :supplied_script_version
     t.add :docker_image_locator
     t.add :queue_position
-<<<<<<< HEAD
-=======
     t.add :description
->>>>>>> fe59fe52
   end
 
   def assert_finished
