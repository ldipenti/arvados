--- conflicted
+++ resolved
@@ -22,10 +22,7 @@
       FileUtils.mkdir_p @tmpdir
       system("tar", "-xC", @tmpdir.to_s, "-f", "test/test.git.tar")
       Rails.configuration.git_repositories_dir = "#{@tmpdir}/test"
-<<<<<<< HEAD
-=======
 
->>>>>>> dd5deb94
       intdir = Rails.configuration.git_internal_dir
       if not File.exist? intdir
         FileUtils.mkdir_p intdir
