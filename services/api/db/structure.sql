-- Copyright (C) The Arvados Authors. All rights reserved.
--
-- SPDX-License-Identifier: AGPL-3.0

SET statement_timeout = 0;
SET client_encoding = 'UTF8';
SET standard_conforming_strings = on;
SELECT pg_catalog.set_config('search_path', '', false);
SET check_function_bodies = false;
SET xmloption = content;
SET client_min_messages = warning;

--
-- Name: pg_trgm; Type: EXTENSION; Schema: -; Owner: -
--

CREATE EXTENSION IF NOT EXISTS pg_trgm WITH SCHEMA public;


--
-- Name: EXTENSION pg_trgm; Type: COMMENT; Schema: -; Owner: -
--

-- COMMENT ON EXTENSION pg_trgm IS 'text similarity measurement and index searching based on trigrams';


--
-- Name: compute_permission_subgraph(character varying, character varying, integer, character varying); Type: FUNCTION; Schema: public; Owner: -
--

CREATE FUNCTION public.compute_permission_subgraph(perm_origin_uuid character varying, starting_uuid character varying, starting_perm integer, perm_edge_id character varying) RETURNS TABLE(user_uuid character varying, target_uuid character varying, val integer, traverse_owned boolean)
    LANGUAGE sql STABLE
    AS $$

/* The purpose of this function is to compute the permissions for a
   subgraph of the database, starting from a given edge.  The newly
   computed permissions are used to add and remove rows from the main
   permissions table.

   perm_origin_uuid: The object that 'gets' the permission.

   starting_uuid: The starting object the permission applies to.

   starting_perm: The permission that perm_origin_uuid 'has' on
                  starting_uuid One of 1, 2, 3 for can_read,
                  can_write, can_manage respectively, or 0 to revoke
                  permissions.

   perm_edge_id: Identifies the permission edge that is being updated.
                 Changes of ownership, this is starting_uuid.
                 For links, this is the uuid of the link object.
                 This is used to override the edge value in the database
                 with starting_perm.  This is necessary when revoking
                 permissions because the update happens before edge is
                 actually removed.
*/
with
  /* Starting from starting_uuid, determine the set of objects that
     could be affected by this permission change.

     Note: We don't traverse users unless it is an "identity"
     permission (permission origin is self).
  */
  perm_from_start(perm_origin_uuid, target_uuid, val, traverse_owned) as (
    
WITH RECURSIVE
        traverse_graph(origin_uuid, target_uuid, val, traverse_owned, starting_set) as (
            
             values (perm_origin_uuid, starting_uuid, starting_perm,
                    should_traverse_owned(starting_uuid, starting_perm),
                    (perm_origin_uuid = starting_uuid or starting_uuid not like '_____-tpzed-_______________'))

          union
            (select traverse_graph.origin_uuid,
                    edges.head_uuid,
                      least(
case (edges.edge_id = perm_edge_id)
                               when true then starting_perm
                               else edges.val
                            end
,
                            traverse_graph.val),
                    should_traverse_owned(edges.head_uuid, edges.val),
                    false
             from permission_graph_edges as edges, traverse_graph
             where traverse_graph.target_uuid = edges.tail_uuid
             and (edges.tail_uuid like '_____-j7d0g-_______________' or
                  traverse_graph.starting_set)))
        select traverse_graph.origin_uuid, target_uuid, max(val) as val, bool_or(traverse_owned) as traverse_owned from traverse_graph
        group by (traverse_graph.origin_uuid, target_uuid)
),

  /* Find other inbound edges that grant permissions to 'targets' in
     perm_from_start, and compute permissions that originate from
     those.

     This is necessary for two reasons:

       1) Other users may have access to a subset of the objects
       through other permission links than the one we started from.
       If we don't recompute them, their permission will get dropped.

       2) There may be more than one path through which a user gets
       permission to an object.  For example, a user owns a project
       and also shares it can_read with a group the user belongs
       to. adding the can_read link must not overwrite the existing
       can_manage permission granted by ownership.
  */
  additional_perms(perm_origin_uuid, target_uuid, val, traverse_owned) as (
    
WITH RECURSIVE
        traverse_graph(origin_uuid, target_uuid, val, traverse_owned, starting_set) as (
            
    select edges.tail_uuid as origin_uuid, edges.head_uuid as target_uuid, edges.val,
           should_traverse_owned(edges.head_uuid, edges.val),
           edges.head_uuid like '_____-j7d0g-_______________'
      from permission_graph_edges as edges
      where edges.edge_id != perm_edge_id and
            edges.tail_uuid not in (select target_uuid from perm_from_start where target_uuid like '_____-j7d0g-_______________') and
            edges.head_uuid in (select target_uuid from perm_from_start)

          union
            (select traverse_graph.origin_uuid,
                    edges.head_uuid,
                      least(
case (edges.edge_id = perm_edge_id)
                               when true then starting_perm
                               else edges.val
                            end
,
                            traverse_graph.val),
                    should_traverse_owned(edges.head_uuid, edges.val),
                    false
             from permission_graph_edges as edges, traverse_graph
             where traverse_graph.target_uuid = edges.tail_uuid
             and (edges.tail_uuid like '_____-j7d0g-_______________' or
                  traverse_graph.starting_set)))
        select traverse_graph.origin_uuid, target_uuid, max(val) as val, bool_or(traverse_owned) as traverse_owned from traverse_graph
        group by (traverse_graph.origin_uuid, target_uuid)
),

  /* Combine the permissions computed in the first two phases. */
  all_perms(perm_origin_uuid, target_uuid, val, traverse_owned) as (
      select * from perm_from_start
    union all
      select * from additional_perms
  )

  /* The actual query that produces rows to be added or removed
     from the materialized_permissions table.  This is the clever
     bit.

     Key insights:

     * For every group, the materialized_permissions lists all users
       that can access to that group.

     * The all_perms subquery has computed permissions on on a set of
       objects for all inbound "origins", which are users or groups.

     * Permissions through groups are transitive.

     We can infer:

     1) The materialized_permissions table declares that user X has permission N on group Y
     2) The all_perms result has determined group Y has permission M on object Z
     3) Therefore, user X has permission min(N, M) on object Z

     This allows us to efficiently determine the set of users that
     have permissions on the subset of objects, without having to
     follow the chain of permission back up to find those users.

     In addition, because users always have permission on themselves, this
     query also makes sure those permission rows are always
     returned.
  */
  select v.user_uuid, v.target_uuid, max(v.perm_level), bool_or(v.traverse_owned) from
    (select m.user_uuid,
         u.target_uuid,
         least(u.val, m.perm_level) as perm_level,
         u.traverse_owned
      from all_perms as u, materialized_permissions as m
           where u.perm_origin_uuid = m.target_uuid AND m.traverse_owned
           AND (m.user_uuid = m.target_uuid or m.target_uuid not like '_____-tpzed-_______________')
    union all
      select target_uuid as user_uuid, target_uuid, 3, true
        from all_perms
        where all_perms.target_uuid like '_____-tpzed-_______________') as v
    group by v.user_uuid, v.target_uuid
$$;


--
-- Name: container_priority(character varying, bigint, character varying); Type: FUNCTION; Schema: public; Owner: -
--

CREATE FUNCTION public.container_priority(for_container_uuid character varying, inherited bigint, inherited_from character varying) RETURNS bigint
    LANGUAGE sql
    AS $$
/* Determine the priority of an individual container.
   The "inherited" priority comes from the path we followed from the root, the parent container
   priority hasn't been updated in the table yet but we need to behave it like it has been.
*/
select coalesce(max(case when containers.uuid = inherited_from then inherited
                         when containers.priority is not NULL then containers.priority
                         else container_requests.priority * 1125899906842624::bigint - (extract(epoch from container_requests.created_at)*1000)::bigint
                    end), 0) from
    container_requests left outer join containers on container_requests.requesting_container_uuid = containers.uuid
    where container_requests.container_uuid = for_container_uuid and
          container_requests.state = 'Committed' and
          container_requests.priority > 0 and
          container_requests.owner_uuid not in (select group_uuid from trashed_groups);
$$;


--
-- Name: container_tree(character varying); Type: FUNCTION; Schema: public; Owner: -
--

CREATE FUNCTION public.container_tree(for_container_uuid character varying) RETURNS TABLE(pri_container_uuid character varying)
    LANGUAGE sql
    AS $$
/* A lighter weight version of the update_priorities query that only returns the containers in a tree,
   used by SELECT FOR UPDATE.
*/
with recursive tab(upd_container_uuid) as (
  select for_container_uuid
union
  select containers.uuid
  from (tab join container_requests on tab.upd_container_uuid = container_requests.requesting_container_uuid) as child_requests
  join containers on child_requests.container_uuid = containers.uuid
  where containers.state in ('Queued', 'Locked', 'Running')
)
select upd_container_uuid from tab;
$$;


--
-- Name: container_tree_priorities(character varying); Type: FUNCTION; Schema: public; Owner: -
--

CREATE FUNCTION public.container_tree_priorities(for_container_uuid character varying) RETURNS TABLE(pri_container_uuid character varying, upd_priority bigint)
    LANGUAGE sql
    AS $$
/* Calculate the priorities of all containers starting from for_container_uuid.
   This traverses the process tree downward and calls container_priority for each container
   and returns a table of container uuids and their new priorities.
*/
with recursive tab(upd_container_uuid, upd_priority) as (
  select for_container_uuid, container_priority(for_container_uuid, 0, '')
union
  select containers.uuid, container_priority(containers.uuid, child_requests.upd_priority, child_requests.upd_container_uuid)
  from (tab join container_requests on tab.upd_container_uuid = container_requests.requesting_container_uuid) as child_requests
  join containers on child_requests.container_uuid = containers.uuid
  where containers.state in ('Queued', 'Locked', 'Running')
)
select upd_container_uuid, upd_priority from tab;
$$;


--
-- Name: jsonb_exists_all_inline_op(jsonb, text[]); Type: FUNCTION; Schema: public; Owner: -
--

CREATE FUNCTION public.jsonb_exists_all_inline_op(jsonb, text[]) RETURNS boolean
    LANGUAGE sql IMMUTABLE
    AS $_$SELECT $1 ?& $2$_$;


--
-- Name: jsonb_exists_inline_op(jsonb, text); Type: FUNCTION; Schema: public; Owner: -
--

CREATE FUNCTION public.jsonb_exists_inline_op(jsonb, text) RETURNS boolean
    LANGUAGE sql IMMUTABLE
    AS $_$SELECT $1 ? $2$_$;


--
-- Name: project_subtree_with_is_frozen(character varying, boolean); Type: FUNCTION; Schema: public; Owner: -
--

CREATE FUNCTION public.project_subtree_with_is_frozen(starting_uuid character varying, starting_is_frozen boolean) RETURNS TABLE(uuid character varying, is_frozen boolean)
    LANGUAGE sql STABLE
    AS $$
WITH RECURSIVE
  project_subtree(uuid, is_frozen) as (
    values (starting_uuid, starting_is_frozen)
    union
    select groups.uuid, project_subtree.is_frozen or groups.frozen_by_uuid is not null
      from groups join project_subtree on (groups.owner_uuid = project_subtree.uuid)
  )
  select uuid, is_frozen from project_subtree;
$$;


--
-- Name: project_subtree_with_trash_at(character varying, timestamp without time zone); Type: FUNCTION; Schema: public; Owner: -
--

CREATE FUNCTION public.project_subtree_with_trash_at(starting_uuid character varying, starting_trash_at timestamp without time zone) RETURNS TABLE(target_uuid character varying, trash_at timestamp without time zone)
    LANGUAGE sql STABLE
    AS $$
/* Starting from a project, recursively traverse all the projects
  underneath it and return a set of project uuids and trash_at times
  (may be null).  The initial trash_at can be a timestamp or null.
  The trash_at time propagates downward to groups it owns, i.e. when a
  group is trashed, everything underneath it in the ownership
  hierarchy is also considered trashed.  However, this is fact is
  recorded in the trashed_groups table, not by updating trash_at field
  in the groups table.
*/
WITH RECURSIVE
        project_subtree(uuid, trash_at) as (
        values (starting_uuid, starting_trash_at)
        union
        select groups.uuid, LEAST(project_subtree.trash_at, groups.trash_at)
          from groups join project_subtree on (groups.owner_uuid = project_subtree.uuid)
        )
        select uuid, trash_at from project_subtree;
$$;


--
-- Name: should_traverse_owned(character varying, integer); Type: FUNCTION; Schema: public; Owner: -
--

CREATE FUNCTION public.should_traverse_owned(starting_uuid character varying, starting_perm integer) RETURNS boolean
    LANGUAGE sql IMMUTABLE
    AS $$
/* Helper function.  Determines if permission on an object implies
   transitive permission to things the object owns.  This is always
   true for groups, but only true for users when the permission level
   is can_manage.
*/
select starting_uuid like '_____-j7d0g-_______________' or
       (starting_uuid like '_____-tpzed-_______________' and starting_perm >= 3);
$$;


SET default_tablespace = '';

SET default_with_oids = false;

--
-- Name: api_client_authorizations; Type: TABLE; Schema: public; Owner: -
--

CREATE TABLE public.api_client_authorizations (
    id bigint NOT NULL,
    api_token character varying(255) NOT NULL,
    api_client_id bigint NOT NULL,
    user_id bigint NOT NULL,
    created_by_ip_address character varying(255),
    last_used_by_ip_address character varying(255),
    last_used_at timestamp without time zone,
    expires_at timestamp without time zone,
    created_at timestamp without time zone NOT NULL,
    updated_at timestamp without time zone NOT NULL,
    default_owner_uuid character varying(255),
    scopes text DEFAULT '["all"]'::text,
    uuid character varying(255) NOT NULL
);


--
-- Name: api_client_authorizations_id_seq; Type: SEQUENCE; Schema: public; Owner: -
--

CREATE SEQUENCE public.api_client_authorizations_id_seq
    START WITH 1
    INCREMENT BY 1
    NO MINVALUE
    NO MAXVALUE
    CACHE 1;


--
-- Name: api_client_authorizations_id_seq; Type: SEQUENCE OWNED BY; Schema: public; Owner: -
--

ALTER SEQUENCE public.api_client_authorizations_id_seq OWNED BY public.api_client_authorizations.id;


--
-- Name: api_clients; Type: TABLE; Schema: public; Owner: -
--

CREATE TABLE public.api_clients (
    id bigint NOT NULL,
    uuid character varying(255),
    owner_uuid character varying(255),
    modified_by_client_uuid character varying(255),
    modified_by_user_uuid character varying(255),
    modified_at timestamp without time zone,
    name character varying(255),
    url_prefix character varying(255),
    created_at timestamp without time zone NOT NULL,
    updated_at timestamp without time zone NOT NULL,
    is_trusted boolean DEFAULT false
);


--
-- Name: api_clients_id_seq; Type: SEQUENCE; Schema: public; Owner: -
--

CREATE SEQUENCE public.api_clients_id_seq
    START WITH 1
    INCREMENT BY 1
    NO MINVALUE
    NO MAXVALUE
    CACHE 1;


--
-- Name: api_clients_id_seq; Type: SEQUENCE OWNED BY; Schema: public; Owner: -
--

ALTER SEQUENCE public.api_clients_id_seq OWNED BY public.api_clients.id;


--
-- Name: ar_internal_metadata; Type: TABLE; Schema: public; Owner: -
--

CREATE TABLE public.ar_internal_metadata (
    key character varying NOT NULL,
    value character varying,
    created_at timestamp without time zone NOT NULL,
    updated_at timestamp without time zone NOT NULL
);


--
-- Name: authorized_keys; Type: TABLE; Schema: public; Owner: -
--

CREATE TABLE public.authorized_keys (
    id bigint NOT NULL,
    uuid character varying(255) NOT NULL,
    owner_uuid character varying(255) NOT NULL,
    modified_by_client_uuid character varying(255),
    modified_by_user_uuid character varying(255),
    modified_at timestamp without time zone,
    name character varying(255),
    key_type character varying(255),
    authorized_user_uuid character varying(255),
    public_key text,
    expires_at timestamp without time zone,
    created_at timestamp without time zone NOT NULL,
    updated_at timestamp without time zone NOT NULL
);


--
-- Name: authorized_keys_id_seq; Type: SEQUENCE; Schema: public; Owner: -
--

CREATE SEQUENCE public.authorized_keys_id_seq
    START WITH 1
    INCREMENT BY 1
    NO MINVALUE
    NO MAXVALUE
    CACHE 1;


--
-- Name: authorized_keys_id_seq; Type: SEQUENCE OWNED BY; Schema: public; Owner: -
--

ALTER SEQUENCE public.authorized_keys_id_seq OWNED BY public.authorized_keys.id;


--
-- Name: collections; Type: TABLE; Schema: public; Owner: -
--

CREATE TABLE public.collections (
    id bigint NOT NULL,
    owner_uuid character varying(255),
    created_at timestamp without time zone NOT NULL,
    modified_by_client_uuid character varying(255),
    modified_by_user_uuid character varying(255),
    modified_at timestamp without time zone,
    portable_data_hash character varying(255),
    replication_desired integer,
    replication_confirmed_at timestamp without time zone,
    replication_confirmed integer,
    updated_at timestamp without time zone NOT NULL,
    uuid character varying(255),
    manifest_text text,
    name character varying(255),
    description character varying(524288),
    properties jsonb,
    delete_at timestamp without time zone,
    file_names text,
    trash_at timestamp without time zone,
    is_trashed boolean DEFAULT false NOT NULL,
    storage_classes_desired jsonb DEFAULT '["default"]'::jsonb,
    storage_classes_confirmed jsonb DEFAULT '[]'::jsonb,
    storage_classes_confirmed_at timestamp without time zone,
    current_version_uuid character varying,
    version integer DEFAULT 1 NOT NULL,
    preserve_version boolean DEFAULT false,
    file_count integer DEFAULT 0 NOT NULL,
    file_size_total bigint DEFAULT 0 NOT NULL
);


--
-- Name: collections_id_seq; Type: SEQUENCE; Schema: public; Owner: -
--

CREATE SEQUENCE public.collections_id_seq
    START WITH 1
    INCREMENT BY 1
    NO MINVALUE
    NO MAXVALUE
    CACHE 1;


--
-- Name: collections_id_seq; Type: SEQUENCE OWNED BY; Schema: public; Owner: -
--

ALTER SEQUENCE public.collections_id_seq OWNED BY public.collections.id;


--
-- Name: container_requests; Type: TABLE; Schema: public; Owner: -
--

CREATE TABLE public.container_requests (
    id bigint NOT NULL,
    uuid character varying(255),
    owner_uuid character varying(255),
    created_at timestamp without time zone NOT NULL,
    modified_at timestamp without time zone,
    modified_by_client_uuid character varying(255),
    modified_by_user_uuid character varying(255),
    name character varying(255),
    description text,
    properties jsonb,
    state character varying(255),
    requesting_container_uuid character varying(255),
    container_uuid character varying(255),
    container_count_max integer,
    mounts text,
    runtime_constraints text,
    container_image character varying(255),
    environment text,
    cwd character varying(255),
    command text,
    output_path character varying(255),
    priority integer,
    expires_at timestamp without time zone,
    filters text,
    updated_at timestamp without time zone NOT NULL,
    container_count integer DEFAULT 0,
    use_existing boolean DEFAULT true,
    scheduling_parameters text,
    output_uuid character varying(255),
    log_uuid character varying(255),
    output_name character varying(255) DEFAULT NULL::character varying,
    output_ttl integer DEFAULT 0 NOT NULL,
    secret_mounts jsonb DEFAULT '{}'::jsonb,
    runtime_token text,
    output_storage_classes jsonb DEFAULT '["default"]'::jsonb,
    output_properties jsonb DEFAULT '{}'::jsonb,
    cumulative_cost double precision DEFAULT 0.0 NOT NULL
);


--
-- Name: container_requests_id_seq; Type: SEQUENCE; Schema: public; Owner: -
--

CREATE SEQUENCE public.container_requests_id_seq
    START WITH 1
    INCREMENT BY 1
    NO MINVALUE
    NO MAXVALUE
    CACHE 1;


--
-- Name: container_requests_id_seq; Type: SEQUENCE OWNED BY; Schema: public; Owner: -
--

ALTER SEQUENCE public.container_requests_id_seq OWNED BY public.container_requests.id;


--
-- Name: containers; Type: TABLE; Schema: public; Owner: -
--

CREATE TABLE public.containers (
    id bigint NOT NULL,
    uuid character varying(255),
    owner_uuid character varying(255),
    created_at timestamp without time zone NOT NULL,
    modified_at timestamp without time zone,
    modified_by_client_uuid character varying(255),
    modified_by_user_uuid character varying(255),
    state character varying(255),
    started_at timestamp without time zone,
    finished_at timestamp without time zone,
    log character varying(255),
    environment text,
    cwd character varying(255),
    command text,
    output_path character varying(255),
    mounts text,
    runtime_constraints text,
    output character varying(255),
    container_image character varying(255),
    progress double precision,
    priority bigint,
    updated_at timestamp without time zone NOT NULL,
    exit_code integer,
    auth_uuid character varying(255),
    locked_by_uuid character varying(255),
    scheduling_parameters text,
    secret_mounts jsonb DEFAULT '{}'::jsonb,
    secret_mounts_md5 character varying DEFAULT '99914b932bd37a50b983c5e7c90ae93b'::character varying,
    runtime_status jsonb DEFAULT '{}'::jsonb,
    runtime_user_uuid text,
    runtime_auth_scopes jsonb,
    runtime_token text,
    lock_count integer DEFAULT 0 NOT NULL,
    gateway_address character varying,
    interactive_session_started boolean DEFAULT false NOT NULL,
    output_storage_classes jsonb DEFAULT '["default"]'::jsonb,
    output_properties jsonb DEFAULT '{}'::jsonb,
    cost double precision DEFAULT 0.0 NOT NULL,
    subrequests_cost double precision DEFAULT 0.0 NOT NULL
);


--
-- Name: containers_id_seq; Type: SEQUENCE; Schema: public; Owner: -
--

CREATE SEQUENCE public.containers_id_seq
    START WITH 1
    INCREMENT BY 1
    NO MINVALUE
    NO MAXVALUE
    CACHE 1;


--
-- Name: containers_id_seq; Type: SEQUENCE OWNED BY; Schema: public; Owner: -
--

ALTER SEQUENCE public.containers_id_seq OWNED BY public.containers.id;


--
-- Name: frozen_groups; Type: TABLE; Schema: public; Owner: -
--

CREATE TABLE public.frozen_groups (
    uuid character varying
);


--
-- Name: groups; Type: TABLE; Schema: public; Owner: -
--

CREATE TABLE public.groups (
    id bigint NOT NULL,
    uuid character varying(255),
    owner_uuid character varying(255),
    created_at timestamp without time zone NOT NULL,
    modified_by_client_uuid character varying(255),
    modified_by_user_uuid character varying(255),
    modified_at timestamp without time zone,
    name character varying(255) NOT NULL,
    description character varying(524288),
    updated_at timestamp without time zone NOT NULL,
    group_class character varying(255),
    trash_at timestamp without time zone,
    is_trashed boolean DEFAULT false NOT NULL,
    delete_at timestamp without time zone,
    properties jsonb DEFAULT '{}'::jsonb,
    frozen_by_uuid character varying
);


--
-- Name: groups_id_seq; Type: SEQUENCE; Schema: public; Owner: -
--

CREATE SEQUENCE public.groups_id_seq
    START WITH 1
    INCREMENT BY 1
    NO MINVALUE
    NO MAXVALUE
    CACHE 1;


--
-- Name: groups_id_seq; Type: SEQUENCE OWNED BY; Schema: public; Owner: -
--

ALTER SEQUENCE public.groups_id_seq OWNED BY public.groups.id;


--
-- Name: humans; Type: TABLE; Schema: public; Owner: -
--

CREATE TABLE public.humans (
    id bigint NOT NULL,
    uuid character varying(255) NOT NULL,
    owner_uuid character varying(255) NOT NULL,
    modified_by_client_uuid character varying(255),
    modified_by_user_uuid character varying(255),
    modified_at timestamp without time zone,
    properties text,
    created_at timestamp without time zone NOT NULL,
    updated_at timestamp without time zone NOT NULL
);


--
-- Name: humans_id_seq; Type: SEQUENCE; Schema: public; Owner: -
--

CREATE SEQUENCE public.humans_id_seq
    START WITH 1
    INCREMENT BY 1
    NO MINVALUE
    NO MAXVALUE
    CACHE 1;


--
-- Name: humans_id_seq; Type: SEQUENCE OWNED BY; Schema: public; Owner: -
--

ALTER SEQUENCE public.humans_id_seq OWNED BY public.humans.id;


--
-- Name: job_tasks; Type: TABLE; Schema: public; Owner: -
--

CREATE TABLE public.job_tasks (
    id bigint NOT NULL,
    uuid character varying(255),
    owner_uuid character varying(255),
    modified_by_client_uuid character varying(255),
    modified_by_user_uuid character varying(255),
    modified_at timestamp without time zone,
    job_uuid character varying(255),
    sequence integer,
    parameters text,
    output text,
    progress double precision,
    success boolean,
    created_at timestamp without time zone NOT NULL,
    updated_at timestamp without time zone NOT NULL,
    created_by_job_task_uuid character varying(255),
    qsequence bigint,
    started_at timestamp without time zone,
    finished_at timestamp without time zone
);


--
-- Name: job_tasks_id_seq; Type: SEQUENCE; Schema: public; Owner: -
--

CREATE SEQUENCE public.job_tasks_id_seq
    START WITH 1
    INCREMENT BY 1
    NO MINVALUE
    NO MAXVALUE
    CACHE 1;


--
-- Name: job_tasks_id_seq; Type: SEQUENCE OWNED BY; Schema: public; Owner: -
--

ALTER SEQUENCE public.job_tasks_id_seq OWNED BY public.job_tasks.id;


--
-- Name: job_tasks_qsequence_seq; Type: SEQUENCE; Schema: public; Owner: -
--

CREATE SEQUENCE public.job_tasks_qsequence_seq
    START WITH 1
    INCREMENT BY 1
    NO MINVALUE
    NO MAXVALUE
    CACHE 1;


--
-- Name: job_tasks_qsequence_seq; Type: SEQUENCE OWNED BY; Schema: public; Owner: -
--

ALTER SEQUENCE public.job_tasks_qsequence_seq OWNED BY public.job_tasks.qsequence;


--
-- Name: jobs; Type: TABLE; Schema: public; Owner: -
--

CREATE TABLE public.jobs (
    id bigint NOT NULL,
    uuid character varying(255),
    owner_uuid character varying(255),
    modified_by_client_uuid character varying(255),
    modified_by_user_uuid character varying(255),
    modified_at timestamp without time zone,
    submit_id character varying(255),
    script character varying(255),
    script_version character varying(255),
    script_parameters text,
    cancelled_by_client_uuid character varying(255),
    cancelled_by_user_uuid character varying(255),
    cancelled_at timestamp without time zone,
    started_at timestamp without time zone,
    finished_at timestamp without time zone,
    running boolean,
    success boolean,
    output character varying(255),
    created_at timestamp without time zone NOT NULL,
    updated_at timestamp without time zone NOT NULL,
    is_locked_by_uuid character varying(255),
    log character varying(255),
    tasks_summary text,
    runtime_constraints text,
    nondeterministic boolean,
    repository character varying(255),
    supplied_script_version character varying(255),
    docker_image_locator character varying(255),
    priority integer DEFAULT 0 NOT NULL,
    description character varying(524288),
    state character varying(255),
    arvados_sdk_version character varying(255),
    components text,
    script_parameters_digest character varying(255)
);


--
-- Name: jobs_id_seq; Type: SEQUENCE; Schema: public; Owner: -
--

CREATE SEQUENCE public.jobs_id_seq
    START WITH 1
    INCREMENT BY 1
    NO MINVALUE
    NO MAXVALUE
    CACHE 1;


--
-- Name: jobs_id_seq; Type: SEQUENCE OWNED BY; Schema: public; Owner: -
--

ALTER SEQUENCE public.jobs_id_seq OWNED BY public.jobs.id;


--
-- Name: keep_disks; Type: TABLE; Schema: public; Owner: -
--

CREATE TABLE public.keep_disks (
    id bigint NOT NULL,
    uuid character varying(255) NOT NULL,
    owner_uuid character varying(255) NOT NULL,
    modified_by_client_uuid character varying(255),
    modified_by_user_uuid character varying(255),
    modified_at timestamp without time zone,
    ping_secret character varying(255) NOT NULL,
    node_uuid character varying(255),
    filesystem_uuid character varying(255),
    bytes_total integer,
    bytes_free integer,
    is_readable boolean DEFAULT true NOT NULL,
    is_writable boolean DEFAULT true NOT NULL,
    last_read_at timestamp without time zone,
    last_write_at timestamp without time zone,
    last_ping_at timestamp without time zone,
    created_at timestamp without time zone NOT NULL,
    updated_at timestamp without time zone NOT NULL,
    keep_service_uuid character varying(255)
);


--
-- Name: keep_disks_id_seq; Type: SEQUENCE; Schema: public; Owner: -
--

CREATE SEQUENCE public.keep_disks_id_seq
    START WITH 1
    INCREMENT BY 1
    NO MINVALUE
    NO MAXVALUE
    CACHE 1;


--
-- Name: keep_disks_id_seq; Type: SEQUENCE OWNED BY; Schema: public; Owner: -
--

ALTER SEQUENCE public.keep_disks_id_seq OWNED BY public.keep_disks.id;


--
-- Name: keep_services; Type: TABLE; Schema: public; Owner: -
--

CREATE TABLE public.keep_services (
    id bigint NOT NULL,
    uuid character varying(255) NOT NULL,
    owner_uuid character varying(255) NOT NULL,
    modified_by_client_uuid character varying(255),
    modified_by_user_uuid character varying(255),
    modified_at timestamp without time zone,
    service_host character varying(255),
    service_port integer,
    service_ssl_flag boolean,
    service_type character varying(255),
    created_at timestamp without time zone NOT NULL,
    updated_at timestamp without time zone NOT NULL,
    read_only boolean DEFAULT false NOT NULL
);


--
-- Name: keep_services_id_seq; Type: SEQUENCE; Schema: public; Owner: -
--

CREATE SEQUENCE public.keep_services_id_seq
    START WITH 1
    INCREMENT BY 1
    NO MINVALUE
    NO MAXVALUE
    CACHE 1;


--
-- Name: keep_services_id_seq; Type: SEQUENCE OWNED BY; Schema: public; Owner: -
--

ALTER SEQUENCE public.keep_services_id_seq OWNED BY public.keep_services.id;


--
-- Name: links; Type: TABLE; Schema: public; Owner: -
--

CREATE TABLE public.links (
    id bigint NOT NULL,
    uuid character varying(255),
    owner_uuid character varying(255),
    created_at timestamp without time zone NOT NULL,
    modified_by_client_uuid character varying(255),
    modified_by_user_uuid character varying(255),
    modified_at timestamp without time zone,
    tail_uuid character varying(255),
    link_class character varying(255),
    name character varying(255),
    head_uuid character varying(255),
    properties jsonb,
    updated_at timestamp without time zone NOT NULL
);


--
-- Name: links_id_seq; Type: SEQUENCE; Schema: public; Owner: -
--

CREATE SEQUENCE public.links_id_seq
    START WITH 1
    INCREMENT BY 1
    NO MINVALUE
    NO MAXVALUE
    CACHE 1;


--
-- Name: links_id_seq; Type: SEQUENCE OWNED BY; Schema: public; Owner: -
--

ALTER SEQUENCE public.links_id_seq OWNED BY public.links.id;


--
-- Name: logs; Type: TABLE; Schema: public; Owner: -
--

CREATE TABLE public.logs (
    id bigint NOT NULL,
    uuid character varying(255),
    owner_uuid character varying(255),
    modified_by_client_uuid character varying(255),
    modified_by_user_uuid character varying(255),
    object_uuid character varying(255),
    event_at timestamp without time zone,
    event_type character varying(255),
    summary text,
    properties text,
    created_at timestamp without time zone NOT NULL,
    updated_at timestamp without time zone NOT NULL,
    modified_at timestamp without time zone,
    object_owner_uuid character varying(255)
);


--
-- Name: logs_id_seq; Type: SEQUENCE; Schema: public; Owner: -
--

CREATE SEQUENCE public.logs_id_seq
    START WITH 1
    INCREMENT BY 1
    NO MINVALUE
    NO MAXVALUE
    CACHE 1;


--
-- Name: logs_id_seq; Type: SEQUENCE OWNED BY; Schema: public; Owner: -
--

ALTER SEQUENCE public.logs_id_seq OWNED BY public.logs.id;


--
-- Name: materialized_permissions; Type: TABLE; Schema: public; Owner: -
--

CREATE TABLE public.materialized_permissions (
    user_uuid character varying,
    target_uuid character varying,
    perm_level integer,
    traverse_owned boolean
);


--
-- Name: nodes; Type: TABLE; Schema: public; Owner: -
--

CREATE TABLE public.nodes (
    id bigint NOT NULL,
    uuid character varying(255),
    owner_uuid character varying(255),
    created_at timestamp without time zone NOT NULL,
    modified_by_client_uuid character varying(255),
    modified_by_user_uuid character varying(255),
    modified_at timestamp without time zone,
    slot_number integer,
    hostname character varying(255),
    domain character varying(255),
    ip_address character varying(255),
    first_ping_at timestamp without time zone,
    last_ping_at timestamp without time zone,
    info jsonb,
    updated_at timestamp without time zone NOT NULL,
    properties jsonb,
    job_uuid character varying(255)
);


--
-- Name: nodes_id_seq; Type: SEQUENCE; Schema: public; Owner: -
--

CREATE SEQUENCE public.nodes_id_seq
    START WITH 1
    INCREMENT BY 1
    NO MINVALUE
    NO MAXVALUE
    CACHE 1;


--
-- Name: nodes_id_seq; Type: SEQUENCE OWNED BY; Schema: public; Owner: -
--

ALTER SEQUENCE public.nodes_id_seq OWNED BY public.nodes.id;


--
-- Name: users; Type: TABLE; Schema: public; Owner: -
--

CREATE TABLE public.users (
    id bigint NOT NULL,
    uuid character varying(255),
    owner_uuid character varying(255) NOT NULL,
    created_at timestamp without time zone NOT NULL,
    modified_by_client_uuid character varying(255),
    modified_by_user_uuid character varying(255),
    modified_at timestamp without time zone,
    email character varying(255),
    first_name character varying(255),
    last_name character varying(255),
    identity_url character varying(255),
    is_admin boolean,
    prefs text,
    updated_at timestamp without time zone NOT NULL,
    default_owner_uuid character varying(255),
    is_active boolean DEFAULT false,
    username character varying(255),
    redirect_to_user_uuid character varying
);


--
-- Name: permission_graph_edges; Type: VIEW; Schema: public; Owner: -
--

CREATE VIEW public.permission_graph_edges AS
 SELECT groups.owner_uuid AS tail_uuid,
    groups.uuid AS head_uuid,
    3 AS val,
    groups.uuid AS edge_id
   FROM public.groups
UNION ALL
 SELECT users.owner_uuid AS tail_uuid,
    users.uuid AS head_uuid,
    3 AS val,
    users.uuid AS edge_id
   FROM public.users
UNION ALL
 SELECT users.uuid AS tail_uuid,
    users.uuid AS head_uuid,
    3 AS val,
    ''::character varying AS edge_id
   FROM public.users
UNION ALL
 SELECT links.tail_uuid,
    links.head_uuid,
        CASE
            WHEN ((links.name)::text = 'can_read'::text) THEN 1
            WHEN ((links.name)::text = 'can_login'::text) THEN 1
            WHEN ((links.name)::text = 'can_write'::text) THEN 2
            WHEN ((links.name)::text = 'can_manage'::text) THEN 3
            ELSE 0
        END AS val,
    links.uuid AS edge_id
   FROM public.links
  WHERE ((links.link_class)::text = 'permission'::text);


--
-- Name: pipeline_instances; Type: TABLE; Schema: public; Owner: -
--

CREATE TABLE public.pipeline_instances (
    id bigint NOT NULL,
    uuid character varying(255),
    owner_uuid character varying(255),
    created_at timestamp without time zone NOT NULL,
    modified_by_client_uuid character varying(255),
    modified_by_user_uuid character varying(255),
    modified_at timestamp without time zone,
    pipeline_template_uuid character varying(255),
    name character varying(255),
    components text,
    updated_at timestamp without time zone NOT NULL,
    properties text,
    state character varying(255),
    components_summary text,
    started_at timestamp without time zone,
    finished_at timestamp without time zone,
    description character varying(524288)
);


--
-- Name: pipeline_instances_id_seq; Type: SEQUENCE; Schema: public; Owner: -
--

CREATE SEQUENCE public.pipeline_instances_id_seq
    START WITH 1
    INCREMENT BY 1
    NO MINVALUE
    NO MAXVALUE
    CACHE 1;


--
-- Name: pipeline_instances_id_seq; Type: SEQUENCE OWNED BY; Schema: public; Owner: -
--

ALTER SEQUENCE public.pipeline_instances_id_seq OWNED BY public.pipeline_instances.id;


--
-- Name: pipeline_templates; Type: TABLE; Schema: public; Owner: -
--

CREATE TABLE public.pipeline_templates (
    id bigint NOT NULL,
    uuid character varying(255),
    owner_uuid character varying(255),
    created_at timestamp without time zone NOT NULL,
    modified_by_client_uuid character varying(255),
    modified_by_user_uuid character varying(255),
    modified_at timestamp without time zone,
    name character varying(255),
    components text,
    updated_at timestamp without time zone NOT NULL,
    description character varying(524288)
);


--
-- Name: pipeline_templates_id_seq; Type: SEQUENCE; Schema: public; Owner: -
--

CREATE SEQUENCE public.pipeline_templates_id_seq
    START WITH 1
    INCREMENT BY 1
    NO MINVALUE
    NO MAXVALUE
    CACHE 1;


--
-- Name: pipeline_templates_id_seq; Type: SEQUENCE OWNED BY; Schema: public; Owner: -
--

ALTER SEQUENCE public.pipeline_templates_id_seq OWNED BY public.pipeline_templates.id;


--
-- Name: repositories; Type: TABLE; Schema: public; Owner: -
--

CREATE TABLE public.repositories (
    id bigint NOT NULL,
    uuid character varying(255) NOT NULL,
    owner_uuid character varying(255) NOT NULL,
    modified_by_client_uuid character varying(255),
    modified_by_user_uuid character varying(255),
    modified_at timestamp without time zone,
    name character varying(255),
    created_at timestamp without time zone NOT NULL,
    updated_at timestamp without time zone NOT NULL
);


--
-- Name: repositories_id_seq; Type: SEQUENCE; Schema: public; Owner: -
--

CREATE SEQUENCE public.repositories_id_seq
    START WITH 1
    INCREMENT BY 1
    NO MINVALUE
    NO MAXVALUE
    CACHE 1;


--
-- Name: repositories_id_seq; Type: SEQUENCE OWNED BY; Schema: public; Owner: -
--

ALTER SEQUENCE public.repositories_id_seq OWNED BY public.repositories.id;


--
-- Name: schema_migrations; Type: TABLE; Schema: public; Owner: -
--

CREATE TABLE public.schema_migrations (
    version character varying(255) NOT NULL
);


--
-- Name: specimens; Type: TABLE; Schema: public; Owner: -
--

CREATE TABLE public.specimens (
    id bigint NOT NULL,
    uuid character varying(255),
    owner_uuid character varying(255),
    created_at timestamp without time zone NOT NULL,
    modified_by_client_uuid character varying(255),
    modified_by_user_uuid character varying(255),
    modified_at timestamp without time zone,
    material character varying(255),
    updated_at timestamp without time zone NOT NULL,
    properties text
);


--
-- Name: specimens_id_seq; Type: SEQUENCE; Schema: public; Owner: -
--

CREATE SEQUENCE public.specimens_id_seq
    START WITH 1
    INCREMENT BY 1
    NO MINVALUE
    NO MAXVALUE
    CACHE 1;


--
-- Name: specimens_id_seq; Type: SEQUENCE OWNED BY; Schema: public; Owner: -
--

ALTER SEQUENCE public.specimens_id_seq OWNED BY public.specimens.id;


--
-- Name: traits; Type: TABLE; Schema: public; Owner: -
--

CREATE TABLE public.traits (
    id bigint NOT NULL,
    uuid character varying(255) NOT NULL,
    owner_uuid character varying(255) NOT NULL,
    modified_by_client_uuid character varying(255),
    modified_by_user_uuid character varying(255),
    modified_at timestamp without time zone,
    name character varying(255),
    properties text,
    created_at timestamp without time zone NOT NULL,
    updated_at timestamp without time zone NOT NULL
);


--
-- Name: traits_id_seq; Type: SEQUENCE; Schema: public; Owner: -
--

CREATE SEQUENCE public.traits_id_seq
    START WITH 1
    INCREMENT BY 1
    NO MINVALUE
    NO MAXVALUE
    CACHE 1;


--
-- Name: traits_id_seq; Type: SEQUENCE OWNED BY; Schema: public; Owner: -
--

ALTER SEQUENCE public.traits_id_seq OWNED BY public.traits.id;


--
-- Name: trashed_groups; Type: TABLE; Schema: public; Owner: -
--

CREATE TABLE public.trashed_groups (
    group_uuid character varying,
    trash_at timestamp without time zone
);


--
-- Name: users_id_seq; Type: SEQUENCE; Schema: public; Owner: -
--

CREATE SEQUENCE public.users_id_seq
    START WITH 1
    INCREMENT BY 1
    NO MINVALUE
    NO MAXVALUE
    CACHE 1;


--
-- Name: users_id_seq; Type: SEQUENCE OWNED BY; Schema: public; Owner: -
--

ALTER SEQUENCE public.users_id_seq OWNED BY public.users.id;


--
-- Name: virtual_machines; Type: TABLE; Schema: public; Owner: -
--

CREATE TABLE public.virtual_machines (
    id bigint NOT NULL,
    uuid character varying(255) NOT NULL,
    owner_uuid character varying(255) NOT NULL,
    modified_by_client_uuid character varying(255),
    modified_by_user_uuid character varying(255),
    modified_at timestamp without time zone,
    hostname character varying(255),
    created_at timestamp without time zone NOT NULL,
    updated_at timestamp without time zone NOT NULL
);


--
-- Name: virtual_machines_id_seq; Type: SEQUENCE; Schema: public; Owner: -
--

CREATE SEQUENCE public.virtual_machines_id_seq
    START WITH 1
    INCREMENT BY 1
    NO MINVALUE
    NO MAXVALUE
    CACHE 1;


--
-- Name: virtual_machines_id_seq; Type: SEQUENCE OWNED BY; Schema: public; Owner: -
--

ALTER SEQUENCE public.virtual_machines_id_seq OWNED BY public.virtual_machines.id;


--
-- Name: workflows; Type: TABLE; Schema: public; Owner: -
--

CREATE TABLE public.workflows (
    id bigint NOT NULL,
    uuid character varying(255),
    owner_uuid character varying(255),
    created_at timestamp without time zone NOT NULL,
    modified_at timestamp without time zone,
    modified_by_client_uuid character varying(255),
    modified_by_user_uuid character varying(255),
    name character varying(255),
    description text,
    definition text,
    updated_at timestamp without time zone NOT NULL
);


--
-- Name: workflows_id_seq; Type: SEQUENCE; Schema: public; Owner: -
--

CREATE SEQUENCE public.workflows_id_seq
    START WITH 1
    INCREMENT BY 1
    NO MINVALUE
    NO MAXVALUE
    CACHE 1;


--
-- Name: workflows_id_seq; Type: SEQUENCE OWNED BY; Schema: public; Owner: -
--

ALTER SEQUENCE public.workflows_id_seq OWNED BY public.workflows.id;


--
-- Name: api_client_authorizations id; Type: DEFAULT; Schema: public; Owner: -
--

ALTER TABLE ONLY public.api_client_authorizations ALTER COLUMN id SET DEFAULT nextval('public.api_client_authorizations_id_seq'::regclass);


--
-- Name: api_clients id; Type: DEFAULT; Schema: public; Owner: -
--

ALTER TABLE ONLY public.api_clients ALTER COLUMN id SET DEFAULT nextval('public.api_clients_id_seq'::regclass);


--
-- Name: authorized_keys id; Type: DEFAULT; Schema: public; Owner: -
--

ALTER TABLE ONLY public.authorized_keys ALTER COLUMN id SET DEFAULT nextval('public.authorized_keys_id_seq'::regclass);


--
-- Name: collections id; Type: DEFAULT; Schema: public; Owner: -
--

ALTER TABLE ONLY public.collections ALTER COLUMN id SET DEFAULT nextval('public.collections_id_seq'::regclass);


--
-- Name: container_requests id; Type: DEFAULT; Schema: public; Owner: -
--

ALTER TABLE ONLY public.container_requests ALTER COLUMN id SET DEFAULT nextval('public.container_requests_id_seq'::regclass);


--
-- Name: containers id; Type: DEFAULT; Schema: public; Owner: -
--

ALTER TABLE ONLY public.containers ALTER COLUMN id SET DEFAULT nextval('public.containers_id_seq'::regclass);


--
-- Name: groups id; Type: DEFAULT; Schema: public; Owner: -
--

ALTER TABLE ONLY public.groups ALTER COLUMN id SET DEFAULT nextval('public.groups_id_seq'::regclass);


--
-- Name: humans id; Type: DEFAULT; Schema: public; Owner: -
--

ALTER TABLE ONLY public.humans ALTER COLUMN id SET DEFAULT nextval('public.humans_id_seq'::regclass);


--
-- Name: job_tasks id; Type: DEFAULT; Schema: public; Owner: -
--

ALTER TABLE ONLY public.job_tasks ALTER COLUMN id SET DEFAULT nextval('public.job_tasks_id_seq'::regclass);


--
-- Name: jobs id; Type: DEFAULT; Schema: public; Owner: -
--

ALTER TABLE ONLY public.jobs ALTER COLUMN id SET DEFAULT nextval('public.jobs_id_seq'::regclass);


--
-- Name: keep_disks id; Type: DEFAULT; Schema: public; Owner: -
--

ALTER TABLE ONLY public.keep_disks ALTER COLUMN id SET DEFAULT nextval('public.keep_disks_id_seq'::regclass);


--
-- Name: keep_services id; Type: DEFAULT; Schema: public; Owner: -
--

ALTER TABLE ONLY public.keep_services ALTER COLUMN id SET DEFAULT nextval('public.keep_services_id_seq'::regclass);


--
-- Name: links id; Type: DEFAULT; Schema: public; Owner: -
--

ALTER TABLE ONLY public.links ALTER COLUMN id SET DEFAULT nextval('public.links_id_seq'::regclass);


--
-- Name: logs id; Type: DEFAULT; Schema: public; Owner: -
--

ALTER TABLE ONLY public.logs ALTER COLUMN id SET DEFAULT nextval('public.logs_id_seq'::regclass);


--
-- Name: nodes id; Type: DEFAULT; Schema: public; Owner: -
--

ALTER TABLE ONLY public.nodes ALTER COLUMN id SET DEFAULT nextval('public.nodes_id_seq'::regclass);


--
-- Name: pipeline_instances id; Type: DEFAULT; Schema: public; Owner: -
--

ALTER TABLE ONLY public.pipeline_instances ALTER COLUMN id SET DEFAULT nextval('public.pipeline_instances_id_seq'::regclass);


--
-- Name: pipeline_templates id; Type: DEFAULT; Schema: public; Owner: -
--

ALTER TABLE ONLY public.pipeline_templates ALTER COLUMN id SET DEFAULT nextval('public.pipeline_templates_id_seq'::regclass);


--
-- Name: repositories id; Type: DEFAULT; Schema: public; Owner: -
--

ALTER TABLE ONLY public.repositories ALTER COLUMN id SET DEFAULT nextval('public.repositories_id_seq'::regclass);


--
-- Name: specimens id; Type: DEFAULT; Schema: public; Owner: -
--

ALTER TABLE ONLY public.specimens ALTER COLUMN id SET DEFAULT nextval('public.specimens_id_seq'::regclass);


--
-- Name: traits id; Type: DEFAULT; Schema: public; Owner: -
--

ALTER TABLE ONLY public.traits ALTER COLUMN id SET DEFAULT nextval('public.traits_id_seq'::regclass);


--
-- Name: users id; Type: DEFAULT; Schema: public; Owner: -
--

ALTER TABLE ONLY public.users ALTER COLUMN id SET DEFAULT nextval('public.users_id_seq'::regclass);


--
-- Name: virtual_machines id; Type: DEFAULT; Schema: public; Owner: -
--

ALTER TABLE ONLY public.virtual_machines ALTER COLUMN id SET DEFAULT nextval('public.virtual_machines_id_seq'::regclass);


--
-- Name: workflows id; Type: DEFAULT; Schema: public; Owner: -
--

ALTER TABLE ONLY public.workflows ALTER COLUMN id SET DEFAULT nextval('public.workflows_id_seq'::regclass);


--
-- Name: api_client_authorizations api_client_authorizations_pkey; Type: CONSTRAINT; Schema: public; Owner: -
--

ALTER TABLE ONLY public.api_client_authorizations
    ADD CONSTRAINT api_client_authorizations_pkey PRIMARY KEY (id);


--
-- Name: api_clients api_clients_pkey; Type: CONSTRAINT; Schema: public; Owner: -
--

ALTER TABLE ONLY public.api_clients
    ADD CONSTRAINT api_clients_pkey PRIMARY KEY (id);


--
-- Name: ar_internal_metadata ar_internal_metadata_pkey; Type: CONSTRAINT; Schema: public; Owner: -
--

ALTER TABLE ONLY public.ar_internal_metadata
    ADD CONSTRAINT ar_internal_metadata_pkey PRIMARY KEY (key);


--
-- Name: authorized_keys authorized_keys_pkey; Type: CONSTRAINT; Schema: public; Owner: -
--

ALTER TABLE ONLY public.authorized_keys
    ADD CONSTRAINT authorized_keys_pkey PRIMARY KEY (id);


--
-- Name: collections collections_pkey; Type: CONSTRAINT; Schema: public; Owner: -
--

ALTER TABLE ONLY public.collections
    ADD CONSTRAINT collections_pkey PRIMARY KEY (id);


--
-- Name: container_requests container_requests_pkey; Type: CONSTRAINT; Schema: public; Owner: -
--

ALTER TABLE ONLY public.container_requests
    ADD CONSTRAINT container_requests_pkey PRIMARY KEY (id);


--
-- Name: containers containers_pkey; Type: CONSTRAINT; Schema: public; Owner: -
--

ALTER TABLE ONLY public.containers
    ADD CONSTRAINT containers_pkey PRIMARY KEY (id);


--
-- Name: groups groups_pkey; Type: CONSTRAINT; Schema: public; Owner: -
--

ALTER TABLE ONLY public.groups
    ADD CONSTRAINT groups_pkey PRIMARY KEY (id);


--
-- Name: humans humans_pkey; Type: CONSTRAINT; Schema: public; Owner: -
--

ALTER TABLE ONLY public.humans
    ADD CONSTRAINT humans_pkey PRIMARY KEY (id);


--
-- Name: job_tasks job_tasks_pkey; Type: CONSTRAINT; Schema: public; Owner: -
--

ALTER TABLE ONLY public.job_tasks
    ADD CONSTRAINT job_tasks_pkey PRIMARY KEY (id);


--
-- Name: jobs jobs_pkey; Type: CONSTRAINT; Schema: public; Owner: -
--

ALTER TABLE ONLY public.jobs
    ADD CONSTRAINT jobs_pkey PRIMARY KEY (id);


--
-- Name: keep_disks keep_disks_pkey; Type: CONSTRAINT; Schema: public; Owner: -
--

ALTER TABLE ONLY public.keep_disks
    ADD CONSTRAINT keep_disks_pkey PRIMARY KEY (id);


--
-- Name: keep_services keep_services_pkey; Type: CONSTRAINT; Schema: public; Owner: -
--

ALTER TABLE ONLY public.keep_services
    ADD CONSTRAINT keep_services_pkey PRIMARY KEY (id);


--
-- Name: links links_pkey; Type: CONSTRAINT; Schema: public; Owner: -
--

ALTER TABLE ONLY public.links
    ADD CONSTRAINT links_pkey PRIMARY KEY (id);


--
-- Name: logs logs_pkey; Type: CONSTRAINT; Schema: public; Owner: -
--

ALTER TABLE ONLY public.logs
    ADD CONSTRAINT logs_pkey PRIMARY KEY (id);


--
-- Name: nodes nodes_pkey; Type: CONSTRAINT; Schema: public; Owner: -
--

ALTER TABLE ONLY public.nodes
    ADD CONSTRAINT nodes_pkey PRIMARY KEY (id);


--
-- Name: pipeline_instances pipeline_instances_pkey; Type: CONSTRAINT; Schema: public; Owner: -
--

ALTER TABLE ONLY public.pipeline_instances
    ADD CONSTRAINT pipeline_instances_pkey PRIMARY KEY (id);


--
-- Name: pipeline_templates pipeline_templates_pkey; Type: CONSTRAINT; Schema: public; Owner: -
--

ALTER TABLE ONLY public.pipeline_templates
    ADD CONSTRAINT pipeline_templates_pkey PRIMARY KEY (id);


--
-- Name: repositories repositories_pkey; Type: CONSTRAINT; Schema: public; Owner: -
--

ALTER TABLE ONLY public.repositories
    ADD CONSTRAINT repositories_pkey PRIMARY KEY (id);


--
-- Name: specimens specimens_pkey; Type: CONSTRAINT; Schema: public; Owner: -
--

ALTER TABLE ONLY public.specimens
    ADD CONSTRAINT specimens_pkey PRIMARY KEY (id);


--
-- Name: traits traits_pkey; Type: CONSTRAINT; Schema: public; Owner: -
--

ALTER TABLE ONLY public.traits
    ADD CONSTRAINT traits_pkey PRIMARY KEY (id);


--
-- Name: users users_pkey; Type: CONSTRAINT; Schema: public; Owner: -
--

ALTER TABLE ONLY public.users
    ADD CONSTRAINT users_pkey PRIMARY KEY (id);


--
-- Name: virtual_machines virtual_machines_pkey; Type: CONSTRAINT; Schema: public; Owner: -
--

ALTER TABLE ONLY public.virtual_machines
    ADD CONSTRAINT virtual_machines_pkey PRIMARY KEY (id);


--
-- Name: workflows workflows_pkey; Type: CONSTRAINT; Schema: public; Owner: -
--

ALTER TABLE ONLY public.workflows
    ADD CONSTRAINT workflows_pkey PRIMARY KEY (id);


--
-- Name: api_client_authorizations_search_index; Type: INDEX; Schema: public; Owner: -
--

CREATE INDEX api_client_authorizations_search_index ON public.api_client_authorizations USING btree (api_token, created_by_ip_address, last_used_by_ip_address, default_owner_uuid, uuid);


--
-- Name: api_clients_search_index; Type: INDEX; Schema: public; Owner: -
--

CREATE INDEX api_clients_search_index ON public.api_clients USING btree (uuid, owner_uuid, modified_by_client_uuid, modified_by_user_uuid, name, url_prefix);


--
-- Name: authorized_keys_search_index; Type: INDEX; Schema: public; Owner: -
--

CREATE INDEX authorized_keys_search_index ON public.authorized_keys USING btree (uuid, owner_uuid, modified_by_client_uuid, modified_by_user_uuid, name, key_type, authorized_user_uuid);


--
-- Name: collection_index_on_properties; Type: INDEX; Schema: public; Owner: -
--

CREATE INDEX collection_index_on_properties ON public.collections USING gin (properties);


--
-- Name: collections_search_index; Type: INDEX; Schema: public; Owner: -
--

CREATE INDEX collections_search_index ON public.collections USING btree (owner_uuid, modified_by_client_uuid, modified_by_user_uuid, portable_data_hash, uuid, name, current_version_uuid);


--
-- Name: collections_trgm_text_search_idx; Type: INDEX; Schema: public; Owner: -
--

CREATE INDEX collections_trgm_text_search_idx ON public.collections USING gin (((((((((((((((((((COALESCE(owner_uuid, ''::character varying))::text || ' '::text) || (COALESCE(modified_by_client_uuid, ''::character varying))::text) || ' '::text) || (COALESCE(modified_by_user_uuid, ''::character varying))::text) || ' '::text) || (COALESCE(portable_data_hash, ''::character varying))::text) || ' '::text) || (COALESCE(uuid, ''::character varying))::text) || ' '::text) || (COALESCE(name, ''::character varying))::text) || ' '::text) || (COALESCE(description, ''::character varying))::text) || ' '::text) || COALESCE((properties)::text, ''::text)) || ' '::text) || COALESCE(file_names, ''::text))) public.gin_trgm_ops);


--
-- Name: container_requests_index_on_properties; Type: INDEX; Schema: public; Owner: -
--

CREATE INDEX container_requests_index_on_properties ON public.container_requests USING gin (properties);


--
-- Name: container_requests_search_index; Type: INDEX; Schema: public; Owner: -
--

CREATE INDEX container_requests_search_index ON public.container_requests USING btree (uuid, owner_uuid, modified_by_client_uuid, modified_by_user_uuid, name, state, requesting_container_uuid, container_uuid, container_image, cwd, output_path, output_uuid, log_uuid, output_name);


--
-- Name: container_requests_trgm_text_search_idx; Type: INDEX; Schema: public; Owner: -
--

CREATE INDEX container_requests_trgm_text_search_idx ON public.container_requests USING gin (((((((((((((((((((((((((((((((((((((((((((((COALESCE(uuid, ''::character varying))::text || ' '::text) || (COALESCE(owner_uuid, ''::character varying))::text) || ' '::text) || (COALESCE(modified_by_client_uuid, ''::character varying))::text) || ' '::text) || (COALESCE(modified_by_user_uuid, ''::character varying))::text) || ' '::text) || (COALESCE(name, ''::character varying))::text) || ' '::text) || COALESCE(description, ''::text)) || ' '::text) || COALESCE((properties)::text, ''::text)) || ' '::text) || (COALESCE(state, ''::character varying))::text) || ' '::text) || (COALESCE(requesting_container_uuid, ''::character varying))::text) || ' '::text) || (COALESCE(container_uuid, ''::character varying))::text) || ' '::text) || COALESCE(runtime_constraints, ''::text)) || ' '::text) || (COALESCE(container_image, ''::character varying))::text) || ' '::text) || COALESCE(environment, ''::text)) || ' '::text) || (COALESCE(cwd, ''::character varying))::text) || ' '::text) || COALESCE(command, ''::text)) || ' '::text) || (COALESCE(output_path, ''::character varying))::text) || ' '::text) || COALESCE(filters, ''::text)) || ' '::text) || COALESCE(scheduling_parameters, ''::text)) || ' '::text) || (COALESCE(output_uuid, ''::character varying))::text) || ' '::text) || (COALESCE(log_uuid, ''::character varying))::text) || ' '::text) || (COALESCE(output_name, ''::character varying))::text) || ' '::text) || COALESCE((output_properties)::text, ''::text))) public.gin_trgm_ops);


--
-- Name: containers_search_index; Type: INDEX; Schema: public; Owner: -
--

CREATE INDEX containers_search_index ON public.containers USING btree (uuid, owner_uuid, modified_by_client_uuid, modified_by_user_uuid, state, log, cwd, output_path, output, container_image, auth_uuid, locked_by_uuid);


--
-- Name: group_index_on_properties; Type: INDEX; Schema: public; Owner: -
--

CREATE INDEX group_index_on_properties ON public.groups USING gin (properties);


--
-- Name: groups_search_index; Type: INDEX; Schema: public; Owner: -
--

CREATE INDEX groups_search_index ON public.groups USING btree (uuid, owner_uuid, modified_by_client_uuid, modified_by_user_uuid, name, group_class, frozen_by_uuid);


--
-- Name: groups_trgm_text_search_idx; Type: INDEX; Schema: public; Owner: -
--

CREATE INDEX groups_trgm_text_search_idx ON public.groups USING gin (((((((((((((((((COALESCE(uuid, ''::character varying))::text || ' '::text) || (COALESCE(owner_uuid, ''::character varying))::text) || ' '::text) || (COALESCE(modified_by_client_uuid, ''::character varying))::text) || ' '::text) || (COALESCE(modified_by_user_uuid, ''::character varying))::text) || ' '::text) || (COALESCE(name, ''::character varying))::text) || ' '::text) || (COALESCE(description, ''::character varying))::text) || ' '::text) || (COALESCE(group_class, ''::character varying))::text) || ' '::text) || COALESCE((properties)::text, ''::text))) public.gin_trgm_ops);


--
-- Name: humans_search_index; Type: INDEX; Schema: public; Owner: -
--

CREATE INDEX humans_search_index ON public.humans USING btree (uuid, owner_uuid, modified_by_client_uuid, modified_by_user_uuid);


--
-- Name: index_api_client_authorizations_on_api_client_id; Type: INDEX; Schema: public; Owner: -
--

CREATE INDEX index_api_client_authorizations_on_api_client_id ON public.api_client_authorizations USING btree (api_client_id);


--
-- Name: index_api_client_authorizations_on_api_token; Type: INDEX; Schema: public; Owner: -
--

CREATE UNIQUE INDEX index_api_client_authorizations_on_api_token ON public.api_client_authorizations USING btree (api_token);


--
-- Name: index_api_client_authorizations_on_expires_at; Type: INDEX; Schema: public; Owner: -
--

CREATE INDEX index_api_client_authorizations_on_expires_at ON public.api_client_authorizations USING btree (expires_at);


--
-- Name: index_api_client_authorizations_on_user_id; Type: INDEX; Schema: public; Owner: -
--

CREATE INDEX index_api_client_authorizations_on_user_id ON public.api_client_authorizations USING btree (user_id);


--
-- Name: index_api_client_authorizations_on_uuid; Type: INDEX; Schema: public; Owner: -
--

CREATE UNIQUE INDEX index_api_client_authorizations_on_uuid ON public.api_client_authorizations USING btree (uuid);


--
-- Name: index_api_clients_on_created_at; Type: INDEX; Schema: public; Owner: -
--

CREATE INDEX index_api_clients_on_created_at ON public.api_clients USING btree (created_at);


--
-- Name: index_api_clients_on_modified_at; Type: INDEX; Schema: public; Owner: -
--

CREATE INDEX index_api_clients_on_modified_at ON public.api_clients USING btree (modified_at);


--
-- Name: index_api_clients_on_owner_uuid; Type: INDEX; Schema: public; Owner: -
--

CREATE INDEX index_api_clients_on_owner_uuid ON public.api_clients USING btree (owner_uuid);


--
-- Name: index_api_clients_on_uuid; Type: INDEX; Schema: public; Owner: -
--

CREATE UNIQUE INDEX index_api_clients_on_uuid ON public.api_clients USING btree (uuid);


--
-- Name: index_authkeys_on_user_and_expires_at; Type: INDEX; Schema: public; Owner: -
--

CREATE INDEX index_authkeys_on_user_and_expires_at ON public.authorized_keys USING btree (authorized_user_uuid, expires_at);


--
-- Name: index_authorized_keys_on_owner_uuid; Type: INDEX; Schema: public; Owner: -
--

CREATE INDEX index_authorized_keys_on_owner_uuid ON public.authorized_keys USING btree (owner_uuid);


--
-- Name: index_authorized_keys_on_uuid; Type: INDEX; Schema: public; Owner: -
--

CREATE UNIQUE INDEX index_authorized_keys_on_uuid ON public.authorized_keys USING btree (uuid);


--
-- Name: index_collections_on_created_at_and_uuid; Type: INDEX; Schema: public; Owner: -
--

CREATE INDEX index_collections_on_created_at_and_uuid ON public.collections USING btree (created_at, uuid);


--
-- Name: index_collections_on_current_version_uuid_and_version; Type: INDEX; Schema: public; Owner: -
--

CREATE UNIQUE INDEX index_collections_on_current_version_uuid_and_version ON public.collections USING btree (current_version_uuid, version);


--
-- Name: index_collections_on_delete_at; Type: INDEX; Schema: public; Owner: -
--

CREATE INDEX index_collections_on_delete_at ON public.collections USING btree (delete_at);


--
-- Name: index_collections_on_is_trashed; Type: INDEX; Schema: public; Owner: -
--

CREATE INDEX index_collections_on_is_trashed ON public.collections USING btree (is_trashed);


--
-- Name: index_collections_on_modified_at_and_uuid; Type: INDEX; Schema: public; Owner: -
--

CREATE INDEX index_collections_on_modified_at_and_uuid ON public.collections USING btree (modified_at, uuid);


--
-- Name: index_collections_on_name; Type: INDEX; Schema: public; Owner: -
--

CREATE INDEX index_collections_on_name ON public.collections USING gin (name public.gin_trgm_ops);


--
-- Name: index_collections_on_name_btree; Type: INDEX; Schema: public; Owner: -
--

CREATE INDEX index_collections_on_name_btree ON public.collections USING btree (name);


--
-- Name: index_collections_on_owner_uuid; Type: INDEX; Schema: public; Owner: -
--

CREATE INDEX index_collections_on_owner_uuid ON public.collections USING btree (owner_uuid);


--
-- Name: index_collections_on_owner_uuid_and_name; Type: INDEX; Schema: public; Owner: -
--

CREATE UNIQUE INDEX index_collections_on_owner_uuid_and_name ON public.collections USING btree (owner_uuid, name) WHERE ((is_trashed = false) AND ((current_version_uuid)::text = (uuid)::text));


--
-- Name: index_collections_on_portable_data_hash_and_trash_at; Type: INDEX; Schema: public; Owner: -
--

CREATE INDEX index_collections_on_portable_data_hash_and_trash_at ON public.collections USING btree (portable_data_hash, trash_at);


--
-- Name: index_collections_on_trash_at; Type: INDEX; Schema: public; Owner: -
--

CREATE INDEX index_collections_on_trash_at ON public.collections USING btree (trash_at);


--
-- Name: index_collections_on_uuid; Type: INDEX; Schema: public; Owner: -
--

CREATE UNIQUE INDEX index_collections_on_uuid ON public.collections USING btree (uuid);


--
-- Name: index_container_requests_on_container_uuid; Type: INDEX; Schema: public; Owner: -
--

CREATE INDEX index_container_requests_on_container_uuid ON public.container_requests USING btree (container_uuid);


--
-- Name: index_container_requests_on_created_at_and_uuid; Type: INDEX; Schema: public; Owner: -
--

CREATE INDEX index_container_requests_on_created_at_and_uuid ON public.container_requests USING btree (created_at, uuid);


--
-- Name: index_container_requests_on_modified_at_and_uuid; Type: INDEX; Schema: public; Owner: -
--

CREATE INDEX index_container_requests_on_modified_at_and_uuid ON public.container_requests USING btree (modified_at, uuid);


--
-- Name: index_container_requests_on_owner_uuid; Type: INDEX; Schema: public; Owner: -
--

CREATE INDEX index_container_requests_on_owner_uuid ON public.container_requests USING btree (owner_uuid);


--
-- Name: index_container_requests_on_requesting_container_uuid; Type: INDEX; Schema: public; Owner: -
--

CREATE INDEX index_container_requests_on_requesting_container_uuid ON public.container_requests USING btree (requesting_container_uuid);


--
-- Name: index_container_requests_on_uuid; Type: INDEX; Schema: public; Owner: -
--

CREATE UNIQUE INDEX index_container_requests_on_uuid ON public.container_requests USING btree (uuid);


--
-- Name: index_containers_on_auth_uuid; Type: INDEX; Schema: public; Owner: -
--

CREATE INDEX index_containers_on_auth_uuid ON public.containers USING btree (auth_uuid);


--
-- Name: index_containers_on_locked_by_uuid_and_priority; Type: INDEX; Schema: public; Owner: -
--

CREATE INDEX index_containers_on_locked_by_uuid_and_priority ON public.containers USING btree (locked_by_uuid, priority);


--
-- Name: index_containers_on_locked_by_uuid_and_uuid; Type: INDEX; Schema: public; Owner: -
--

CREATE INDEX index_containers_on_locked_by_uuid_and_uuid ON public.containers USING btree (locked_by_uuid, uuid);


--
-- Name: index_containers_on_modified_at_uuid; Type: INDEX; Schema: public; Owner: -
--

CREATE INDEX index_containers_on_modified_at_uuid ON public.containers USING btree (modified_at DESC, uuid);


--
-- Name: index_containers_on_owner_uuid; Type: INDEX; Schema: public; Owner: -
--

CREATE INDEX index_containers_on_owner_uuid ON public.containers USING btree (owner_uuid);


--
-- Name: index_containers_on_queued_state; Type: INDEX; Schema: public; Owner: -
--

CREATE INDEX index_containers_on_queued_state ON public.containers USING btree (state, ((priority > 0)));


--
-- Name: index_containers_on_reuse_columns; Type: INDEX; Schema: public; Owner: -
--

CREATE INDEX index_containers_on_reuse_columns ON public.containers USING btree (md5(command), cwd, md5(environment), output_path, container_image, md5(mounts), secret_mounts_md5, md5(runtime_constraints));


--
-- Name: index_containers_on_runtime_status; Type: INDEX; Schema: public; Owner: -
--

CREATE INDEX index_containers_on_runtime_status ON public.containers USING gin (runtime_status);


--
-- Name: index_containers_on_secret_mounts_md5; Type: INDEX; Schema: public; Owner: -
--

CREATE INDEX index_containers_on_secret_mounts_md5 ON public.containers USING btree (secret_mounts_md5);


--
-- Name: index_containers_on_uuid; Type: INDEX; Schema: public; Owner: -
--

CREATE UNIQUE INDEX index_containers_on_uuid ON public.containers USING btree (uuid);


--
-- Name: index_frozen_groups_on_uuid; Type: INDEX; Schema: public; Owner: -
--

CREATE UNIQUE INDEX index_frozen_groups_on_uuid ON public.frozen_groups USING btree (uuid);


--
-- Name: index_groups_on_created_at_and_uuid; Type: INDEX; Schema: public; Owner: -
--

CREATE INDEX index_groups_on_created_at_and_uuid ON public.groups USING btree (created_at, uuid);


--
-- Name: index_groups_on_delete_at; Type: INDEX; Schema: public; Owner: -
--

CREATE INDEX index_groups_on_delete_at ON public.groups USING btree (delete_at);


--
-- Name: index_groups_on_group_class; Type: INDEX; Schema: public; Owner: -
--

CREATE INDEX index_groups_on_group_class ON public.groups USING btree (group_class);


--
-- Name: index_groups_on_is_trashed; Type: INDEX; Schema: public; Owner: -
--

CREATE INDEX index_groups_on_is_trashed ON public.groups USING btree (is_trashed);


--
-- Name: index_groups_on_modified_at_and_uuid; Type: INDEX; Schema: public; Owner: -
--

CREATE INDEX index_groups_on_modified_at_and_uuid ON public.groups USING btree (modified_at, uuid);


--
-- Name: index_groups_on_name; Type: INDEX; Schema: public; Owner: -
--

CREATE INDEX index_groups_on_name ON public.groups USING gin (name public.gin_trgm_ops);


--
-- Name: index_groups_on_name_btree; Type: INDEX; Schema: public; Owner: -
--

CREATE INDEX index_groups_on_name_btree ON public.groups USING btree (name);


--
-- Name: index_groups_on_owner_uuid; Type: INDEX; Schema: public; Owner: -
--

CREATE INDEX index_groups_on_owner_uuid ON public.groups USING btree (owner_uuid);


--
-- Name: index_groups_on_owner_uuid_and_name; Type: INDEX; Schema: public; Owner: -
--

CREATE UNIQUE INDEX index_groups_on_owner_uuid_and_name ON public.groups USING btree (owner_uuid, name) WHERE (is_trashed = false);


--
-- Name: index_groups_on_trash_at; Type: INDEX; Schema: public; Owner: -
--

CREATE INDEX index_groups_on_trash_at ON public.groups USING btree (trash_at);


--
-- Name: index_groups_on_uuid; Type: INDEX; Schema: public; Owner: -
--

CREATE UNIQUE INDEX index_groups_on_uuid ON public.groups USING btree (uuid);


--
-- Name: index_humans_on_owner_uuid; Type: INDEX; Schema: public; Owner: -
--

CREATE INDEX index_humans_on_owner_uuid ON public.humans USING btree (owner_uuid);


--
-- Name: index_humans_on_uuid; Type: INDEX; Schema: public; Owner: -
--

CREATE UNIQUE INDEX index_humans_on_uuid ON public.humans USING btree (uuid);


--
-- Name: index_job_tasks_on_created_at; Type: INDEX; Schema: public; Owner: -
--

CREATE INDEX index_job_tasks_on_created_at ON public.job_tasks USING btree (created_at);


--
-- Name: index_job_tasks_on_created_by_job_task_uuid; Type: INDEX; Schema: public; Owner: -
--

CREATE INDEX index_job_tasks_on_created_by_job_task_uuid ON public.job_tasks USING btree (created_by_job_task_uuid);


--
-- Name: index_job_tasks_on_job_uuid; Type: INDEX; Schema: public; Owner: -
--

CREATE INDEX index_job_tasks_on_job_uuid ON public.job_tasks USING btree (job_uuid);


--
-- Name: index_job_tasks_on_modified_at; Type: INDEX; Schema: public; Owner: -
--

CREATE INDEX index_job_tasks_on_modified_at ON public.job_tasks USING btree (modified_at);


--
-- Name: index_job_tasks_on_owner_uuid; Type: INDEX; Schema: public; Owner: -
--

CREATE INDEX index_job_tasks_on_owner_uuid ON public.job_tasks USING btree (owner_uuid);


--
-- Name: index_job_tasks_on_sequence; Type: INDEX; Schema: public; Owner: -
--

CREATE INDEX index_job_tasks_on_sequence ON public.job_tasks USING btree (sequence);


--
-- Name: index_job_tasks_on_success; Type: INDEX; Schema: public; Owner: -
--

CREATE INDEX index_job_tasks_on_success ON public.job_tasks USING btree (success);


--
-- Name: index_job_tasks_on_uuid; Type: INDEX; Schema: public; Owner: -
--

CREATE UNIQUE INDEX index_job_tasks_on_uuid ON public.job_tasks USING btree (uuid);


--
-- Name: index_jobs_on_created_at; Type: INDEX; Schema: public; Owner: -
--

CREATE INDEX index_jobs_on_created_at ON public.jobs USING btree (created_at);


--
-- Name: index_jobs_on_finished_at; Type: INDEX; Schema: public; Owner: -
--

CREATE INDEX index_jobs_on_finished_at ON public.jobs USING btree (finished_at);


--
-- Name: index_jobs_on_modified_at; Type: INDEX; Schema: public; Owner: -
--

CREATE INDEX index_jobs_on_modified_at ON public.jobs USING btree (modified_at);


--
-- Name: index_jobs_on_modified_at_uuid; Type: INDEX; Schema: public; Owner: -
--

CREATE INDEX index_jobs_on_modified_at_uuid ON public.jobs USING btree (modified_at DESC, uuid);


--
-- Name: index_jobs_on_output; Type: INDEX; Schema: public; Owner: -
--

CREATE INDEX index_jobs_on_output ON public.jobs USING btree (output);


--
-- Name: index_jobs_on_owner_uuid; Type: INDEX; Schema: public; Owner: -
--

CREATE INDEX index_jobs_on_owner_uuid ON public.jobs USING btree (owner_uuid);


--
-- Name: index_jobs_on_script; Type: INDEX; Schema: public; Owner: -
--

CREATE INDEX index_jobs_on_script ON public.jobs USING btree (script);


--
-- Name: index_jobs_on_script_parameters_digest; Type: INDEX; Schema: public; Owner: -
--

CREATE INDEX index_jobs_on_script_parameters_digest ON public.jobs USING btree (script_parameters_digest);


--
-- Name: index_jobs_on_started_at; Type: INDEX; Schema: public; Owner: -
--

CREATE INDEX index_jobs_on_started_at ON public.jobs USING btree (started_at);


--
-- Name: index_jobs_on_submit_id; Type: INDEX; Schema: public; Owner: -
--

CREATE UNIQUE INDEX index_jobs_on_submit_id ON public.jobs USING btree (submit_id);


--
-- Name: index_jobs_on_uuid; Type: INDEX; Schema: public; Owner: -
--

CREATE UNIQUE INDEX index_jobs_on_uuid ON public.jobs USING btree (uuid);


--
-- Name: index_keep_disks_on_filesystem_uuid; Type: INDEX; Schema: public; Owner: -
--

CREATE INDEX index_keep_disks_on_filesystem_uuid ON public.keep_disks USING btree (filesystem_uuid);


--
-- Name: index_keep_disks_on_last_ping_at; Type: INDEX; Schema: public; Owner: -
--

CREATE INDEX index_keep_disks_on_last_ping_at ON public.keep_disks USING btree (last_ping_at);


--
-- Name: index_keep_disks_on_node_uuid; Type: INDEX; Schema: public; Owner: -
--

CREATE INDEX index_keep_disks_on_node_uuid ON public.keep_disks USING btree (node_uuid);


--
-- Name: index_keep_disks_on_owner_uuid; Type: INDEX; Schema: public; Owner: -
--

CREATE INDEX index_keep_disks_on_owner_uuid ON public.keep_disks USING btree (owner_uuid);


--
-- Name: index_keep_disks_on_uuid; Type: INDEX; Schema: public; Owner: -
--

CREATE UNIQUE INDEX index_keep_disks_on_uuid ON public.keep_disks USING btree (uuid);


--
-- Name: index_keep_services_on_owner_uuid; Type: INDEX; Schema: public; Owner: -
--

CREATE INDEX index_keep_services_on_owner_uuid ON public.keep_services USING btree (owner_uuid);


--
-- Name: index_keep_services_on_uuid; Type: INDEX; Schema: public; Owner: -
--

CREATE UNIQUE INDEX index_keep_services_on_uuid ON public.keep_services USING btree (uuid);


--
-- Name: index_links_on_created_at_and_uuid; Type: INDEX; Schema: public; Owner: -
--

CREATE INDEX index_links_on_created_at_and_uuid ON public.links USING btree (created_at, uuid);


--
-- Name: index_links_on_head_uuid; Type: INDEX; Schema: public; Owner: -
--

CREATE INDEX index_links_on_head_uuid ON public.links USING btree (head_uuid);


--
-- Name: index_links_on_modified_at_and_uuid; Type: INDEX; Schema: public; Owner: -
--

CREATE INDEX index_links_on_modified_at_and_uuid ON public.links USING btree (modified_at, uuid);


--
-- Name: index_links_on_owner_uuid; Type: INDEX; Schema: public; Owner: -
--

CREATE INDEX index_links_on_owner_uuid ON public.links USING btree (owner_uuid);


--
-- Name: index_links_on_substring_head_uuid; Type: INDEX; Schema: public; Owner: -
--

CREATE INDEX index_links_on_substring_head_uuid ON public.links USING btree ("substring"((head_uuid)::text, 7, 5));


--
-- Name: index_links_on_substring_tail_uuid; Type: INDEX; Schema: public; Owner: -
--

CREATE INDEX index_links_on_substring_tail_uuid ON public.links USING btree ("substring"((tail_uuid)::text, 7, 5));


--
-- Name: index_links_on_tail_uuid; Type: INDEX; Schema: public; Owner: -
--

CREATE INDEX index_links_on_tail_uuid ON public.links USING btree (tail_uuid);


--
-- Name: index_links_on_uuid; Type: INDEX; Schema: public; Owner: -
--

CREATE UNIQUE INDEX index_links_on_uuid ON public.links USING btree (uuid);


--
-- Name: index_logs_on_created_at_and_uuid; Type: INDEX; Schema: public; Owner: -
--

CREATE INDEX index_logs_on_created_at_and_uuid ON public.logs USING btree (created_at, uuid);


--
-- Name: index_logs_on_event_at; Type: INDEX; Schema: public; Owner: -
--

CREATE INDEX index_logs_on_event_at ON public.logs USING btree (event_at);


--
-- Name: index_logs_on_event_type; Type: INDEX; Schema: public; Owner: -
--

CREATE INDEX index_logs_on_event_type ON public.logs USING btree (event_type);


--
-- Name: index_logs_on_modified_at_and_uuid; Type: INDEX; Schema: public; Owner: -
--

CREATE INDEX index_logs_on_modified_at_and_uuid ON public.logs USING btree (modified_at, uuid);


--
-- Name: index_logs_on_object_owner_uuid; Type: INDEX; Schema: public; Owner: -
--

CREATE INDEX index_logs_on_object_owner_uuid ON public.logs USING btree (object_owner_uuid);


--
-- Name: index_logs_on_object_uuid; Type: INDEX; Schema: public; Owner: -
--

CREATE INDEX index_logs_on_object_uuid ON public.logs USING btree (object_uuid);


--
-- Name: index_logs_on_owner_uuid; Type: INDEX; Schema: public; Owner: -
--

CREATE INDEX index_logs_on_owner_uuid ON public.logs USING btree (owner_uuid);


--
-- Name: index_logs_on_summary; Type: INDEX; Schema: public; Owner: -
--

CREATE INDEX index_logs_on_summary ON public.logs USING btree (summary);


--
-- Name: index_logs_on_uuid; Type: INDEX; Schema: public; Owner: -
--

CREATE UNIQUE INDEX index_logs_on_uuid ON public.logs USING btree (uuid);


--
-- Name: index_materialized_permissions_target_is_not_user; Type: INDEX; Schema: public; Owner: -
--

CREATE INDEX index_materialized_permissions_target_is_not_user ON public.materialized_permissions USING btree (target_uuid, traverse_owned, ((((user_uuid)::text = (target_uuid)::text) OR ((target_uuid)::text !~~ '_____-tpzed-_______________'::text))));


--
-- Name: index_nodes_on_created_at; Type: INDEX; Schema: public; Owner: -
--

CREATE INDEX index_nodes_on_created_at ON public.nodes USING btree (created_at);


--
-- Name: index_nodes_on_hostname; Type: INDEX; Schema: public; Owner: -
--

CREATE INDEX index_nodes_on_hostname ON public.nodes USING btree (hostname);


--
-- Name: index_nodes_on_modified_at; Type: INDEX; Schema: public; Owner: -
--

CREATE INDEX index_nodes_on_modified_at ON public.nodes USING btree (modified_at);


--
-- Name: index_nodes_on_owner_uuid; Type: INDEX; Schema: public; Owner: -
--

CREATE INDEX index_nodes_on_owner_uuid ON public.nodes USING btree (owner_uuid);


--
-- Name: index_nodes_on_slot_number; Type: INDEX; Schema: public; Owner: -
--

CREATE UNIQUE INDEX index_nodes_on_slot_number ON public.nodes USING btree (slot_number);


--
-- Name: index_nodes_on_uuid; Type: INDEX; Schema: public; Owner: -
--

CREATE UNIQUE INDEX index_nodes_on_uuid ON public.nodes USING btree (uuid);


--
-- Name: index_pipeline_instances_on_created_at; Type: INDEX; Schema: public; Owner: -
--

CREATE INDEX index_pipeline_instances_on_created_at ON public.pipeline_instances USING btree (created_at);


--
-- Name: index_pipeline_instances_on_modified_at; Type: INDEX; Schema: public; Owner: -
--

CREATE INDEX index_pipeline_instances_on_modified_at ON public.pipeline_instances USING btree (modified_at);


--
-- Name: index_pipeline_instances_on_modified_at_uuid; Type: INDEX; Schema: public; Owner: -
--

CREATE INDEX index_pipeline_instances_on_modified_at_uuid ON public.pipeline_instances USING btree (modified_at DESC, uuid);


--
-- Name: index_pipeline_instances_on_owner_uuid; Type: INDEX; Schema: public; Owner: -
--

CREATE INDEX index_pipeline_instances_on_owner_uuid ON public.pipeline_instances USING btree (owner_uuid);


--
-- Name: index_pipeline_instances_on_uuid; Type: INDEX; Schema: public; Owner: -
--

CREATE UNIQUE INDEX index_pipeline_instances_on_uuid ON public.pipeline_instances USING btree (uuid);


--
-- Name: index_pipeline_templates_on_created_at; Type: INDEX; Schema: public; Owner: -
--

CREATE INDEX index_pipeline_templates_on_created_at ON public.pipeline_templates USING btree (created_at);


--
-- Name: index_pipeline_templates_on_modified_at; Type: INDEX; Schema: public; Owner: -
--

CREATE INDEX index_pipeline_templates_on_modified_at ON public.pipeline_templates USING btree (modified_at);


--
-- Name: index_pipeline_templates_on_modified_at_uuid; Type: INDEX; Schema: public; Owner: -
--

CREATE INDEX index_pipeline_templates_on_modified_at_uuid ON public.pipeline_templates USING btree (modified_at DESC, uuid);


--
-- Name: index_pipeline_templates_on_owner_uuid; Type: INDEX; Schema: public; Owner: -
--

CREATE INDEX index_pipeline_templates_on_owner_uuid ON public.pipeline_templates USING btree (owner_uuid);


--
-- Name: index_pipeline_templates_on_uuid; Type: INDEX; Schema: public; Owner: -
--

CREATE UNIQUE INDEX index_pipeline_templates_on_uuid ON public.pipeline_templates USING btree (uuid);


--
-- Name: index_repositories_on_created_at_and_uuid; Type: INDEX; Schema: public; Owner: -
--

CREATE INDEX index_repositories_on_created_at_and_uuid ON public.repositories USING btree (created_at, uuid);


--
-- Name: index_repositories_on_modified_at_and_uuid; Type: INDEX; Schema: public; Owner: -
--

CREATE INDEX index_repositories_on_modified_at_and_uuid ON public.repositories USING btree (modified_at, uuid);


--
-- Name: index_repositories_on_name; Type: INDEX; Schema: public; Owner: -
--

CREATE UNIQUE INDEX index_repositories_on_name ON public.repositories USING btree (name);


--
-- Name: index_repositories_on_owner_uuid; Type: INDEX; Schema: public; Owner: -
--

CREATE INDEX index_repositories_on_owner_uuid ON public.repositories USING btree (owner_uuid);


--
-- Name: index_repositories_on_uuid; Type: INDEX; Schema: public; Owner: -
--

CREATE UNIQUE INDEX index_repositories_on_uuid ON public.repositories USING btree (uuid);


--
-- Name: index_specimens_on_created_at; Type: INDEX; Schema: public; Owner: -
--

CREATE INDEX index_specimens_on_created_at ON public.specimens USING btree (created_at);


--
-- Name: index_specimens_on_modified_at; Type: INDEX; Schema: public; Owner: -
--

CREATE INDEX index_specimens_on_modified_at ON public.specimens USING btree (modified_at);


--
-- Name: index_specimens_on_owner_uuid; Type: INDEX; Schema: public; Owner: -
--

CREATE INDEX index_specimens_on_owner_uuid ON public.specimens USING btree (owner_uuid);


--
-- Name: index_specimens_on_uuid; Type: INDEX; Schema: public; Owner: -
--

CREATE UNIQUE INDEX index_specimens_on_uuid ON public.specimens USING btree (uuid);


--
-- Name: index_traits_on_name; Type: INDEX; Schema: public; Owner: -
--

CREATE INDEX index_traits_on_name ON public.traits USING btree (name);


--
-- Name: index_traits_on_owner_uuid; Type: INDEX; Schema: public; Owner: -
--

CREATE INDEX index_traits_on_owner_uuid ON public.traits USING btree (owner_uuid);


--
-- Name: index_traits_on_uuid; Type: INDEX; Schema: public; Owner: -
--

CREATE UNIQUE INDEX index_traits_on_uuid ON public.traits USING btree (uuid);


--
-- Name: index_trashed_groups_on_group_uuid; Type: INDEX; Schema: public; Owner: -
--

CREATE UNIQUE INDEX index_trashed_groups_on_group_uuid ON public.trashed_groups USING btree (group_uuid);


--
-- Name: index_users_on_created_at_and_uuid; Type: INDEX; Schema: public; Owner: -
--

CREATE INDEX index_users_on_created_at_and_uuid ON public.users USING btree (created_at, uuid);


--
-- Name: index_users_on_identity_url; Type: INDEX; Schema: public; Owner: -
--

CREATE UNIQUE INDEX index_users_on_identity_url ON public.users USING btree (identity_url);


--
-- Name: index_users_on_modified_at_and_uuid; Type: INDEX; Schema: public; Owner: -
--

CREATE INDEX index_users_on_modified_at_and_uuid ON public.users USING btree (modified_at, uuid);


--
-- Name: index_users_on_owner_uuid; Type: INDEX; Schema: public; Owner: -
--

CREATE INDEX index_users_on_owner_uuid ON public.users USING btree (owner_uuid);


--
-- Name: index_users_on_username; Type: INDEX; Schema: public; Owner: -
--

CREATE UNIQUE INDEX index_users_on_username ON public.users USING btree (username);


--
-- Name: index_users_on_uuid; Type: INDEX; Schema: public; Owner: -
--

CREATE UNIQUE INDEX index_users_on_uuid ON public.users USING btree (uuid);


--
-- Name: index_virtual_machines_on_created_at_and_uuid; Type: INDEX; Schema: public; Owner: -
--

CREATE INDEX index_virtual_machines_on_created_at_and_uuid ON public.virtual_machines USING btree (created_at, uuid);


--
-- Name: index_virtual_machines_on_hostname; Type: INDEX; Schema: public; Owner: -
--

CREATE INDEX index_virtual_machines_on_hostname ON public.virtual_machines USING btree (hostname);


--
-- Name: index_virtual_machines_on_modified_at_and_uuid; Type: INDEX; Schema: public; Owner: -
--

CREATE INDEX index_virtual_machines_on_modified_at_and_uuid ON public.virtual_machines USING btree (modified_at, uuid);


--
-- Name: index_virtual_machines_on_owner_uuid; Type: INDEX; Schema: public; Owner: -
--

CREATE INDEX index_virtual_machines_on_owner_uuid ON public.virtual_machines USING btree (owner_uuid);


--
-- Name: index_virtual_machines_on_uuid; Type: INDEX; Schema: public; Owner: -
--

CREATE UNIQUE INDEX index_virtual_machines_on_uuid ON public.virtual_machines USING btree (uuid);


--
-- Name: index_workflows_on_created_at_and_uuid; Type: INDEX; Schema: public; Owner: -
--

CREATE INDEX index_workflows_on_created_at_and_uuid ON public.workflows USING btree (created_at, uuid);


--
-- Name: index_workflows_on_modified_at_and_uuid; Type: INDEX; Schema: public; Owner: -
--

CREATE INDEX index_workflows_on_modified_at_and_uuid ON public.workflows USING btree (modified_at, uuid);


--
-- Name: index_workflows_on_owner_uuid; Type: INDEX; Schema: public; Owner: -
--

CREATE INDEX index_workflows_on_owner_uuid ON public.workflows USING btree (owner_uuid);


--
-- Name: index_workflows_on_uuid; Type: INDEX; Schema: public; Owner: -
--

CREATE UNIQUE INDEX index_workflows_on_uuid ON public.workflows USING btree (uuid);


--
-- Name: job_tasks_search_index; Type: INDEX; Schema: public; Owner: -
--

CREATE INDEX job_tasks_search_index ON public.job_tasks USING btree (uuid, owner_uuid, modified_by_client_uuid, modified_by_user_uuid, job_uuid, created_by_job_task_uuid);


--
-- Name: jobs_search_index; Type: INDEX; Schema: public; Owner: -
--

CREATE INDEX jobs_search_index ON public.jobs USING btree (uuid, owner_uuid, modified_by_client_uuid, modified_by_user_uuid, submit_id, script, script_version, cancelled_by_client_uuid, cancelled_by_user_uuid, output, is_locked_by_uuid, log, repository, supplied_script_version, docker_image_locator, state, arvados_sdk_version);


--
-- Name: jobs_trgm_text_search_idx; Type: INDEX; Schema: public; Owner: -
--

CREATE INDEX jobs_trgm_text_search_idx ON public.jobs USING gin (((((((((((((((((((((((((((((((((((((((((((((COALESCE(uuid, ''::character varying))::text || ' '::text) || (COALESCE(owner_uuid, ''::character varying))::text) || ' '::text) || (COALESCE(modified_by_client_uuid, ''::character varying))::text) || ' '::text) || (COALESCE(modified_by_user_uuid, ''::character varying))::text) || ' '::text) || (COALESCE(submit_id, ''::character varying))::text) || ' '::text) || (COALESCE(script, ''::character varying))::text) || ' '::text) || (COALESCE(script_version, ''::character varying))::text) || ' '::text) || COALESCE(script_parameters, ''::text)) || ' '::text) || (COALESCE(cancelled_by_client_uuid, ''::character varying))::text) || ' '::text) || (COALESCE(cancelled_by_user_uuid, ''::character varying))::text) || ' '::text) || (COALESCE(output, ''::character varying))::text) || ' '::text) || (COALESCE(is_locked_by_uuid, ''::character varying))::text) || ' '::text) || (COALESCE(log, ''::character varying))::text) || ' '::text) || COALESCE(tasks_summary, ''::text)) || ' '::text) || COALESCE(runtime_constraints, ''::text)) || ' '::text) || (COALESCE(repository, ''::character varying))::text) || ' '::text) || (COALESCE(supplied_script_version, ''::character varying))::text) || ' '::text) || (COALESCE(docker_image_locator, ''::character varying))::text) || ' '::text) || (COALESCE(description, ''::character varying))::text) || ' '::text) || (COALESCE(state, ''::character varying))::text) || ' '::text) || (COALESCE(arvados_sdk_version, ''::character varying))::text) || ' '::text) || COALESCE(components, ''::text))) public.gin_trgm_ops);


--
-- Name: keep_disks_search_index; Type: INDEX; Schema: public; Owner: -
--

CREATE INDEX keep_disks_search_index ON public.keep_disks USING btree (uuid, owner_uuid, modified_by_client_uuid, modified_by_user_uuid, ping_secret, node_uuid, filesystem_uuid, keep_service_uuid);


--
-- Name: keep_services_search_index; Type: INDEX; Schema: public; Owner: -
--

CREATE INDEX keep_services_search_index ON public.keep_services USING btree (uuid, owner_uuid, modified_by_client_uuid, modified_by_user_uuid, service_host, service_type);


--
-- Name: links_index_on_properties; Type: INDEX; Schema: public; Owner: -
--

CREATE INDEX links_index_on_properties ON public.links USING gin (properties);


--
-- Name: links_search_index; Type: INDEX; Schema: public; Owner: -
--

CREATE INDEX links_search_index ON public.links USING btree (uuid, owner_uuid, modified_by_client_uuid, modified_by_user_uuid, tail_uuid, link_class, name, head_uuid);


--
-- Name: links_tail_name_unique_if_link_class_name; Type: INDEX; Schema: public; Owner: -
--

CREATE UNIQUE INDEX links_tail_name_unique_if_link_class_name ON public.links USING btree (tail_uuid, name) WHERE ((link_class)::text = 'name'::text);


--
-- Name: logs_search_index; Type: INDEX; Schema: public; Owner: -
--

CREATE INDEX logs_search_index ON public.logs USING btree (uuid, owner_uuid, modified_by_client_uuid, modified_by_user_uuid, object_uuid, event_type, object_owner_uuid);


--
-- Name: nodes_index_on_info; Type: INDEX; Schema: public; Owner: -
--

CREATE INDEX nodes_index_on_info ON public.nodes USING gin (info);


--
-- Name: nodes_index_on_properties; Type: INDEX; Schema: public; Owner: -
--

CREATE INDEX nodes_index_on_properties ON public.nodes USING gin (properties);


--
-- Name: nodes_search_index; Type: INDEX; Schema: public; Owner: -
--

CREATE INDEX nodes_search_index ON public.nodes USING btree (uuid, owner_uuid, modified_by_client_uuid, modified_by_user_uuid, hostname, domain, ip_address, job_uuid);


--
-- Name: permission_target; Type: INDEX; Schema: public; Owner: -
--

CREATE INDEX permission_target ON public.materialized_permissions USING btree (target_uuid);


--
-- Name: permission_user_target; Type: INDEX; Schema: public; Owner: -
--

CREATE UNIQUE INDEX permission_user_target ON public.materialized_permissions USING btree (user_uuid, target_uuid);


--
-- Name: pipeline_instances_search_index; Type: INDEX; Schema: public; Owner: -
--

CREATE INDEX pipeline_instances_search_index ON public.pipeline_instances USING btree (uuid, owner_uuid, modified_by_client_uuid, modified_by_user_uuid, pipeline_template_uuid, name, state);


--
-- Name: pipeline_instances_trgm_text_search_idx; Type: INDEX; Schema: public; Owner: -
--

CREATE INDEX pipeline_instances_trgm_text_search_idx ON public.pipeline_instances USING gin (((((((((((((((((((((((COALESCE(uuid, ''::character varying))::text || ' '::text) || (COALESCE(owner_uuid, ''::character varying))::text) || ' '::text) || (COALESCE(modified_by_client_uuid, ''::character varying))::text) || ' '::text) || (COALESCE(modified_by_user_uuid, ''::character varying))::text) || ' '::text) || (COALESCE(pipeline_template_uuid, ''::character varying))::text) || ' '::text) || (COALESCE(name, ''::character varying))::text) || ' '::text) || COALESCE(components, ''::text)) || ' '::text) || COALESCE(properties, ''::text)) || ' '::text) || (COALESCE(state, ''::character varying))::text) || ' '::text) || COALESCE(components_summary, ''::text)) || ' '::text) || (COALESCE(description, ''::character varying))::text)) public.gin_trgm_ops);


--
-- Name: pipeline_template_owner_uuid_name_unique; Type: INDEX; Schema: public; Owner: -
--

CREATE UNIQUE INDEX pipeline_template_owner_uuid_name_unique ON public.pipeline_templates USING btree (owner_uuid, name);


--
-- Name: pipeline_templates_search_index; Type: INDEX; Schema: public; Owner: -
--

CREATE INDEX pipeline_templates_search_index ON public.pipeline_templates USING btree (uuid, owner_uuid, modified_by_client_uuid, modified_by_user_uuid, name);


--
-- Name: pipeline_templates_trgm_text_search_idx; Type: INDEX; Schema: public; Owner: -
--

CREATE INDEX pipeline_templates_trgm_text_search_idx ON public.pipeline_templates USING gin (((((((((((((((COALESCE(uuid, ''::character varying))::text || ' '::text) || (COALESCE(owner_uuid, ''::character varying))::text) || ' '::text) || (COALESCE(modified_by_client_uuid, ''::character varying))::text) || ' '::text) || (COALESCE(modified_by_user_uuid, ''::character varying))::text) || ' '::text) || (COALESCE(name, ''::character varying))::text) || ' '::text) || COALESCE(components, ''::text)) || ' '::text) || (COALESCE(description, ''::character varying))::text)) public.gin_trgm_ops);


--
-- Name: repositories_search_index; Type: INDEX; Schema: public; Owner: -
--

CREATE INDEX repositories_search_index ON public.repositories USING btree (uuid, owner_uuid, modified_by_client_uuid, modified_by_user_uuid, name);


--
-- Name: specimens_search_index; Type: INDEX; Schema: public; Owner: -
--

CREATE INDEX specimens_search_index ON public.specimens USING btree (uuid, owner_uuid, modified_by_client_uuid, modified_by_user_uuid, material);


--
-- Name: traits_search_index; Type: INDEX; Schema: public; Owner: -
--

CREATE INDEX traits_search_index ON public.traits USING btree (uuid, owner_uuid, modified_by_client_uuid, modified_by_user_uuid, name);


--
-- Name: unique_schema_migrations; Type: INDEX; Schema: public; Owner: -
--

CREATE UNIQUE INDEX unique_schema_migrations ON public.schema_migrations USING btree (version);


--
-- Name: users_search_index; Type: INDEX; Schema: public; Owner: -
--

CREATE INDEX users_search_index ON public.users USING btree (uuid, owner_uuid, modified_by_client_uuid, modified_by_user_uuid, email, first_name, last_name, identity_url, default_owner_uuid, username, redirect_to_user_uuid);


--
-- Name: virtual_machines_search_index; Type: INDEX; Schema: public; Owner: -
--

CREATE INDEX virtual_machines_search_index ON public.virtual_machines USING btree (uuid, owner_uuid, modified_by_client_uuid, modified_by_user_uuid, hostname);


--
-- Name: workflows_search_idx; Type: INDEX; Schema: public; Owner: -
--

CREATE INDEX workflows_search_idx ON public.workflows USING btree (uuid, owner_uuid, modified_by_client_uuid, modified_by_user_uuid, name);


--
-- Name: workflows_trgm_text_search_idx; Type: INDEX; Schema: public; Owner: -
--

CREATE INDEX workflows_trgm_text_search_idx ON public.workflows USING gin (((((((((((((COALESCE(uuid, ''::character varying))::text || ' '::text) || (COALESCE(owner_uuid, ''::character varying))::text) || ' '::text) || (COALESCE(modified_by_client_uuid, ''::character varying))::text) || ' '::text) || (COALESCE(modified_by_user_uuid, ''::character varying))::text) || ' '::text) || (COALESCE(name, ''::character varying))::text) || ' '::text) || COALESCE(description, ''::text))) public.gin_trgm_ops);


--
-- PostgreSQL database dump complete
--

SET search_path TO "$user", public;

INSERT INTO "schema_migrations" (version) VALUES
('20121016005009'),
('20130105203021'),
('20130105224358'),
('20130105224618'),
('20130107181109'),
('20130107212832'),
('20130109175700'),
('20130109220548'),
('20130113214204'),
('20130116024233'),
('20130116215213'),
('20130118002239'),
('20130122020042'),
('20130122201442'),
('20130122221616'),
('20130123174514'),
('20130123180224'),
('20130123180228'),
('20130125220425'),
('20130128202518'),
('20130128231343'),
('20130130205749'),
('20130203104818'),
('20130203104824'),
('20130203115329'),
('20130207195855'),
('20130218181504'),
('20130226170000'),
('20130313175417'),
('20130315155820'),
('20130315183626'),
('20130315213205'),
('20130318002138'),
('20130319165853'),
('20130319180730'),
('20130319194637'),
('20130319201431'),
('20130319235957'),
('20130320000107'),
('20130326173804'),
('20130326182917'),
('20130415020241'),
('20130425024459'),
('20130425214427'),
('20130523060112'),
('20130523060213'),
('20130524042319'),
('20130528134100'),
('20130606183519'),
('20130608053730'),
('20130610202538'),
('20130611163736'),
('20130612042554'),
('20130617150007'),
('20130626002829'),
('20130626022810'),
('20130627154537'),
('20130627184333'),
('20130708163414'),
('20130708182912'),
('20130708185153'),
('20130724153034'),
('20131007180607'),
('20140117231056'),
('20140124222114'),
('20140129184311'),
('20140317135600'),
('20140319160547'),
('20140321191343'),
('20140324024606'),
('20140325175653'),
('20140402001908'),
('20140407184311'),
('20140421140924'),
('20140421151939'),
('20140421151940'),
('20140422011506'),
('20140423132913'),
('20140423133559'),
('20140501165548'),
('20140519205916'),
('20140527152921'),
('20140530200539'),
('20140601022548'),
('20140602143352'),
('20140607150616'),
('20140611173003'),
('20140627210837'),
('20140709172343'),
('20140714184006'),
('20140811184643'),
('20140817035914'),
('20140818125735'),
('20140826180337'),
('20140828141043'),
('20140909183946'),
('20140911221252'),
('20140918141529'),
('20140918153541'),
('20140918153705'),
('20140924091559'),
('20141111133038'),
('20141208164553'),
('20141208174553'),
('20141208174653'),
('20141208185217'),
('20150122175935'),
('20150123142953'),
('20150203180223'),
('20150206210804'),
('20150206230342'),
('20150216193428'),
('20150303210106'),
('20150312151136'),
('20150317132720'),
('20150324152204'),
('20150423145759'),
('20150512193020'),
('20150526180251'),
('20151202151426'),
('20151215134304'),
('20151229214707'),
('20160208210629'),
('20160209155729'),
('20160324144017'),
('20160506175108'),
('20160509143250'),
('20160808151559'),
('20160819195557'),
('20160819195725'),
('20160901210110'),
('20160909181442'),
('20160926194129'),
('20161019171346'),
('20161111143147'),
('20161115171221'),
('20161115174218'),
('20161213172944'),
('20161222153434'),
('20161223090712'),
('20170102153111'),
('20170105160301'),
('20170105160302'),
('20170216170823'),
('20170301225558'),
('20170319063406'),
('20170328215436'),
('20170330012505'),
('20170419173031'),
('20170419173712'),
('20170419175801'),
('20170628185847'),
('20170704160233'),
('20170706141334'),
('20170824202826'),
('20170906224040'),
('20171027183824'),
('20171208203841'),
('20171212153352'),
('20180216203422'),
('20180228220311'),
('20180313180114'),
('20180501182859'),
('20180514135529'),
('20180607175050'),
('20180608123145'),
('20180806133039'),
('20180820130357'),
('20180820132617'),
('20180820135808'),
('20180824152014'),
('20180824155207'),
('20180904110712'),
('20180913175443'),
('20180915155335'),
('20180917200000'),
('20180917205609'),
('20180919001158'),
('20181001175023'),
('20181004131141'),
('20181005192222'),
('20181011184200'),
('20181213183234'),
('20190214214814'),
('20190322174136'),
('20190422144631'),
('20190523180148'),
('20190808145904'),
('20190809135453'),
('20190905151603'),
('20200501150153'),
('20200602141328'),
('20200914203202'),
('20201103170213'),
('20201105190435'),
('20201202174753'),
('20210108033940'),
('20210126183521'),
('20210621204455'),
('20210816191509'),
('20211027154300'),
('20220224203102'),
('20220301155729'),
('20220303204419'),
('20220401153101'),
('20220505112900'),
('20220726034131'),
('20220804133317'),
('20221219165512'),
('20221230155924'),
('20230421142716'),
('20230503224107'),
('20230815160000'),
('20230821000000'),
<<<<<<< HEAD
('20230922000000');
=======
('20231013000000');
>>>>>>> 4727334c

<|MERGE_RESOLUTION|>--- conflicted
+++ resolved
@@ -62,10 +62,10 @@
      permission (permission origin is self).
   */
   perm_from_start(perm_origin_uuid, target_uuid, val, traverse_owned) as (
-    
+
 WITH RECURSIVE
         traverse_graph(origin_uuid, target_uuid, val, traverse_owned, starting_set) as (
-            
+
              values (perm_origin_uuid, starting_uuid, starting_perm,
                     should_traverse_owned(starting_uuid, starting_perm),
                     (perm_origin_uuid = starting_uuid or starting_uuid not like '_____-tpzed-_______________'))
@@ -107,10 +107,10 @@
        can_manage permission granted by ownership.
   */
   additional_perms(perm_origin_uuid, target_uuid, val, traverse_owned) as (
-    
+
 WITH RECURSIVE
         traverse_graph(origin_uuid, target_uuid, val, traverse_owned, starting_set) as (
-            
+
     select edges.tail_uuid as origin_uuid, edges.head_uuid as target_uuid, edges.val,
            should_traverse_owned(edges.head_uuid, edges.val),
            edges.head_uuid like '_____-j7d0g-_______________'
@@ -3315,9 +3315,5 @@
 ('20230503224107'),
 ('20230815160000'),
 ('20230821000000'),
-<<<<<<< HEAD
-('20230922000000');
-=======
-('20231013000000');
->>>>>>> 4727334c
-
+('20230922000000'),
+('20231013000000');