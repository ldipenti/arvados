--- conflicted
+++ resolved
@@ -292,11 +292,8 @@
     updated_at timestamp without time zone NOT NULL,
     container_count integer DEFAULT 0,
     use_existing boolean DEFAULT true,
-<<<<<<< HEAD
+    scheduling_parameters text,
     output_uuid character varying(255)
-=======
-    scheduling_parameters text
->>>>>>> 02010431
 );
 
 
@@ -2702,8 +2699,6 @@
 
 INSERT INTO schema_migrations (version) VALUES ('20161019171346');
 
-<<<<<<< HEAD
 INSERT INTO schema_migrations (version) VALUES ('20161110171221');
-=======
-INSERT INTO schema_migrations (version) VALUES ('20161111143147');
->>>>>>> 02010431
+
+INSERT INTO schema_migrations (version) VALUES ('20161111143147');