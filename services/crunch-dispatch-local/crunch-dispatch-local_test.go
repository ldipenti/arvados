// Copyright (C) The Arvados Authors. All rights reserved.
//
// SPDX-License-Identifier: AGPL-3.0

package main

import (
	"bytes"
	"context"
	"io"
	"net/http"
	"net/http/httptest"
	"os"
	"os/exec"
	"regexp"
	"testing"
	"time"

	"git.arvados.org/arvados.git/sdk/go/arvados"
	"git.arvados.org/arvados.git/sdk/go/arvadosclient"
	"git.arvados.org/arvados.git/sdk/go/arvadostest"
	"git.arvados.org/arvados.git/sdk/go/dispatch"
	"github.com/sirupsen/logrus"
	. "gopkg.in/check.v1"
)

// Gocheck boilerplate
func Test(t *testing.T) {
	TestingT(t)
}

var _ = Suite(&TestSuite{})
var _ = Suite(&MockArvadosServerSuite{})

type TestSuite struct{}
type MockArvadosServerSuite struct{}

var initialArgs []string

func (s *TestSuite) SetUpSuite(c *C) {
	initialArgs = os.Args
	arvadostest.StartAPI()
	runningCmds = make(map[string]*exec.Cmd)
	logrus.SetFormatter(&logrus.TextFormatter{DisableColors: true})
}

func (s *TestSuite) TearDownSuite(c *C) {
	arvadostest.StopAPI()
}

func (s *TestSuite) SetUpTest(c *C) {
	args := []string{"crunch-dispatch-local"}
	os.Args = args
}

func (s *TestSuite) TearDownTest(c *C) {
	arvadostest.ResetEnv()
	os.Args = initialArgs
}

func (s *MockArvadosServerSuite) TearDownTest(c *C) {
	arvadostest.ResetEnv()
}

func (s *TestSuite) TestIntegration(c *C) {
	arv, err := arvadosclient.MakeArvadosClient()
	c.Assert(err, IsNil)

	echo := "echo"
	crunchRunCommand = &echo

	ctx, cancel := context.WithCancel(context.Background())
	dispatcher := dispatch.Dispatcher{
		Arv:        arv,
		PollPeriod: time.Second,
	}

	startCmd := func(container arvados.Container, cmd *exec.Cmd) error {
		dispatcher.UpdateState(container.UUID, "Running")
		dispatcher.UpdateState(container.UUID, "Complete")
		return cmd.Start()
	}

<<<<<<< HEAD
	cl := arvados.Cluster{Containers: arvados.ContainersConfig{RuntimeEngine: "docker"}}

	dispatcher.RunContainer = func(d *dispatch.Dispatcher, c arvados.Container, s <-chan arvados.Container) {
		(&LocalRun{startCmd, make(chan bool, 8), ctx, &cl}).run(d, c, s)
		cancel()
=======
	dispatcher.RunContainer = func(d *dispatch.Dispatcher, c arvados.Container, s <-chan arvados.Container) error {
		defer cancel()
		return (&LocalRun{startCmd, make(chan bool, 8), ctx}).run(d, c, s)
>>>>>>> efc1846a
	}

	err = dispatcher.Run(ctx)
	c.Assert(err, Equals, context.Canceled)

	// Wait for all running crunch jobs to complete / terminate
	waitGroup.Wait()

	// There should be no queued containers now
	params := arvadosclient.Dict{
		"filters": [][]string{{"state", "=", "Queued"}},
	}
	var containers arvados.ContainerList
	err = arv.List("containers", params, &containers)
	c.Check(err, IsNil)
	c.Assert(len(containers.Items), Equals, 0)

	// Previously "Queued" container should now be in "Complete" state
	var container arvados.Container
	err = arv.Get("containers", "zzzzz-dz642-queuedcontainer", nil, &container)
	c.Check(err, IsNil)
	c.Check(string(container.State), Equals, "Complete")
}

func (s *MockArvadosServerSuite) Test_APIErrorGettingContainers(c *C) {
	apiStubResponses := make(map[string]arvadostest.StubResponse)
	apiStubResponses["/arvados/v1/containers"] = arvadostest.StubResponse{500, string(`{}`)}

	testWithServerStub(c, apiStubResponses, "echo", "error getting count of containers")
}

func (s *MockArvadosServerSuite) Test_APIErrorUpdatingContainerState(c *C) {
	apiStubResponses := make(map[string]arvadostest.StubResponse)
	apiStubResponses["/arvados/v1/containers"] =
		arvadostest.StubResponse{200, string(`{"items_available":1, "items":[{"uuid":"zzzzz-dz642-xxxxxxxxxxxxxx1","State":"Queued","Priority":1}]}`)}
	apiStubResponses["/arvados/v1/containers/zzzzz-dz642-xxxxxxxxxxxxxx1"] =
		arvadostest.StubResponse{500, string(`{}`)}

	testWithServerStub(c, apiStubResponses, "echo", "error locking container zzzzz-dz642-xxxxxxxxxxxxxx1")
}

func (s *MockArvadosServerSuite) Test_ContainerStillInRunningAfterRun(c *C) {
	apiStubResponses := make(map[string]arvadostest.StubResponse)
	apiStubResponses["/arvados/v1/containers"] =
		arvadostest.StubResponse{200, string(`{"items_available":1, "items":[{"uuid":"zzzzz-dz642-xxxxxxxxxxxxxx2","State":"Queued","Priority":1}]}`)}
	apiStubResponses["/arvados/v1/containers/zzzzz-dz642-xxxxxxxxxxxxxx2/lock"] =
		arvadostest.StubResponse{200, string(`{"uuid":"zzzzz-dz642-xxxxxxxxxxxxxx2", "state":"Locked", "priority":1, "locked_by_uuid": "` + arvadostest.Dispatch1AuthUUID + `"}`)}
	apiStubResponses["/arvados/v1/containers/zzzzz-dz642-xxxxxxxxxxxxxx2"] =
		arvadostest.StubResponse{200, string(`{"uuid":"zzzzz-dz642-xxxxxxxxxxxxxx2", "state":"Running", "priority":1, "locked_by_uuid": "` + arvadostest.Dispatch1AuthUUID + `"}`)}

	testWithServerStub(c, apiStubResponses, "echo",
		`after \\"echo\\" process termination, container state for zzzzz-dz642-xxxxxxxxxxxxxx2 is \\"Running\\"; updating it to \\"Cancelled\\"`)
}

func (s *MockArvadosServerSuite) Test_ErrorRunningContainer(c *C) {
	apiStubResponses := make(map[string]arvadostest.StubResponse)
	apiStubResponses["/arvados/v1/containers"] =
		arvadostest.StubResponse{200, string(`{"items_available":1, "items":[{"uuid":"zzzzz-dz642-xxxxxxxxxxxxxx3","State":"Queued","Priority":1}]}`)}

	apiStubResponses["/arvados/v1/containers/zzzzz-dz642-xxxxxxxxxxxxxx3/lock"] =
		arvadostest.StubResponse{200, string(`{"uuid":"zzzzz-dz642-xxxxxxxxxxxxxx3", "state":"Locked", "priority":1}`)}

	testWithServerStub(c, apiStubResponses, "nosuchcommand", `error starting \\"nosuchcommand\\" for zzzzz-dz642-xxxxxxxxxxxxxx3`)
}

func testWithServerStub(c *C, apiStubResponses map[string]arvadostest.StubResponse, crunchCmd string, expected string) {
	apiStubResponses["/arvados/v1/api_client_authorizations/current"] =
		arvadostest.StubResponse{200, string(`{"uuid": "` + arvadostest.Dispatch1AuthUUID + `", "api_token": "xyz"}`)}

	apiStub := arvadostest.ServerStub{apiStubResponses}

	api := httptest.NewServer(&apiStub)
	defer api.Close()

	arv := &arvadosclient.ArvadosClient{
		Scheme:    "http",
		ApiServer: api.URL[7:],
		ApiToken:  "abc123",
		Client:    &http.Client{Transport: &http.Transport{}},
		Retries:   0,
	}

	buf := bytes.NewBuffer(nil)
	logrus.SetOutput(io.MultiWriter(buf, os.Stderr))
	defer logrus.SetOutput(os.Stderr)

	*crunchRunCommand = crunchCmd

	ctx, cancel := context.WithCancel(context.Background())
	dispatcher := dispatch.Dispatcher{
		Arv:        arv,
		PollPeriod: time.Second / 20,
	}

	startCmd := func(container arvados.Container, cmd *exec.Cmd) error {
		dispatcher.UpdateState(container.UUID, "Running")
		dispatcher.UpdateState(container.UUID, "Complete")
		return cmd.Start()
	}

<<<<<<< HEAD
	cl := arvados.Cluster{Containers: arvados.ContainersConfig{RuntimeEngine: "docker"}}

	dispatcher.RunContainer = func(d *dispatch.Dispatcher, c arvados.Container, s <-chan arvados.Container) {
		(&LocalRun{startCmd, make(chan bool, 8), ctx, &cl}).run(d, c, s)
		cancel()
=======
	dispatcher.RunContainer = func(d *dispatch.Dispatcher, c arvados.Container, s <-chan arvados.Container) error {
		defer cancel()
		return (&LocalRun{startCmd, make(chan bool, 8), ctx}).run(d, c, s)
>>>>>>> efc1846a
	}

	re := regexp.MustCompile(`(?ms).*` + expected + `.*`)
	go func() {
		for i := 0; i < 80 && !re.MatchString(buf.String()); i++ {
			time.Sleep(100 * time.Millisecond)
		}
		cancel()
	}()

	err := dispatcher.Run(ctx)
	c.Assert(err, Equals, context.Canceled)

	// Wait for all running crunch jobs to complete / terminate
	waitGroup.Wait()

	c.Check(buf.String(), Matches, `(?ms).*`+expected+`.*`)
}<|MERGE_RESOLUTION|>--- conflicted
+++ resolved
@@ -81,17 +81,11 @@
 		return cmd.Start()
 	}
 
-<<<<<<< HEAD
 	cl := arvados.Cluster{Containers: arvados.ContainersConfig{RuntimeEngine: "docker"}}
 
-	dispatcher.RunContainer = func(d *dispatch.Dispatcher, c arvados.Container, s <-chan arvados.Container) {
-		(&LocalRun{startCmd, make(chan bool, 8), ctx, &cl}).run(d, c, s)
-		cancel()
-=======
 	dispatcher.RunContainer = func(d *dispatch.Dispatcher, c arvados.Container, s <-chan arvados.Container) error {
 		defer cancel()
-		return (&LocalRun{startCmd, make(chan bool, 8), ctx}).run(d, c, s)
->>>>>>> efc1846a
+		return (&LocalRun{startCmd, make(chan bool, 8), ctx, &cl}).run(d, c, s)
 	}
 
 	err = dispatcher.Run(ctx)
@@ -192,17 +186,11 @@
 		return cmd.Start()
 	}
 
-<<<<<<< HEAD
 	cl := arvados.Cluster{Containers: arvados.ContainersConfig{RuntimeEngine: "docker"}}
 
-	dispatcher.RunContainer = func(d *dispatch.Dispatcher, c arvados.Container, s <-chan arvados.Container) {
-		(&LocalRun{startCmd, make(chan bool, 8), ctx, &cl}).run(d, c, s)
-		cancel()
-=======
 	dispatcher.RunContainer = func(d *dispatch.Dispatcher, c arvados.Container, s <-chan arvados.Container) error {
 		defer cancel()
-		return (&LocalRun{startCmd, make(chan bool, 8), ctx}).run(d, c, s)
->>>>>>> efc1846a
+		return (&LocalRun{startCmd, make(chan bool, 8), ctx, &cl}).run(d, c, s)
 	}
 
 	re := regexp.MustCompile(`(?ms).*` + expected + `.*`)
