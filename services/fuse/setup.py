#!/usr/bin/env python3
# Copyright (C) The Arvados Authors. All rights reserved.
#
# SPDX-License-Identifier: AGPL-3.0

from __future__ import absolute_import
import os
import sys
import re

from setuptools import setup, find_packages

import arvados_version
version = arvados_version.get_version()
short_tests_only = arvados_version.short_tests_only()
README = os.path.join(arvados_version.SETUP_DIR, 'README.rst')

setup(name='arvados_fuse',
      version=version,
      description='Arvados FUSE driver',
      long_description=open(README).read(),
      author='Arvados',
      author_email='info@arvados.org',
      url="https://arvados.org",
      download_url="https://github.com/arvados/arvados.git",
      license='GNU Affero General Public License, version 3.0',
      packages=['arvados_fuse'],
      scripts=[
        'bin/arv-mount'
        ],
      data_files=[
          ('share/doc/arvados_fuse', ['agpl-3.0.txt', 'README.rst']),
      ],
      install_requires=[
<<<<<<< HEAD
        'arvados-python-client{}'.format(pysdk_dep),
        'arvados-llfuse >= 1.5.1',
=======
        *arvados_version.iter_dependencies(version),
        'llfuse >= 1.3.6',
>>>>>>> 2a0299c0
        'future',
        'python-daemon',
        'ciso8601 >= 2.0.0',
        'setuptools',
        "prometheus_client"
        ],
      python_requires="~=3.8",
      classifiers=[
          'Programming Language :: Python :: 3',
      ],
      test_suite='tests',
      tests_require=['pbr<1.7.0', 'mock>=1.0', 'PyYAML', 'parameterized',],
      zip_safe=False
      )<|MERGE_RESOLUTION|>--- conflicted
+++ resolved
@@ -32,13 +32,8 @@
           ('share/doc/arvados_fuse', ['agpl-3.0.txt', 'README.rst']),
       ],
       install_requires=[
-<<<<<<< HEAD
-        'arvados-python-client{}'.format(pysdk_dep),
+        *arvados_version.iter_dependencies(version),
         'arvados-llfuse >= 1.5.1',
-=======
-        *arvados_version.iter_dependencies(version),
-        'llfuse >= 1.3.6',
->>>>>>> 2a0299c0
         'future',
         'python-daemon',
         'ciso8601 >= 2.0.0',
