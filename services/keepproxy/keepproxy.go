--- conflicted
+++ resolved
@@ -15,10 +15,7 @@
 	"os"
 	"os/signal"
 	"reflect"
-<<<<<<< HEAD
-=======
 	"regexp"
->>>>>>> dd5deb94
 	"sync"
 	"syscall"
 	"time"
@@ -300,19 +297,12 @@
 var BadAuthorizationHeader = errors.New("Missing or invalid Authorization header")
 var ContentLengthMismatch = errors.New("Actual length != expected content length")
 var MethodNotSupported = errors.New("Method not supported")
-<<<<<<< HEAD
+
+var removeHint, _ = regexp.Compile("\\+K@[a-z0-9]{5}(\\+|$)")
 
 func (this GetBlockHandler) ServeHTTP(resp http.ResponseWriter, req *http.Request) {
 	SetCorsHeaders(resp)
 
-=======
-
-var removeHint, _ = regexp.Compile("\\+K@[a-z0-9]{5}(\\+|$)")
-
-func (this GetBlockHandler) ServeHTTP(resp http.ResponseWriter, req *http.Request) {
-	SetCorsHeaders(resp)
-
->>>>>>> dd5deb94
 	locator := mux.Vars(req)["locator"]
 	var err error
 	var status int
@@ -342,11 +332,8 @@
 
 	var reader io.ReadCloser
 
-<<<<<<< HEAD
-=======
 	locator = removeHint.ReplaceAllString(locator, "$1")
 
->>>>>>> dd5deb94
 	switch req.Method {
 	case "HEAD":
 		expectLength, proxiedURI, err = kc.Ask(locator)
