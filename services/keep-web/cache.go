// Copyright (C) The Arvados Authors. All rights reserved.
//
// SPDX-License-Identifier: AGPL-3.0

package keepweb

import (
	"errors"
	"net/http"
	"sync"
	"sync/atomic"
	"time"

	"git.arvados.org/arvados.git/sdk/go/arvados"
	"git.arvados.org/arvados.git/sdk/go/arvadosclient"
	"git.arvados.org/arvados.git/sdk/go/keepclient"
	lru "github.com/hashicorp/golang-lru"
	"github.com/prometheus/client_golang/prometheus"
	"github.com/sirupsen/logrus"
)

const metricsUpdateInterval = time.Second / 10

type cache struct {
	cluster   *arvados.Cluster
	logger    logrus.FieldLogger
	registry  *prometheus.Registry
	metrics   cacheMetrics
	sessions  *lru.TwoQueueCache
	setupOnce sync.Once

	chPruneSessions chan struct{}
}

type cacheMetrics struct {
	requests        prometheus.Counter
	collectionBytes prometheus.Gauge
	sessionEntries  prometheus.Gauge
	sessionHits     prometheus.Counter
	sessionMisses   prometheus.Counter
}

func (m *cacheMetrics) setup(reg *prometheus.Registry) {
	m.collectionBytes = prometheus.NewGauge(prometheus.GaugeOpts{
		Namespace: "arvados",
		Subsystem: "keepweb_sessions",
		Name:      "cached_session_bytes",
		Help:      "Total size of all cached sessions.",
	})
	reg.MustRegister(m.collectionBytes)
	m.sessionEntries = prometheus.NewGauge(prometheus.GaugeOpts{
		Namespace: "arvados",
		Subsystem: "keepweb_sessions",
		Name:      "active",
		Help:      "Number of active token sessions.",
	})
	reg.MustRegister(m.sessionEntries)
	m.sessionHits = prometheus.NewCounter(prometheus.CounterOpts{
		Namespace: "arvados",
		Subsystem: "keepweb_sessions",
		Name:      "hits",
		Help:      "Number of token session cache hits.",
	})
	reg.MustRegister(m.sessionHits)
	m.sessionMisses = prometheus.NewCounter(prometheus.CounterOpts{
		Namespace: "arvados",
		Subsystem: "keepweb_sessions",
		Name:      "misses",
		Help:      "Number of token session cache misses.",
	})
	reg.MustRegister(m.sessionMisses)
}

type cachedSession struct {
	expire        time.Time
	fs            atomic.Value
	client        *arvados.Client
	arvadosclient *arvadosclient.ArvadosClient
	keepclient    *keepclient.KeepClient
	user          atomic.Value
}

func (c *cache) setup() {
	var err error
	c.sessions, err = lru.New2Q(c.cluster.Collections.WebDAVCache.MaxSessions)
	if err != nil {
		panic(err)
	}

	reg := c.registry
	if reg == nil {
		reg = prometheus.NewRegistry()
	}
	c.metrics.setup(reg)
	go func() {
		for range time.Tick(metricsUpdateInterval) {
			c.updateGauges()
		}
	}()
	c.chPruneSessions = make(chan struct{}, 1)
	go func() {
		for range c.chPruneSessions {
			c.pruneSessions()
		}
	}()
}

func (c *cache) updateGauges() {
	c.metrics.collectionBytes.Set(float64(c.collectionBytes()))
	c.metrics.sessionEntries.Set(float64(c.sessions.Len()))
}

var selectPDH = map[string]interface{}{
	"select": []string{"portable_data_hash"},
}

// ResetSession unloads any potentially stale state. Should be called
// after write operations, so subsequent reads don't return stale
// data.
func (c *cache) ResetSession(token string) {
	c.setupOnce.Do(c.setup)
	c.sessions.Remove(token)
}

// Get a long-lived CustomFileSystem suitable for doing a read operation
// with the given token.
func (c *cache) GetSession(token string) (arvados.CustomFileSystem, *cachedSession, *arvados.User, error) {
	c.setupOnce.Do(c.setup)
	now := time.Now()
	ent, _ := c.sessions.Get(token)
	sess, _ := ent.(*cachedSession)
	expired := false
	if sess == nil {
		c.metrics.sessionMisses.Inc()
		sess = &cachedSession{
			expire: now.Add(c.cluster.Collections.WebDAVCache.TTL.Duration()),
		}
		var err error
		sess.client, err = arvados.NewClientFromConfig(c.cluster)
		if err != nil {
			return nil, nil, nil, err
		}
		sess.client.AuthToken = token
<<<<<<< HEAD
		sess.client.Timeout = time.Minute
=======
		// A non-empty origin header tells controller to
		// prioritize our traffic as interactive, which is
		// true most of the time.
		origin := c.cluster.Services.WebDAVDownload.ExternalURL
		sess.client.SendHeader = http.Header{"Origin": {origin.Scheme + "://" + origin.Host}}
>>>>>>> 0eaaf432
		sess.arvadosclient, err = arvadosclient.New(sess.client)
		if err != nil {
			return nil, nil, nil, err
		}
		sess.keepclient = keepclient.New(sess.arvadosclient)
		c.sessions.Add(token, sess)
	} else if sess.expire.Before(now) {
		c.metrics.sessionMisses.Inc()
		expired = true
	} else {
		c.metrics.sessionHits.Inc()
	}
	select {
	case c.chPruneSessions <- struct{}{}:
	default:
	}

	fs, _ := sess.fs.Load().(arvados.CustomFileSystem)
	if fs == nil || expired {
		fs = sess.client.SiteFileSystem(sess.keepclient)
		fs.ForwardSlashNameSubstitution(c.cluster.Collections.ForwardSlashNameSubstitution)
		sess.fs.Store(fs)
	}

	user, _ := sess.user.Load().(*arvados.User)
	if user == nil || expired {
		user = new(arvados.User)
		err := sess.client.RequestAndDecode(user, "GET", "/arvados/v1/users/current", nil, nil)
		if he := errorWithHTTPStatus(nil); errors.As(err, &he) && he.HTTPStatus() == http.StatusForbidden {
			// token is OK, but "get user id" api is out
			// of scope -- return nil, signifying unknown
			// user
		} else if err != nil {
			return nil, nil, nil, err
		}
		sess.user.Store(user)
	}

	return fs, sess, user, nil
}

// Remove all expired session cache entries, then remove more entries
// until approximate remaining size <= maxsize/2
func (c *cache) pruneSessions() {
	now := time.Now()
	keys := c.sessions.Keys()
	sizes := make([]int64, len(keys))
	var size int64
	for i, token := range keys {
		ent, ok := c.sessions.Peek(token)
		if !ok {
			continue
		}
		s := ent.(*cachedSession)
		if s.expire.Before(now) {
			c.sessions.Remove(token)
			continue
		}
		if fs, ok := s.fs.Load().(arvados.CustomFileSystem); ok {
			sizes[i] = fs.MemorySize()
			size += sizes[i]
		}
	}
	// Remove tokens until reaching size limit, starting with the
	// least frequently used entries (which Keys() returns last).
	for i := len(keys) - 1; i >= 0 && size > c.cluster.Collections.WebDAVCache.MaxCollectionBytes; i-- {
		if sizes[i] > 0 {
			c.sessions.Remove(keys[i])
			size -= sizes[i]
		}
	}
}

// collectionBytes returns the approximate combined memory size of the
// collection cache and session filesystem cache.
func (c *cache) collectionBytes() uint64 {
	var size uint64
	for _, token := range c.sessions.Keys() {
		ent, ok := c.sessions.Peek(token)
		if !ok {
			continue
		}
		if fs, ok := ent.(*cachedSession).fs.Load().(arvados.CustomFileSystem); ok {
			size += uint64(fs.MemorySize())
		}
	}
	return size
}<|MERGE_RESOLUTION|>--- conflicted
+++ resolved
@@ -141,15 +141,12 @@
 			return nil, nil, nil, err
 		}
 		sess.client.AuthToken = token
-<<<<<<< HEAD
 		sess.client.Timeout = time.Minute
-=======
 		// A non-empty origin header tells controller to
 		// prioritize our traffic as interactive, which is
 		// true most of the time.
 		origin := c.cluster.Services.WebDAVDownload.ExternalURL
 		sess.client.SendHeader = http.Header{"Origin": {origin.Scheme + "://" + origin.Host}}
->>>>>>> 0eaaf432
 		sess.arvadosclient, err = arvadosclient.New(sess.client)
 		if err != nil {
 			return nil, nil, nil, err
