# 0.5.0
* Beta candidate, potential incompatible changes with how requests are processed. 
    * All requests should be made using execute() or execute!()
    * :api_method in request can no longer be a string
    * Deprecated ResumableUpload.send_* methods.
* Reduce memory utilization when uploading large files
* Simplify internal request processing.

<<<<<<< HEAD
# 0.4.7

* Added the ability to convert client secrets to an authorization object

=======
>>>>>>> aeef8f3a
# 0.4.6

* Backwards compatibility for MultiJson

# 0.4.5

* Updated Launchy dependency
* Updated Faraday dependency
* Updated Addressable dependency
* Updated Autoparse dependency
* Removed Sinatra development dependency

# 0.4.4

* Added batch execution
* Added service accounts
* Can now supply authorization on a per-request basis.

# 0.4.3

* Added media upload capabilities
* Support serializing OAuth credentials to client_secrets.json
* Fixed OS name/version string on JRuby

# 0.4.2

* Fixed incompatibility with Ruby 1.8.7

# 0.4.1

* Fixed ancestor checking issue when assigning Autoparse identifiers
* Renamed discovery methods to avoid collisions with some APIs
* Updated autoparse dependency to avoid JSON bug

# 0.4.0

* Replaced httpadapter gem dependency with faraday
* Replaced json gem dependency with multi_json
* Fixed /dev/null issues on Windows
* Repeated parameters now work

# 0.3.0

* Updated to use v1 of the discovery API
* Updated to use httpadapter 1.0.0
* Added OAuth 2 support to the command line tool
* Renamed some switches in the command line tool
* Added additional configuration capabilities
* Fixed a few deprecation warnings from dependencies
* Added gemspec to source control

# 0.2.0

* Updated to use v1 of the discovery API
* Updated to use httpadapter 1.0.0
* Added OAuth 2 support to the command line tool
* Renamed some switches in the command line tool
* Added additional configuration capabilities

# 0.1.3

* Added support for manual overrides of the discovery URI
* Added support for manual overrides of the API base
* Added support for xoauth_requestor_id

# 0.1.2

* Added support for two-legged OAuth
* Moved some development dependencies into runtime

# 0.1.1

* Substantial improvements to the command line interface

# 0.1.0

* Initial release<|MERGE_RESOLUTION|>--- conflicted
+++ resolved
@@ -1,4 +1,5 @@
 # 0.5.0
+
 * Beta candidate, potential incompatible changes with how requests are processed. 
     * All requests should be made using execute() or execute!()
     * :api_method in request can no longer be a string
@@ -6,13 +7,10 @@
 * Reduce memory utilization when uploading large files
 * Simplify internal request processing.
 
-<<<<<<< HEAD
 # 0.4.7
 
 * Added the ability to convert client secrets to an authorization object
 
-=======
->>>>>>> aeef8f3a
 # 0.4.6
 
 * Backwards compatibility for MultiJson
