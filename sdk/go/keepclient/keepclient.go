--- conflicted
+++ resolved
@@ -141,7 +141,6 @@
 
 func (kc *KeepClient) getOrHead(method string, locator string) (io.ReadCloser, int64, string, error) {
 	var errs []string
-<<<<<<< HEAD
 
 	tries_remaining := 1 + kc.Retries
 	serversToTry := kc.getSortedRoots(locator)
@@ -195,26 +194,7 @@
 					return nil, resp.ContentLength, url, nil
 				}
 			}
-=======
-	for _, host := range kc.getSortedRoots(locator) {
-		url := host + "/" + locator
-		req, err := http.NewRequest("GET", url, nil)
-		if err != nil {
-			errs = append(errs, fmt.Sprintf("%s: %v", url, err))
-			continue
-		}
-		req.Header.Add("Authorization", fmt.Sprintf("OAuth2 %s", kc.Arvados.ApiToken))
-		resp, err := kc.Client.Do(req)
-		if err != nil {
-			errs = append(errs, fmt.Sprintf("%s: %v", url, err))
-			continue
-		} else if resp.StatusCode != http.StatusOK {
-			respbody, _ := ioutil.ReadAll(&io.LimitedReader{resp.Body, 4096})
-			resp.Body.Close()
-			errs = append(errs, fmt.Sprintf("%s: HTTP %d %q",
-				url, resp.StatusCode, bytes.TrimSpace(respbody)))
-			continue
->>>>>>> e55f6e9f
+
 		}
 		serversToTry = retryList
 	}
