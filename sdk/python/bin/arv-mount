#!/usr/bin/env python

from arvados.fuse import *
import arvados
import subprocess
import argparse
import daemon

if __name__ == '__main__':
    # Handle command line parameters
    parser = argparse.ArgumentParser(
        description='''Mount Keep data under the local filesystem.  By default, if neither
        --collection or --tags is specified, this mounts as a virtual directory
        under which all Keep collections are available as subdirectories named
        with the Keep locator; however directories will not be visible to 'ls'
        until a program tries to access them.''',
        epilog="""
Note: When using the --exec feature, you must either specify the
mountpoint before --exec, or mark the end of your --exec arguments
with "--".
""")
    parser.add_argument('mountpoint', type=str, help="""Mount point.""")
<<<<<<< HEAD
    parser.add_argument('--allow-other', action='store_true',
                        help="""Let other users read the mount""")
    parser.add_argument('--collection', type=str, help="""Collection locator""")
=======
    parser.add_argument('--collection', type=str, help="""Mount only the specified collection at the mount point.""")
    parser.add_argument('--tags', action='store_true', help="""Mount as a virtual directory consisting of subdirectories representing tagged
collections on the server.""")
    parser.add_argument('--groups', action='store_true', help="""Mount as a virtual directory consisting of subdirectories representing groups on the server.""")
>>>>>>> d9aa5dec
    parser.add_argument('--debug', action='store_true', help="""Debug mode""")
    parser.add_argument('--foreground', action='store_true', help="""Run in foreground (default is to daemonize unless --exec specified)""", default=False)
    parser.add_argument('--exec', type=str, nargs=argparse.REMAINDER,
                        dest="exec_args", metavar=('command', 'args', '...', '--'),
                        help="""Mount, run a command, then unmount and exit""")

    args = parser.parse_args()

    # Create the request handler
    operations = Operations(os.getuid(), os.getgid())

    if args.groups:
        api = arvados.api('v1')
        e = operations.inodes.add_entry(GroupsDirectory(llfuse.ROOT_INODE, operations.inodes, api))
    elif args.tags:
        api = arvados.api('v1')
        e = operations.inodes.add_entry(TagsDirectory(llfuse.ROOT_INODE, operations.inodes, api))
    elif args.collection != None:
        # Set up the request handler with the collection at the root
        e = operations.inodes.add_entry(CollectionDirectory(llfuse.ROOT_INODE, operations.inodes, args.collection))
    else:
        # Set up the request handler with the 'magic directory' at the root
        operations.inodes.add_entry(MagicDirectory(llfuse.ROOT_INODE, operations.inodes))

    # FUSE options, see mount.fuse(8)
    opts = [optname for optname in ['allow_other', 'debug']
            if getattr(args, optname)]

<<<<<<< HEAD
    # Initialize the fuse connection
    llfuse.init(operations, args.mountpoint, opts)
=======
    # Enable FUSE debugging (logs each FUSE request)
    if args.debug:
        opts += ['debug']
>>>>>>> d9aa5dec

    if args.exec_args:
        # Initialize the fuse connection
        llfuse.init(operations, args.mountpoint, opts)

        t = threading.Thread(None, lambda: llfuse.main())
        t.start()

        # wait until the driver is finished initializing
        operations.initlock.wait()

        rc = 255
        try:
            rc = subprocess.call(args.exec_args, shell=False)
        except OSError as e:
            sys.stderr.write('arv-mount: %s -- exec %s\n' % (str(e), args.exec_args))
            rc = e.errno
        except Exception as e:
            sys.stderr.write('arv-mount: %s\n' % str(e))
        finally:
            subprocess.call(["fusermount", "-u", "-z", args.mountpoint])

        exit(rc)
    else:
        if args.foreground:
            # Initialize the fuse connection
            llfuse.init(operations, args.mountpoint, opts)
            llfuse.main()
        else:
            with daemon.DaemonContext():
                # Initialize the fuse connection
                llfuse.init(operations, args.mountpoint, opts)
                llfuse.main()<|MERGE_RESOLUTION|>--- conflicted
+++ resolved
@@ -20,16 +20,12 @@
 with "--".
 """)
     parser.add_argument('mountpoint', type=str, help="""Mount point.""")
-<<<<<<< HEAD
     parser.add_argument('--allow-other', action='store_true',
                         help="""Let other users read the mount""")
-    parser.add_argument('--collection', type=str, help="""Collection locator""")
-=======
     parser.add_argument('--collection', type=str, help="""Mount only the specified collection at the mount point.""")
     parser.add_argument('--tags', action='store_true', help="""Mount as a virtual directory consisting of subdirectories representing tagged
 collections on the server.""")
     parser.add_argument('--groups', action='store_true', help="""Mount as a virtual directory consisting of subdirectories representing groups on the server.""")
->>>>>>> d9aa5dec
     parser.add_argument('--debug', action='store_true', help="""Debug mode""")
     parser.add_argument('--foreground', action='store_true', help="""Run in foreground (default is to daemonize unless --exec specified)""", default=False)
     parser.add_argument('--exec', type=str, nargs=argparse.REMAINDER,
@@ -57,15 +53,6 @@
     # FUSE options, see mount.fuse(8)
     opts = [optname for optname in ['allow_other', 'debug']
             if getattr(args, optname)]
-
-<<<<<<< HEAD
-    # Initialize the fuse connection
-    llfuse.init(operations, args.mountpoint, opts)
-=======
-    # Enable FUSE debugging (logs each FUSE request)
-    if args.debug:
-        opts += ['debug']
->>>>>>> d9aa5dec
 
     if args.exec_args:
         # Initialize the fuse connection
