--- conflicted
+++ resolved
@@ -257,12 +257,7 @@
     # when connected directly to a Keep server (i.e. non-proxy timeout)
 
     def test_get_timeout(self):
-<<<<<<< HEAD
-        api_client = self.mock_keep_services(('keep', 10, False, 'disk'))
-=======
         api_client = self.mock_keep_services(count=1)
-        keep_client = arvados.KeepClient(api_client=api_client)
->>>>>>> 857d5a70
         force_timeout = [socket.timeout("timed out")]
         with tutil.mock_get(force_timeout) as mock_session:
             keep_client = arvados.KeepClient(api_client=api_client)
@@ -274,12 +269,7 @@
                 mock_session.return_value.get.call_args[1]['timeout'])
 
     def test_put_timeout(self):
-<<<<<<< HEAD
-        api_client = self.mock_keep_services(('keep', 10, False, 'disk'))
-=======
         api_client = self.mock_keep_services(count=1)
-        keep_client = arvados.KeepClient(api_client=api_client)
->>>>>>> 857d5a70
         force_timeout = [socket.timeout("timed out")]
         with tutil.mock_put(force_timeout) as mock_session:
             keep_client = arvados.KeepClient(api_client=api_client)
@@ -294,12 +284,7 @@
         # Force a timeout, verifying that the requests.get or
         # requests.put method was called with the proxy_timeout
         # setting rather than the default timeout.
-<<<<<<< HEAD
-        api_client = self.mock_keep_services(('keep', 10, False, 'proxy'))
-=======
         api_client = self.mock_keep_services(service_type='proxy', count=1)
-        keep_client = arvados.KeepClient(api_client=api_client)
->>>>>>> 857d5a70
         force_timeout = [socket.timeout("timed out")]
         with tutil.mock_get(force_timeout) as mock_session:
             keep_client = arvados.KeepClient(api_client=api_client)
@@ -314,12 +299,7 @@
         # Force a timeout, verifying that the requests.get or
         # requests.put method was called with the proxy_timeout
         # setting rather than the default timeout.
-<<<<<<< HEAD
-        api_client = self.mock_keep_services(('keep', 10, False, 'proxy'))
-=======
         api_client = self.mock_keep_services(service_type='proxy', count=1)
-        keep_client = arvados.KeepClient(api_client=api_client)
->>>>>>> 857d5a70
         force_timeout = [socket.timeout("timed out")]
         with tutil.mock_put(force_timeout) as mock_session:
             keep_client = arvados.KeepClient(api_client=api_client)
@@ -433,12 +413,7 @@
         self.check_no_services_error('put', arvados.errors.KeepWriteError)
 
     def check_errors_from_last_retry(self, verb, exc_class):
-<<<<<<< HEAD
-        api_client = self.mock_n_keep_disks(2)
-=======
         api_client = self.mock_keep_services(count=2)
-        keep_client = arvados.KeepClient(api_client=api_client)
->>>>>>> 857d5a70
         req_mock = getattr(tutil, 'mock_{}_responses'.format(verb))(
             "retry error reporting test", 500, 500, 403, 403)
         with req_mock, tutil.skip_sleep, \
@@ -459,12 +434,7 @@
     def test_put_error_does_not_include_successful_puts(self):
         data = 'partial failure test'
         data_loc = '{}+{}'.format(hashlib.md5(data).hexdigest(), len(data))
-<<<<<<< HEAD
-        api_client = self.mock_n_keep_disks(3)
-=======
         api_client = self.mock_keep_services(count=3)
-        keep_client = arvados.KeepClient(api_client=api_client)
->>>>>>> 857d5a70
         with tutil.mock_put_responses(data_loc, 200, 500, 500) as req_mock, \
                 self.assertRaises(arvados.errors.KeepWriteError) as exc_check:
             keep_client = arvados.KeepClient(api_client=api_client)
